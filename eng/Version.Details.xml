--- conflicted
+++ resolved
@@ -3,15 +3,9 @@
   <ProductDependencies>
   </ProductDependencies>
   <ToolsetDependencies>
-<<<<<<< HEAD
-    <Dependency Name="Microsoft.DotNet.Arcade.Sdk" Version="1.0.0-beta.19379.29">
-      <Uri>https://github.com/dotnet/arcade</Uri>
-      <Sha>84d9a013b66c3e14a67ace0a99ae84e6eb8b6a7d</Sha>
-=======
     <Dependency Name="Microsoft.DotNet.Arcade.Sdk" Version="1.0.0-beta.19419.12">
       <Uri>https://github.com/dotnet/arcade</Uri>
       <Sha>10b2260aeed5f07582bf8d8dcd4221a447b171c5</Sha>
->>>>>>> 28fdbf20
     </Dependency>
   </ToolsetDependencies>
 </Dependencies>