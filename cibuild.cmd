@setlocal enabledelayedexpansion

REM Parse Arguments.

set NugetZipUrlRoot=https://dotnetci.blob.core.windows.net/roslyn
set NugetZipUrl=%NuGetZipUrlRoot%/nuget.24.zip
set RoslynRoot=%~dp0
set BuildConfiguration=Debug
set BuildRestore=false
:ParseArguments
if "%1" == "" goto :DoneParsing
if /I "%1" == "/?" call :Usage && exit /b 1
if /I "%1" == "/debug" set BuildConfiguration=Debug&&shift&& goto :ParseArguments
if /I "%1" == "/release" set BuildConfiguration=Release&&shift&& goto :ParseArguments
if /I "%1" == "/test32" set Test64=false&&shift&& goto :ParseArguments
if /I "%1" == "/test64" set Test64=true&&shift&& goto :ParseArguments
<<<<<<< HEAD
if /I "%1" == "/perf" set Perf=true&&shift&& goto :ParseArguments
=======
if /I "%1" == "/restore" set BuildRestore=true&&shift&& goto :ParseArguments
>>>>>>> 72aefa49
call :Usage && exit /b 1
:DoneParsing

if defined Perf (
  if defined Test64 (
    echo ERROR: Cannot combine /perf with either /test32 or /test64
    call :Usage && exit /b 1
  )

  if "%BuildConfiguration%" == "Debug" (
    echo Warning: Running perf tests on a Debug build is not recommended. Use /release for a Release build.
  )
)

call "C:\Program Files (x86)\Microsoft Visual Studio 14.0\Common7\Tools\VsDevCmd.bat"

REM Restore the NuGet packages 
if "%BuildRestore%" == "true" (
    nuget.exe restore -nocache -verbosity quiet %RoslynRoot%build/ToolsetPackages/project.json
    nuget.exe restore -nocache -verbosity quiet %RoslynRoot%build/Toolset.sln
    nuget.exe restore -nocache %RoslynRoot%build\ToolsetPackages\project.json
    nuget.exe restore -nocache %RoslynRoot%Roslyn.sln
    nuget.exe restore -nocache %RoslynRoot%src\Samples\Samples.sln
) else (
    powershell -noprofile -executionPolicy RemoteSigned -command "%RoslynRoot%\build\scripts\restore.ps1 %NugetZipUrl%"
)

REM Set the build version only so the assembly version is set to the semantic version,
REM which allows analyzers to laod because the compiler has binding redirects to the
REM semantic version
msbuild /nologo /v:m /m /p:BuildVersion=0.0.0.0 %RoslynRoot%build/Toolset.sln /p:NuGetRestorePackages=false /p:Configuration=%BuildConfiguration%

mkdir %RoslynRoot%Binaries\Bootstrap
move Binaries\%BuildConfiguration%\* %RoslynRoot%Binaries\Bootstrap
copy build\scripts\* %RoslynRoot%Binaries\Bootstrap

REM Clean the previous build
msbuild /v:m /t:Clean build/Toolset.sln /p:Configuration=%BuildConfiguration%
taskkill /F /IM vbcscompiler.exe

<<<<<<< HEAD
if defined Perf (
  set Target=Build
) else (
  set Target=BuildAndTest
)

nuget.exe restore -nocache %RoslynRoot%build\ToolsetPackages\project.json
nuget.exe restore -nocache %RoslynRoot%Roslyn.sln
nuget.exe restore -nocache %RoslynRoot%src\Samples\Samples.sln

msbuild /v:m /m /p:BootstrapBuildPath=%RoslynRoot%Binaries\Bootstrap BuildAndTest.proj /t:%Target% /p:Configuration=%BuildConfiguration% /p:Test64=%Test64%
=======
msbuild /v:m /m /p:BootstrapBuildPath=%RoslynRoot%Binaries\Bootstrap BuildAndTest.proj /p:Configuration=%BuildConfiguration% /p:Test64=%Test64%
>>>>>>> 72aefa49
if ERRORLEVEL 1 (
    taskkill /F /IM vbcscompiler.exe
    echo Build failed
    exit /b 1
)

REM Kill any instances of VBCSCompiler.exe to release locked files;
REM otherwise future CI runs may fail while trying to delete those files.
taskkill /F /IM vbcscompiler.exe

<<<<<<< HEAD
REM Verify that our project.lock.json files didn't change as a result of 
REM restore.  If they do then the commit changed the dependencies without 
REM updating the lock files.
REM git diff --exit-code --quiet
REM if ERRORLEVEL 1 (
REM    echo Commit changed dependencies without updating project.lock.json
REM    git diff --exit-code
REM    exit /b 1
REM )

if defined Perf (
  if DEFINED JenkinsCIPerfCredentials (
    powershell .\ciperf.ps1 -BinariesDirectory %RoslynRoot%Binaries\%BuildConfiguration% %JenkinsCIPerfCredentials%
  ) else (
    powershell .\ciperf.ps1 -BinariesDirectory %RoslynRoot%Binaries\%BuildConfiguration% -StorageAccountName roslynscratch -StorageContainer drops -SCRAMScope 'Roslyn\Azure'
  )
)

=======
>>>>>>> 72aefa49
REM It is okay and expected for taskkill to fail (it's a cleanup routine).  Ensure
REM caller sees successful exit.
exit /b 0

:Usage
@echo Usage: cibuild.cmd [/debug^|/release] [/test32^|/test64^|/perf]
@echo   /debug   Perform debug build.  This is the default.
@echo   /release Perform release build.
@echo   /test32  Run unit tests in the 32-bit runner.  This is the default.
@echo   /test64  Run units tests in the 64-bit runner.
@echo   /perf    Submit a job to the performance test system. Usually combined
@echo            with /release. May not be combined with /test32 or /test64.
@echo.
@goto :eof<|MERGE_RESOLUTION|>--- conflicted
+++ resolved
@@ -14,11 +14,8 @@
 if /I "%1" == "/release" set BuildConfiguration=Release&&shift&& goto :ParseArguments
 if /I "%1" == "/test32" set Test64=false&&shift&& goto :ParseArguments
 if /I "%1" == "/test64" set Test64=true&&shift&& goto :ParseArguments
-<<<<<<< HEAD
 if /I "%1" == "/perf" set Perf=true&&shift&& goto :ParseArguments
-=======
 if /I "%1" == "/restore" set BuildRestore=true&&shift&& goto :ParseArguments
->>>>>>> 72aefa49
 call :Usage && exit /b 1
 :DoneParsing
 
@@ -59,7 +56,6 @@
 msbuild /v:m /t:Clean build/Toolset.sln /p:Configuration=%BuildConfiguration%
 taskkill /F /IM vbcscompiler.exe
 
-<<<<<<< HEAD
 if defined Perf (
   set Target=Build
 ) else (
@@ -71,9 +67,6 @@
 nuget.exe restore -nocache %RoslynRoot%src\Samples\Samples.sln
 
 msbuild /v:m /m /p:BootstrapBuildPath=%RoslynRoot%Binaries\Bootstrap BuildAndTest.proj /t:%Target% /p:Configuration=%BuildConfiguration% /p:Test64=%Test64%
-=======
-msbuild /v:m /m /p:BootstrapBuildPath=%RoslynRoot%Binaries\Bootstrap BuildAndTest.proj /p:Configuration=%BuildConfiguration% /p:Test64=%Test64%
->>>>>>> 72aefa49
 if ERRORLEVEL 1 (
     taskkill /F /IM vbcscompiler.exe
     echo Build failed
@@ -84,7 +77,6 @@
 REM otherwise future CI runs may fail while trying to delete those files.
 taskkill /F /IM vbcscompiler.exe
 
-<<<<<<< HEAD
 REM Verify that our project.lock.json files didn't change as a result of 
 REM restore.  If they do then the commit changed the dependencies without 
 REM updating the lock files.
@@ -103,8 +95,6 @@
   )
 )
 
-=======
->>>>>>> 72aefa49
 REM It is okay and expected for taskkill to fail (it's a cleanup routine).  Ensure
 REM caller sees successful exit.
 exit /b 0
