--- conflicted
+++ resolved
@@ -7,11 +7,8 @@
 using System.Collections.Generic;
 using System.Collections.Immutable;
 using System.ComponentModel;
-<<<<<<< HEAD
 using System.Diagnostics;
-=======
 using System.Diagnostics.CodeAnalysis;
->>>>>>> 5551fad9
 using System.Globalization;
 using System.Linq;
 using System.Threading;
@@ -894,11 +891,7 @@
             return symbol as ITypeSymbol;
         }
 
-<<<<<<< HEAD
-        public static DocumentationComment GetDocumentationComment(this ISymbol symbol, Compilation compilation, CultureInfo preferredCulture = null, bool expandIncludes = false, bool expandInheritdoc = false, CancellationToken cancellationToken = default)
-=======
-        public static DocumentationComment GetDocumentationComment(this ISymbol symbol, CultureInfo? preferredCulture = null, bool expandIncludes = false, CancellationToken cancellationToken = default)
->>>>>>> 5551fad9
+        public static DocumentationComment GetDocumentationComment(this ISymbol symbol, Compilation compilation, CultureInfo? preferredCulture = null, bool expandIncludes = false, bool expandInheritdoc = false, CancellationToken cancellationToken = default)
         {
             var xmlText = symbol.GetDocumentationCommentXml(preferredCulture, expandIncludes, cancellationToken);
             if (expandInheritdoc)
@@ -1006,7 +999,7 @@
             return result.ToArray();
         }
 
-        private static XNode[] RewriteInheritdocElement(ISymbol memberSymbol, Compilation compilation, XElement element, CancellationToken cancellationToken)
+        private static XNode[]? RewriteInheritdocElement(ISymbol memberSymbol, Compilation compilation, XElement element, CancellationToken cancellationToken)
         {
             var crefAttribute = element.Attribute(XName.Get(DocumentationCommentXmlNames.CrefAttributeName));
             var pathAttribute = element.Attribute(XName.Get(DocumentationCommentXmlNames.PathAttributeName));
@@ -1025,6 +1018,7 @@
             ISymbol symbol;
             if (crefAttribute is null)
             {
+                Contract.ThrowIfNull(candidate);
                 symbol = candidate;
             }
             else
@@ -1053,7 +1047,7 @@
                 }
                 else
                 {
-                    xpathValue = pathAttribute?.Value;
+                    xpathValue = pathAttribute!.Value;
                     if (xpathValue.StartsWith("/"))
                     {
                         // Account for the root <doc> or <member> element
@@ -1090,7 +1084,7 @@
             }
 
             // Local functions
-            static ISymbol GetCandidateSymbol(ISymbol memberSymbol)
+            static ISymbol? GetCandidateSymbol(ISymbol memberSymbol)
             {
                 if (memberSymbol.ExplicitInterfaceImplementations().Any())
                 {
@@ -1240,7 +1234,7 @@
             }
         }
 
-        private static XNode[] TrySelectNodes(XNode node, string xpath)
+        private static XNode[]? TrySelectNodes(XNode node, string xpath)
         {
             try
             {
