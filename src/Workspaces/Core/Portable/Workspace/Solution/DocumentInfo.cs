﻿// Copyright (c) Microsoft.  All Rights Reserved.  Licensed under the Apache License, Version 2.0.  See License.txt in the project root for license information.

using System;
using System.Collections.Generic;
using System.Diagnostics;
using System.Linq;
using Microsoft.CodeAnalysis.Serialization;
using Microsoft.CodeAnalysis.Shared.Extensions;
using Roslyn.Utilities;

namespace Microsoft.CodeAnalysis
{
    /// <summary>
    /// A class that represents all the arguments necessary to create a new document instance.
    /// </summary>
    [DebuggerDisplay("{GetDebuggerDisplay() , nq}")]
    public sealed class DocumentInfo
    {
        internal DocumentAttributes Attributes { get; }

        /// <summary>
        /// The Id of the document.
        /// </summary>
        public DocumentId Id => Attributes.Id;

        /// <summary>
        /// The name of the document.
        /// </summary>
        public string Name => Attributes.Name;

        /// <summary>
        /// The names of the logical nested folders the document is contained in.
        /// </summary>
        public IReadOnlyList<string> Folders => Attributes.Folders;

        /// <summary>
        /// The kind of the source code.
        /// </summary>
        public SourceCodeKind SourceCodeKind => Attributes.SourceCodeKind;

        /// <summary>
        /// The file path of the document.
        /// </summary>
        public string FilePath => Attributes.FilePath;

        /// <summary>
        /// True if the document is a side effect of the build.
        /// </summary>
        public bool IsGenerated => Attributes.IsGenerated;

        /// <summary>
        /// A loader that can retrieve the document text.
        /// </summary>
        public TextLoader TextLoader { get; }

        /// <summary>
        /// Create a new instance of a <see cref="DocumentInfo"/>.
        /// </summary>
        private DocumentInfo(DocumentAttributes attributes, TextLoader loader)
        {
            Attributes = attributes;
            TextLoader = loader;
        }

        public static DocumentInfo Create(
            DocumentId id,
            string name,
            IEnumerable<string> folders = null,
            SourceCodeKind sourceCodeKind = SourceCodeKind.Regular,
            TextLoader loader = null,
            string filePath = null,
            bool isGenerated = false)
        {
            return new DocumentInfo(new DocumentAttributes(id, name, folders, sourceCodeKind, filePath, isGenerated), loader);
        }

        private DocumentInfo With(
            DocumentAttributes attributes = null,
            Optional<TextLoader> loader = default(Optional<TextLoader>))
        {
            var newAttributes = attributes ?? Attributes;
            var newLoader = loader.HasValue ? loader.Value : TextLoader;

            if (newAttributes == Attributes && newLoader == TextLoader)
            {
                return this;
            }

            return new DocumentInfo(newAttributes, newLoader);
        }

        public DocumentInfo WithId(DocumentId id)
        {
            return With(attributes: Attributes.With(id: id));
        }

        public DocumentInfo WithName(string name)
        {
            return this.With(attributes: Attributes.With(name: name));
        }

        public DocumentInfo WithFolders(IEnumerable<string> folders)
        {
            return this.With(attributes: Attributes.With(folders: folders.ToImmutableReadOnlyListOrEmpty()));
        }

        public DocumentInfo WithSourceCodeKind(SourceCodeKind kind)
        {
            return this.With(attributes: Attributes.With(sourceCodeKind: kind));
        }

        public DocumentInfo WithTextLoader(TextLoader loader)
        {
            return With(loader: loader);
        }

        public DocumentInfo WithFilePath(string filePath)
        {
            return this.With(attributes: Attributes.With(filePath: filePath));
        }

        private string GetDebuggerDisplay()
        {
            return (FilePath == null) ? (nameof(Name) + " = " + Name) : (nameof(FilePath) + " = " + FilePath);
        }

        /// <summary>
        /// type that contains information regarding this document itself but
        /// no tree information such as document info
        /// </summary>
        internal class DocumentAttributes : IChecksummedObject, IObjectWritable
        {
            /// <summary>
            /// The Id of the document.
            /// </summary>
            public DocumentId Id { get; }

            /// <summary>
            /// The name of the document.
            /// </summary>
            public string Name { get; }

            /// <summary>
            /// The names of the logical nested folders the document is contained in.
            /// </summary>
            public IReadOnlyList<string> Folders { get; }

            /// <summary>
            /// The kind of the source code.
            /// </summary>
            public SourceCodeKind SourceCodeKind { get; }

            /// <summary>
            /// The file path of the document.
            /// </summary>
            public string FilePath { get; }

            /// <summary>
            /// True if the document is a side effect of the build.
            /// </summary>
            public bool IsGenerated { get; }

            public DocumentAttributes(
                DocumentId id,
                string name,
                IEnumerable<string> folders,
                SourceCodeKind sourceCodeKind,
                string filePath,
                bool isGenerated)
            {
                Id = id ?? throw new ArgumentNullException(nameof(id));
                Name = name ?? throw new ArgumentNullException(nameof(name));
                Folders = folders.ToImmutableReadOnlyListOrEmpty();
                SourceCodeKind = sourceCodeKind;
                FilePath = filePath;
                IsGenerated = isGenerated;
            }

            public DocumentAttributes With(
                DocumentId id = null,
                string name = null,
                IEnumerable<string> folders = null,
                Optional<SourceCodeKind> sourceCodeKind = default(Optional<SourceCodeKind>),
                Optional<string> filePath = default(Optional<string>),
                Optional<bool> isGenerated = default(Optional<bool>))
            {
                var newId = id ?? Id;
                var newName = name ?? Name;
                var newFolders = folders ?? Folders;
                var newSourceCodeKind = sourceCodeKind.HasValue ? sourceCodeKind.Value : SourceCodeKind;
                var newFilePath = filePath.HasValue ? filePath.Value : FilePath;
                var newIsGenerated = isGenerated.HasValue ? isGenerated.Value : IsGenerated;

                if (newId == Id &&
                    newName == Name &&
                    newFolders == Folders &&
                    newSourceCodeKind == SourceCodeKind &&
                    newFilePath == FilePath &&
                    newIsGenerated == IsGenerated)
                {
                    return this;
                }

                return new DocumentAttributes(newId, newName, newFolders, newSourceCodeKind, newFilePath, newIsGenerated);
            }

            public void WriteTo(ObjectWriter writer)
            {
                Id.WriteTo(writer);

                writer.WriteString(Name);
                writer.WriteValue(Folders.ToArray());
                writer.WriteInt32((int)SourceCodeKind);
                writer.WriteString(FilePath);
                writer.WriteBoolean(IsGenerated);
            }

            public static DocumentAttributes ReadFrom(ObjectReader reader)
            {
                var documentId = DocumentId.ReadFrom(reader);

                var name = reader.ReadString();
                var folders = (string[])reader.ReadValue();
                var sourceCodeKind = reader.ReadInt32();
                var filePath = reader.ReadString();
                var isGenerated = reader.ReadBoolean();

                return new DocumentAttributes(documentId, name, folders, (SourceCodeKind)sourceCodeKind, filePath, isGenerated);
            }

            private Checksum _lazyChecksum;
            Checksum IChecksummedObject.Checksum
            {
                get
                {
                    if (_lazyChecksum == null)
                    {
<<<<<<< HEAD
                        _lazyChecksum = Checksum.Create(WellKnownSynchronizationKinds.DocumentAttributes, this);
=======
                        _lazyChecksum = Checksum.Create(WellKnownSynchronizationKind.DocumentAttributes, this);
>>>>>>> 8262112e
                    }

                    return _lazyChecksum;
                }
            }
        }
    }
}<|MERGE_RESOLUTION|>--- conflicted
+++ resolved
@@ -235,11 +235,7 @@
                 {
                     if (_lazyChecksum == null)
                     {
-<<<<<<< HEAD
-                        _lazyChecksum = Checksum.Create(WellKnownSynchronizationKinds.DocumentAttributes, this);
-=======
                         _lazyChecksum = Checksum.Create(WellKnownSynchronizationKind.DocumentAttributes, this);
->>>>>>> 8262112e
                     }
 
                     return _lazyChecksum;
