﻿// Copyright (c) Microsoft.  All Rights Reserved.  Licensed under the Apache License, Version 2.0.  See License.txt in the project root for license information.

using Roslyn.Utilities;

namespace Microsoft.CodeAnalysis
{
    internal static partial class NullableExtensions
    {
        public static T WithNullability<T>(this T typeSymbol, NullableAnnotation nullability) where T : class, ITypeSymbol
        {
            if (typeSymbol == null)
            {
                return null;
            }

            if (typeSymbol is TypeSymbolWithNullableAnnotation typeSymbolWithNullability)
            {
                // Check if the wrapper already has the same top-level nullability; in that case we don't need to re-create one.
                if (typeSymbolWithNullability.Nullability == nullability)
                {
                    return typeSymbol;
                }

                // No reason to wrap a wrapper, so unwrap it
                typeSymbol = (T)typeSymbolWithNullability.WrappedSymbol;
            }

            return typeSymbol switch
            {
                IArrayTypeSymbol arrayTypeSymbol => (ITypeSymbol)new ArrayTypeSymbolWithNullableAnnotation(arrayTypeSymbol, nullability),
                IDynamicTypeSymbol dynamicTypeSymbol => (ITypeSymbol)new DynamicTypeSymbolWithNullableAnnotation(dynamicTypeSymbol, nullability),
                INamedTypeSymbol namedTypeSymbol => (ITypeSymbol)new NamedTypeSymbolWithNullableAnnotation(namedTypeSymbol, nullability),
                IPointerTypeSymbol pointerType => (ITypeSymbol)new PointerTypeSymbolWithNullableAnnotation(pointerType, nullability),
                ITypeParameterSymbol typeParameterSymbol => (ITypeSymbol)new TypeParameterSymbolWithNullableAnnotation(typeParameterSymbol, nullability),
                _ => throw ExceptionUtilities.UnexpectedValue(typeSymbol)
            } as T;
        }

        public static T WithNullability<T>(this T typeSymbol, NullableFlowState flowState) where T : class, ITypeSymbol
        {
            // TODO: call the compiler API once it's available
            switch (flowState)
            {
                case NullableFlowState.None:
                    return typeSymbol.WithNullability(NullableAnnotation.None);
                case NullableFlowState.NotNull:
                    return typeSymbol.WithNullability(NullableAnnotation.NotAnnotated);
                case NullableFlowState.MaybeNull:
                    return typeSymbol.WithNullability(NullableAnnotation.Annotated);
                default:
                    throw ExceptionUtilities.UnexpectedValue(typeSymbol);
            }
        }

        public static NullableAnnotation GetNullability(this ITypeSymbol typeSymbol)
        {
            if (typeSymbol is TypeSymbolWithNullableAnnotation typeSymbolWithNullability)
            {
                return typeSymbolWithNullability.Nullability;
            }
            else
            {
                // For now, we'll return this while we transition the codebase over to these helpers. Eventually this should throw, since it means somebody got a type from
                // the compiler API and didn't wrap it properly.
                return NullableAnnotation.None;
            }
        }

        public static T WithoutNullability<T>(this T typeSymbol) where T : INamespaceOrTypeSymbol
        {
            if (typeSymbol is TypeSymbolWithNullableAnnotation typeSymbolWithNullability)
            {
                return (T)typeSymbolWithNullability.WrappedSymbol;
            }
            else
            {
                return typeSymbol;
            }
        }

        public static ITypeSymbol GetConvertedTypeWithFlowNullability(this TypeInfo typeInfo)
            => typeInfo.ConvertedType?.WithNullability(typeInfo.Nullability.FlowState);

        public static ITypeSymbol GetConvertedTypeWithAnnotatedNullability(this TypeInfo typeInfo)
            => typeInfo.ConvertedType?.WithNullability(typeInfo.Nullability.Annotation);

        public static ITypeSymbol GetTypeWithFlowNullability(this TypeInfo typeInfo)
            => typeInfo.Type?.WithNullability(typeInfo.Nullability.FlowState);

        public static ITypeSymbol GetTypeWithAnnotatedNullability(this TypeInfo typeInfo)
            => typeInfo.Type?.WithNullability(typeInfo.Nullability.Annotation);

        public static ITypeSymbol GetTypeWithAnnotatedNullability(this IFieldSymbol fieldSymbol)
            => fieldSymbol.Type.WithNullability(fieldSymbol.NullableAnnotation);

        public static ITypeSymbol GetTypeWithAnnotatedNullability(this IParameterSymbol parameterSymbol)
            => parameterSymbol.Type.WithNullability(parameterSymbol.NullableAnnotation);

        public static ITypeSymbol GetElementTypeWithAnnotatedNullability(this IArrayTypeSymbol arrayTypeSymbol)
            => arrayTypeSymbol.ElementType.WithNullability(arrayTypeSymbol.ElementNullableAnnotation);

        public static ITypeSymbol GetTypeWithAnnotatedNullability(this IPropertySymbol propertySymbol)
            => propertySymbol.Type.WithNullability(propertySymbol.NullableAnnotation);

        public static ITypeSymbol GetReturnTypeWithAnnotatedNullability(this IMethodSymbol methodSymbol)
            => methodSymbol.ReturnType.WithNullability(methodSymbol.ReturnNullableAnnotation);

        public static ITypeSymbol GetTypeWithAnnotatedNullability(this IEventSymbol eventSymbol)
            => eventSymbol.Type.WithNullability(eventSymbol.NullableAnnotation);

        public static ITypeSymbol GetTypeWithAnnotatedNullability(this ILocalSymbol localSymbol)
            => localSymbol.Type.WithNullability(localSymbol.NullableAnnotation);

        public static INamedTypeSymbol ConstructWithNullability(this INamedTypeSymbol typeSymbol, params ITypeSymbol[] typeArguments)
        {
            return typeSymbol.Construct(typeArguments.SelectAsArray(t => t.WithoutNullability()), typeArguments.SelectAsArray(t => t.GetNullability()));
        }
<<<<<<< HEAD
=======

        public static IMethodSymbol ConstructWithNullability(this IMethodSymbol methodSymbol, params ITypeSymbol[] typeArguments)
        {
            return methodSymbol.Construct(typeArguments.SelectAsArray(t => t.WithoutNullability()), typeArguments.SelectAsArray(t => t.GetNullability()));
        }
>>>>>>> 28fdbf20
    }
}<|MERGE_RESOLUTION|>--- conflicted
+++ resolved
@@ -115,13 +115,10 @@
         {
             return typeSymbol.Construct(typeArguments.SelectAsArray(t => t.WithoutNullability()), typeArguments.SelectAsArray(t => t.GetNullability()));
         }
-<<<<<<< HEAD
-=======
 
         public static IMethodSymbol ConstructWithNullability(this IMethodSymbol methodSymbol, params ITypeSymbol[] typeArguments)
         {
             return methodSymbol.Construct(typeArguments.SelectAsArray(t => t.WithoutNullability()), typeArguments.SelectAsArray(t => t.GetNullability()));
         }
->>>>>>> 28fdbf20
     }
 }