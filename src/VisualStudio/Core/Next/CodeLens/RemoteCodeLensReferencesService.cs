--- conflicted
+++ resolved
@@ -33,18 +33,11 @@
                     return await CodeLensReferencesServiceFactory.Instance.GetReferenceCountAsync(solution, documentId, syntaxNode, maxSearchResults, cancellationToken).ConfigureAwait(false);
                 }
 
-<<<<<<< HEAD
-            // TODO: send telemetry on session
-            return await remoteHostClient.RunCodeAnalysisServiceOnRemoteHostAsync<ReferenceCount>(
-                solution, WellKnownServiceHubServices.CodeAnalysisService_GetReferenceCountAsync,
-                new object[] { documentId, syntaxNode.Span, maxSearchResults }, cancellationToken).ConfigureAwait(false);
-=======
                 // TODO: send telemetry on session
                 return await remoteHostClient.RunCodeAnalysisServiceOnRemoteHostAsync<ReferenceCount>(
                     solution, WellKnownServiceHubServices.CodeAnalysisService_GetReferenceCountAsync,
-                    new object[] { new CodeLensArguments(documentId, syntaxNode), maxSearchResults }, cancellationToken).ConfigureAwait(false);
+                    new object[] { documentId, syntaxNode.Span, maxSearchResults }, cancellationToken).ConfigureAwait(false);
             }
->>>>>>> f476a1d6
         }
 
         public async Task<IEnumerable<ReferenceLocationDescriptor>> FindReferenceLocationsAsync(Solution solution, DocumentId documentId, SyntaxNode syntaxNode,
@@ -64,18 +57,11 @@
                     return await CodeLensReferencesServiceFactory.Instance.FindReferenceLocationsAsync(solution, documentId, syntaxNode, cancellationToken).ConfigureAwait(false);
                 }
 
-<<<<<<< HEAD
-            // TODO: send telemetry on session
-            return await remoteHostClient.RunCodeAnalysisServiceOnRemoteHostAsync<IEnumerable<ReferenceLocationDescriptor>>(
-                solution, WellKnownServiceHubServices.CodeAnalysisService_FindReferenceLocationsAsync,
-                new object[] { documentId, syntaxNode.Span }, cancellationToken).ConfigureAwait(false);
-=======
                 // TODO: send telemetry on session
                 return await remoteHostClient.RunCodeAnalysisServiceOnRemoteHostAsync<IEnumerable<ReferenceLocationDescriptor>>(
                     solution, WellKnownServiceHubServices.CodeAnalysisService_FindReferenceLocationsAsync,
-                    new CodeLensArguments(documentId, syntaxNode), cancellationToken).ConfigureAwait(false);
+                    new object[] { documentId, syntaxNode.Span }, cancellationToken).ConfigureAwait(false);
             }
->>>>>>> f476a1d6
         }
 
         public async Task<IEnumerable<ReferenceMethodDescriptor>> FindReferenceMethodsAsync(Solution solution, DocumentId documentId, SyntaxNode syntaxNode,
@@ -95,18 +81,11 @@
                     return await CodeLensReferencesServiceFactory.Instance.FindReferenceMethodsAsync(solution, documentId, syntaxNode, cancellationToken).ConfigureAwait(false);
                 }
 
-<<<<<<< HEAD
-            // TODO: send telemetry on session
-            return await remoteHostClient.RunCodeAnalysisServiceOnRemoteHostAsync<IEnumerable<ReferenceMethodDescriptor>>(
-                solution, WellKnownServiceHubServices.CodeAnalysisService_FindReferenceMethodsAsync,
-                new object[] { documentId, syntaxNode.Span }, cancellationToken).ConfigureAwait(false);
-=======
                 // TODO: send telemetry on session
                 return await remoteHostClient.RunCodeAnalysisServiceOnRemoteHostAsync<IEnumerable<ReferenceMethodDescriptor>>(
                     solution, WellKnownServiceHubServices.CodeAnalysisService_FindReferenceMethodsAsync,
-                    new CodeLensArguments(documentId, syntaxNode), cancellationToken).ConfigureAwait(false);
+                    new object[] { documentId, syntaxNode.Span }, cancellationToken).ConfigureAwait(false);
             }
->>>>>>> f476a1d6
         }
 
         public async Task<string> GetFullyQualifiedName(Solution solution, DocumentId documentId, SyntaxNode syntaxNode,
@@ -126,18 +105,11 @@
                     return await CodeLensReferencesServiceFactory.Instance.GetFullyQualifiedName(solution, documentId, syntaxNode, cancellationToken).ConfigureAwait(false);
                 }
 
-<<<<<<< HEAD
-            // TODO: send telemetry on session
-            return await remoteHostClient.RunCodeAnalysisServiceOnRemoteHostAsync<string>(
-                solution, WellKnownServiceHubServices.CodeAnalysisService_GetFullyQualifiedName,
-                new object[] { documentId, syntaxNode.Span }, cancellationToken).ConfigureAwait(false);
-=======
                 // TODO: send telemetry on session
                 return await remoteHostClient.RunCodeAnalysisServiceOnRemoteHostAsync<string>(
                     solution, WellKnownServiceHubServices.CodeAnalysisService_GetFullyQualifiedName,
-                    new CodeLensArguments(documentId, syntaxNode), cancellationToken).ConfigureAwait(false);
+                    new object[] { documentId, syntaxNode.Span }, cancellationToken).ConfigureAwait(false);
             }
->>>>>>> f476a1d6
         }
     }
 }