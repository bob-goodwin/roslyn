﻿<?xml version="1.0" encoding="utf-8"?>
<xliff xmlns="urn:oasis:names:tc:xliff:document:1.2" xmlns:xsi="http://www.w3.org/2001/XMLSchema-instance" version="1.2" xsi:schemaLocation="urn:oasis:names:tc:xliff:document:1.2 xliff-core-1.2-transitional.xsd">
  <file datatype="xml" source-language="en" target-language="ja" original="../ServicesVSResources.resx">
    <body>
      <trans-unit id="Element_is_not_valid">
        <source>Element is not valid.</source>
        <target state="translated">要素が有効ではありません。</target>
        <note />
      </trans-unit>
      <trans-unit id="You_must_select_at_least_one_member">
        <source>You must select at least one member.</source>
        <target state="translated">少なくとも 1 人のメンバーを選択する必要があります。</target>
        <note />
      </trans-unit>
      <trans-unit id="Interface_name_conflicts_with_an_existing_type_name">
        <source>Interface name conflicts with an existing type name.</source>
        <target state="translated">インターフェイス名が既存の型名と競合します。</target>
        <note />
      </trans-unit>
      <trans-unit id="Interface_name_is_not_a_valid_0_identifier">
        <source>Interface name is not a valid {0} identifier.</source>
        <target state="translated">インターフェイス名が有効な {0} 識別子ではありません。</target>
        <note />
      </trans-unit>
      <trans-unit id="Illegal_characters_in_path">
        <source>Illegal characters in path.</source>
        <target state="translated">パスに無効な文字があります。</target>
        <note />
      </trans-unit>
      <trans-unit id="File_name_must_have_the_0_extension">
        <source>File name must have the "{0}" extension.</source>
        <target state="translated">ファイル名には拡張子 "{0}" が必要です。</target>
        <note />
      </trans-unit>
      <trans-unit id="Debugger">
        <source>Debugger</source>
        <target state="translated">デバッガー</target>
        <note />
      </trans-unit>
      <trans-unit id="Determining_breakpoint_location">
        <source>Determining breakpoint location...</source>
        <target state="translated">ブレークポイントの位置を特定しています...</target>
        <note />
      </trans-unit>
      <trans-unit id="Determining_autos">
        <source>Determining autos...</source>
        <target state="translated">自動変数を特定しています...</target>
        <note />
      </trans-unit>
      <trans-unit id="Resolving_breakpoint_location">
        <source>Resolving breakpoint location...</source>
        <target state="translated">ブレークポイントの位置を解決しています...</target>
        <note />
      </trans-unit>
      <trans-unit id="Validating_breakpoint_location">
        <source>Validating breakpoint location...</source>
        <target state="translated">ブレークポイントの場所を検証しています...</target>
        <note />
      </trans-unit>
      <trans-unit id="Getting_DataTip_text">
        <source>Getting DataTip text...</source>
        <target state="translated">データヒント テキストを取得しています...</target>
        <note />
      </trans-unit>
      <trans-unit id="Preview_unavailable">
        <source>Preview unavailable</source>
        <target state="translated">プレビューを利用できません</target>
        <note />
      </trans-unit>
      <trans-unit id="Overrides_">
        <source>Overrides</source>
        <target state="translated">オーバーライド</target>
        <note />
      </trans-unit>
      <trans-unit id="Overridden_By">
        <source>Overridden By</source>
        <target state="translated">オーバーライド元</target>
        <note />
      </trans-unit>
      <trans-unit id="Inherits_">
        <source>Inherits</source>
        <target state="translated">継承</target>
        <note />
      </trans-unit>
      <trans-unit id="Inherited_By">
        <source>Inherited By</source>
        <target state="translated">継承先</target>
        <note />
      </trans-unit>
      <trans-unit id="Implements_">
        <source>Implements</source>
        <target state="translated">実装</target>
        <note />
      </trans-unit>
      <trans-unit id="Implemented_By">
        <source>Implemented By</source>
        <target state="translated">実装先</target>
        <note />
      </trans-unit>
      <trans-unit id="Maximum_number_of_documents_are_open">
        <source>Maximum number of documents are open.</source>
        <target state="translated">最大数のドキュメントが開いています。</target>
        <note />
      </trans-unit>
      <trans-unit id="Failed_to_create_document_in_miscellaneous_files_project">
        <source>Failed to create document in miscellaneous files project.</source>
        <target state="translated">その他のファイル プロジェクトにドキュメントを作成できませんでした。</target>
        <note />
      </trans-unit>
      <trans-unit id="Invalid_access">
        <source>Invalid access.</source>
        <target state="translated">アクセスが無効です。</target>
        <note />
      </trans-unit>
      <trans-unit id="The_following_references_were_not_found_0_Please_locate_and_add_them_manually">
        <source>The following references were not found. {0}Please locate and add them manually.</source>
        <target state="translated">次の参照が見つかりませんでした。{0}これらを検索して手動で追加してください。</target>
        <note />
      </trans-unit>
      <trans-unit id="End_position_must_be_start_position">
        <source>End position must be &gt;= start position</source>
        <target state="translated">終了位置は、開始位置以上の値にする必要があります</target>
        <note />
      </trans-unit>
      <trans-unit id="Not_a_valid_value">
        <source>Not a valid value</source>
        <target state="translated">有効な値ではありません</target>
        <note />
      </trans-unit>
      <trans-unit id="given_workspace_doesn_t_support_undo">
        <source>given workspace doesn't support undo</source>
        <target state="translated">指定されたワークスペースは元に戻す操作をサポートしていません</target>
        <note />
      </trans-unit>
      <trans-unit id="Add_a_reference_to_0">
        <source>Add a reference to '{0}'</source>
        <target state="translated">参照を '{0}' に追加</target>
        <note />
      </trans-unit>
      <trans-unit id="Event_type_is_invalid">
        <source>Event type is invalid</source>
        <target state="translated">イベントの種類が無効です</target>
        <note />
      </trans-unit>
      <trans-unit id="Can_t_find_where_to_insert_member">
        <source>Can't find where to insert member</source>
        <target state="translated">メンバーを挿入する場所を見つけることができません</target>
        <note />
      </trans-unit>
      <trans-unit id="Can_t_rename_other_elements">
        <source>Can't rename 'other' elements</source>
        <target state="translated">other' 要素の名前は変更できません</target>
        <note />
      </trans-unit>
      <trans-unit id="Unknown_rename_type">
        <source>Unknown rename type</source>
        <target state="translated">名前変更の型が不明です</target>
        <note />
      </trans-unit>
      <trans-unit id="IDs_are_not_supported_for_this_symbol_type">
        <source>IDs are not supported for this symbol type.</source>
        <target state="translated">ID は、このシンボルの種類ではサポートされていません。</target>
        <note />
      </trans-unit>
      <trans-unit id="Can_t_create_a_node_id_for_this_symbol_kind_colon_0">
        <source>Can't create a node id for this symbol kind: '{0}'</source>
        <target state="translated">このシンボルの種類のノード ID を作成することはできません: '{0}'</target>
        <note />
      </trans-unit>
      <trans-unit id="Project_References">
        <source>Project References</source>
        <target state="translated">プロジェクトの参照</target>
        <note />
      </trans-unit>
      <trans-unit id="Base_Types">
        <source>Base Types</source>
        <target state="translated">基本型</target>
        <note />
      </trans-unit>
      <trans-unit id="Miscellaneous_Files">
        <source>Miscellaneous Files</source>
        <target state="translated">その他のファイル</target>
        <note />
      </trans-unit>
      <trans-unit id="Could_not_find_project_0">
        <source>Could not find project '{0}'</source>
        <target state="translated">プロジェクト '{0}' が見つかりませんでした</target>
        <note />
      </trans-unit>
      <trans-unit id="Could_not_find_location_of_folder_on_disk">
        <source>Could not find location of folder on disk</source>
        <target state="translated">ディスクにフォルダーの場所が見つかりませんでした</target>
        <note />
      </trans-unit>
      <trans-unit id="Assembly">
        <source>Assembly </source>
        <target state="translated">アセンブリ </target>
        <note />
      </trans-unit>
      <trans-unit id="Exceptions_colon">
        <source>Exceptions:</source>
        <target state="translated">例外:</target>
        <note />
      </trans-unit>
      <trans-unit id="Member_of_0">
        <source>Member of {0}</source>
        <target state="translated">{0} のメンバー</target>
        <note />
      </trans-unit>
      <trans-unit id="Parameters_colon1">
        <source>Parameters:</source>
        <target state="translated">パラメーター:</target>
        <note />
      </trans-unit>
      <trans-unit id="Project">
        <source>Project </source>
        <target state="translated">プロジェクト </target>
        <note />
      </trans-unit>
      <trans-unit id="Remarks_colon">
        <source>Remarks:</source>
        <target state="translated">コメント:</target>
        <note />
      </trans-unit>
      <trans-unit id="Returns_colon">
        <source>Returns:</source>
        <target state="translated">戻り値:</target>
        <note />
      </trans-unit>
      <trans-unit id="Summary_colon">
        <source>Summary:</source>
        <target state="translated">概要:</target>
        <note />
      </trans-unit>
      <trans-unit id="Type_Parameters_colon">
        <source>Type Parameters:</source>
        <target state="translated">型パラメーター:</target>
        <note />
      </trans-unit>
      <trans-unit id="File_already_exists">
        <source>File already exists</source>
        <target state="translated">ファイルは既に存在します</target>
        <note />
      </trans-unit>
      <trans-unit id="File_path_cannot_use_reserved_keywords">
        <source>File path cannot use reserved keywords</source>
        <target state="translated">ファイル パスには予約されたキーワードを使用できません</target>
        <note />
      </trans-unit>
      <trans-unit id="DocumentPath_is_illegal">
        <source>DocumentPath is illegal</source>
        <target state="translated">DocumentPath が無効です</target>
        <note />
      </trans-unit>
      <trans-unit id="Project_Path_is_illegal">
        <source>Project Path is illegal</source>
        <target state="translated">プロジェクトのパスが無効です</target>
        <note />
      </trans-unit>
      <trans-unit id="Path_cannot_have_empty_filename">
        <source>Path cannot have empty filename</source>
        <target state="translated">パスのファイル名を空にすることはできません</target>
        <note />
      </trans-unit>
      <trans-unit id="The_given_DocumentId_did_not_come_from_the_Visual_Studio_workspace">
        <source>The given DocumentId did not come from the Visual Studio workspace.</source>
        <target state="translated">指定された DocumentId は、Visual Studio のワークスペースからのものではありません。</target>
        <note />
      </trans-unit>
      <trans-unit id="Project_colon_0_1_Use_the_dropdown_to_view_and_switch_to_other_projects_this_file_may_belong_to">
        <source>Project: {0} ({1})

Use the dropdown to view and switch to other projects this file may belong to.</source>
        <target state="translated">プロジェクト: {0} ({1})

ドロップダウンを使用して、このファイルが属している可能性のある他のプロジェクトを表示し、それらのプロジェクトに切り替えます。</target>
        <note />
      </trans-unit>
      <trans-unit id="_0_Use_the_dropdown_to_view_and_navigate_to_other_items_in_this_file">
        <source>{0}

Use the dropdown to view and navigate to other items in this file.</source>
        <target state="translated">{0}

ドロップダウンを使用して、このファイル内の他の項目を表示し、そこに移動します。</target>
        <note />
      </trans-unit>
      <trans-unit id="Project_colon_0_Use_the_dropdown_to_view_and_switch_to_other_projects_this_file_may_belong_to">
        <source>Project: {0}

Use the dropdown to view and switch to other projects this file may belong to.</source>
        <target state="translated">プロジェクト: {0}

ドロップダウンを使用して、このファイルが属している可能性のある他のプロジェクトを表示し、それらのプロジェクトに切り替えます。</target>
        <note />
      </trans-unit>
      <trans-unit id="ErrorReadingRuleset">
        <source>ErrorReadingRuleset</source>
        <target state="translated">ErrorReadingRuleset</target>
        <note />
      </trans-unit>
      <trans-unit id="Error_reading_ruleset_file_0_1">
        <source>Error reading ruleset file {0} - {1}</source>
        <target state="translated">規則セット ファイル {0} を読み込み中にエラーが発生しました - {1}</target>
        <note />
      </trans-unit>
      <trans-unit id="AnalyzerChangedOnDisk">
        <source>AnalyzerChangedOnDisk</source>
        <target state="translated">AnalyzerChangedOnDisk</target>
        <note />
      </trans-unit>
      <trans-unit id="The_analyzer_assembly_0_has_changed_Diagnostics_may_be_incorrect_until_Visual_Studio_is_restarted">
        <source>The analyzer assembly '{0}' has changed. Diagnostics may be incorrect until Visual Studio is restarted.</source>
        <target state="translated">アナライザー アセンブリ '{0}' が変更されました。Visual Studio を再起動するまで正しい診断ができない可能性があります。</target>
        <note />
      </trans-unit>
      <trans-unit id="CSharp_VB_Diagnostics_Table_Data_Source">
        <source>C#/VB Diagnostics Table Data Source</source>
        <target state="translated">C#/VB 診断テーブル データ ソース</target>
        <note />
      </trans-unit>
      <trans-unit id="CSharp_VB_Todo_List_Table_Data_Source">
        <source>C#/VB Todo List Table Data Source</source>
        <target state="translated">C#/VB Todo リスト テーブル データ ソース</target>
        <note />
      </trans-unit>
      <trans-unit id="Cancel">
        <source>Cancel</source>
        <target state="translated">キャンセル</target>
        <note />
      </trans-unit>
      <trans-unit id="Deselect_All">
        <source>_Deselect All</source>
        <target state="translated">すべて選択解除(_D)</target>
        <note />
      </trans-unit>
      <trans-unit id="Extract_Interface">
        <source>Extract Interface</source>
        <target state="translated">インターフェイスの抽出</target>
        <note />
      </trans-unit>
      <trans-unit id="Generated_name_colon">
        <source>Generated name:</source>
        <target state="translated">生成された名前:</target>
        <note />
      </trans-unit>
      <trans-unit id="New_file_name_colon">
        <source>New _file name:</source>
        <target state="translated">新しいファイル名(_F):</target>
        <note />
      </trans-unit>
      <trans-unit id="New_interface_name_colon">
        <source>New _interface name:</source>
        <target state="translated">新しいインターフェイス名(_I):</target>
        <note />
      </trans-unit>
      <trans-unit id="OK">
        <source>OK</source>
        <target state="translated">OK</target>
        <note />
      </trans-unit>
      <trans-unit id="Select_All">
        <source>_Select All</source>
        <target state="translated">すべて選択(_S)</target>
        <note />
      </trans-unit>
      <trans-unit id="Select_public_members_to_form_interface">
        <source>Select public _members to form interface</source>
        <target state="translated">インターフェイスを形成するパブリック メンバーを選択する(_M)</target>
        <note />
      </trans-unit>
      <trans-unit id="Access_colon">
        <source>_Access:</source>
        <target state="translated">アクセス(_A):</target>
        <note />
      </trans-unit>
      <trans-unit id="Add_to_existing_file">
        <source>Add to _existing file</source>
        <target state="translated">既存ファイルに追加(_E)</target>
        <note />
      </trans-unit>
      <trans-unit id="Change_Signature">
        <source>Change Signature</source>
        <target state="translated">署名の変更</target>
        <note />
      </trans-unit>
      <trans-unit id="Create_new_file">
        <source>_Create new file</source>
        <target state="translated">新しいファイルの作成(_C)</target>
        <note />
      </trans-unit>
      <trans-unit id="Default_">
        <source>Default</source>
        <target state="translated">既定</target>
        <note />
      </trans-unit>
      <trans-unit id="File_Name_colon">
        <source>File Name:</source>
        <target state="translated">ファイル名:</target>
        <note />
      </trans-unit>
      <trans-unit id="Generate_Type">
        <source>Generate Type</source>
        <target state="translated">型の生成</target>
        <note />
      </trans-unit>
      <trans-unit id="Kind_colon">
        <source>_Kind:</source>
        <target state="translated">種類(_K):</target>
        <note />
      </trans-unit>
      <trans-unit id="Location_colon">
        <source>Location:</source>
        <target state="translated">場所:</target>
        <note />
      </trans-unit>
      <trans-unit id="Modifier">
        <source>Modifier</source>
        <target state="translated">修飾子</target>
        <note />
      </trans-unit>
      <trans-unit id="Name_colon1">
        <source>Name:</source>
        <target state="translated">名前:</target>
        <note />
      </trans-unit>
      <trans-unit id="Parameter">
        <source>Parameter</source>
        <target state="translated">パラメーター</target>
        <note />
      </trans-unit>
      <trans-unit id="Parameters_colon2">
        <source>Parameters:</source>
        <target state="translated">パラメーター:</target>
        <note />
      </trans-unit>
      <trans-unit id="Preview_method_signature_colon">
        <source>Preview method signature:</source>
        <target state="translated">メソッド シグネチャのプレビュー:</target>
        <note />
      </trans-unit>
      <trans-unit id="Preview_reference_changes">
        <source>Preview reference changes</source>
        <target state="translated">参照の変更のプレビュー</target>
        <note />
      </trans-unit>
      <trans-unit id="Project_colon">
        <source>_Project:</source>
        <target state="translated">プロジェクト(_P):</target>
        <note />
      </trans-unit>
      <trans-unit id="Type">
        <source>Type</source>
        <target state="translated">型</target>
        <note />
      </trans-unit>
      <trans-unit id="Type_Details_colon">
        <source>Type Details:</source>
        <target state="translated">型の詳細:</target>
        <note />
      </trans-unit>
      <trans-unit id="Re_move">
        <source>Re_move</source>
        <target state="translated">削除(_M)</target>
        <note />
      </trans-unit>
      <trans-unit id="Restore">
        <source>_Restore</source>
        <target state="translated">復元(_R)</target>
        <note />
      </trans-unit>
      <trans-unit id="More_about_0">
        <source>More about {0}</source>
        <target state="translated">{0} の詳細</target>
        <note />
      </trans-unit>
      <trans-unit id="Navigation_must_be_performed_on_the_foreground_thread">
        <source>Navigation must be performed on the foreground thread.</source>
        <target state="translated">ナビゲーションは、フォアグラウンドのスレッドで行う必要があります。</target>
        <note />
      </trans-unit>
      <trans-unit id="bracket_plus_bracket">
        <source>[+] </source>
        <target state="translated">[+] </target>
        <note />
      </trans-unit>
      <trans-unit id="bracket_bracket">
        <source>[-] </source>
        <target state="translated">[-] </target>
        <note />
      </trans-unit>
      <trans-unit id="Reference_to_0_in_project_1">
        <source>Reference to '{0}' in project '{1}'</source>
        <target state="translated">プロジェクト '{1}' 内の '{0}' に対する参照</target>
        <note />
      </trans-unit>
      <trans-unit id="Unknown1">
        <source>&lt;Unknown&gt;</source>
        <target state="translated">&lt;不明&gt;</target>
        <note />
      </trans-unit>
      <trans-unit id="Analyzer_reference_to_0_in_project_1">
        <source>Analyzer reference to '{0}' in project '{1}'</source>
        <target state="translated">プロジェクト '{1}' 内の '{0}' に対するアナライザー参照</target>
        <note />
      </trans-unit>
      <trans-unit id="Project_reference_to_0_in_project_1">
        <source>Project reference to '{0}' in project '{1}'</source>
        <target state="translated">プロジェクト '{1}' 内の '{0}' に対するプロジェクト参照</target>
        <note />
      </trans-unit>
      <trans-unit id="AnalyzerDependencyConflict">
        <source>AnalyzerDependencyConflict</source>
        <target state="translated">AnalyzerDependencyConflict</target>
        <note />
      </trans-unit>
      <trans-unit id="Analyzer_assemblies_0_and_1_both_have_identity_2_but_different_contents_Only_one_will_be_loaded_and_analyzers_using_these_assemblies_may_not_run_correctly">
        <source>Analyzer assemblies '{0}' and '{1}' both have identity '{2}' but different contents. Only one will be loaded and analyzers using these assemblies may not run correctly.</source>
        <target state="translated">アナライザー アセンブリ '{0}' と '{1}' は両方とも ID が '{2}' ですが、内容が異なります。読み込まれるのは 1 つだけです。これらのアセンブリを使用するアナライザーは正常に実行されない可能性があります。</target>
        <note />
      </trans-unit>
      <trans-unit id="_0_references">
        <source>{0} references</source>
        <target state="translated">{0} 個の参照</target>
        <note />
      </trans-unit>
      <trans-unit id="_1_reference">
        <source>1 reference</source>
        <target state="translated">1 個の参照</target>
        <note />
      </trans-unit>
      <trans-unit id="_0_encountered_an_error_and_has_been_disabled">
        <source>'{0}' encountered an error and has been disabled.</source>
        <target state="translated">'{0}' でエラーが生じ、無効になりました。</target>
        <note />
      </trans-unit>
      <trans-unit id="Enable">
        <source>Enable</source>
        <target state="translated">有効にする</target>
        <note />
      </trans-unit>
      <trans-unit id="Enable_and_ignore_future_errors">
        <source>Enable and ignore future errors</source>
        <target state="translated">有効化して今後のエラーを無視する</target>
        <note />
      </trans-unit>
      <trans-unit id="No_Changes">
        <source>No Changes</source>
        <target state="translated">変更なし</target>
        <note />
      </trans-unit>
      <trans-unit id="Current_block">
        <source>Current block</source>
        <target state="translated">現在のブロック</target>
        <note />
      </trans-unit>
      <trans-unit id="Determining_current_block">
        <source>Determining current block.</source>
        <target state="translated">現在のブロックを特定しています。</target>
        <note />
      </trans-unit>
      <trans-unit id="IntelliSense">
        <source>IntelliSense</source>
        <target state="translated">IntelliSense</target>
        <note />
      </trans-unit>
      <trans-unit id="CSharp_VB_Build_Table_Data_Source">
        <source>C#/VB Build Table Data Source</source>
        <target state="translated">C#/VB ビルド テーブル データ ソース</target>
        <note />
      </trans-unit>
      <trans-unit id="MissingAnalyzerReference">
        <source>MissingAnalyzerReference</source>
        <target state="translated">MissingAnalyzerReference</target>
        <note />
      </trans-unit>
      <trans-unit id="Analyzer_assembly_0_depends_on_1_but_it_was_not_found_Analyzers_may_not_run_correctly_unless_the_missing_assembly_is_added_as_an_analyzer_reference_as_well">
        <source>Analyzer assembly '{0}' depends on '{1}' but it was not found. Analyzers may not run correctly unless the missing assembly is added as an analyzer reference as well.</source>
        <target state="translated">アナライザー アセンブリ '{0}' は '{1}' に依存しますが、見つかりませんでした。欠落しているアセンブリがアナライザー参照として追加されない限り、アナライザーを正常に実行できない可能性があります。</target>
        <note />
      </trans-unit>
      <trans-unit id="Suppression_State">
        <source>Suppression State</source>
        <target state="translated">抑制状態</target>
        <note />
      </trans-unit>
      <trans-unit id="Active">
        <source>Active</source>
        <target state="translated">アクティブ</target>
        <note />
      </trans-unit>
      <trans-unit id="Suppressed">
        <source>Suppressed</source>
        <target state="translated">抑制済み</target>
        <note />
      </trans-unit>
      <trans-unit id="NotApplicable">
        <source>N/A</source>
        <target state="translated">該当なし</target>
        <note />
      </trans-unit>
      <trans-unit id="SuppressionNotSupportedToolTip">
        <source>Suppression state is supported only for intellisense diagnostics, which are for the current solution snapshot. Switch to 'Intellisense' diagnostics for suppression.</source>
        <target state="translated">抑制状態は IntelliSense 診断でのみサポートされています。この診断は現在のソリューションのスナップショットを対象にしています。抑制用の 'Intellisense' 診断に切り替えます。</target>
        <note />
      </trans-unit>
      <trans-unit id="Suppress_diagnostics">
        <source>Suppress diagnostics</source>
        <target state="translated">診断を抑制する</target>
        <note />
      </trans-unit>
      <trans-unit id="Computing_suppressions_fix">
        <source>Computing suppressions fix...</source>
        <target state="translated">抑制の修正を計算しています...</target>
        <note />
      </trans-unit>
      <trans-unit id="Applying_suppressions_fix">
        <source>Applying suppressions fix...</source>
        <target state="translated">抑制の修正を適用しています...</target>
        <note />
      </trans-unit>
      <trans-unit id="Remove_suppressions">
        <source>Remove suppressions</source>
        <target state="translated">抑制の削除</target>
        <note />
      </trans-unit>
      <trans-unit id="Computing_remove_suppressions_fix">
        <source>Computing remove suppressions fix...</source>
        <target state="translated">抑制の削除の修正を計算しています...</target>
        <note />
      </trans-unit>
      <trans-unit id="Applying_remove_suppressions_fix">
        <source>Applying remove suppressions fix...</source>
        <target state="translated">抑制の削除の修正を適用しています...</target>
        <note />
      </trans-unit>
      <trans-unit id="This_workspace_only_supports_opening_documents_on_the_UI_thread">
        <source>This workspace only supports opening documents on the UI thread.</source>
        <target state="translated">このワークスペースでは、UI スレッドでドキュメントを開くことしかできません。</target>
        <note />
      </trans-unit>
      <trans-unit id="This_workspace_does_not_support_updating_Visual_Basic_parse_options">
        <source>This workspace does not support updating Visual Basic parse options.</source>
        <target state="translated">このワークスペースでは、Visual Basic の解析オプションの更新はサポートされていません。</target>
        <note />
      </trans-unit>
      <trans-unit id="Synchronize_0">
        <source>Synchronize {0}</source>
        <target state="translated">{0} を同期する</target>
        <note />
      </trans-unit>
      <trans-unit id="Synchronizing_with_0">
        <source>Synchronizing with {0}...</source>
        <target state="translated">{0} と同期しています...</target>
        <note />
      </trans-unit>
      <trans-unit id="Visual_Studio_has_suspended_some_advanced_features_to_improve_performance">
        <source>Visual Studio has suspended some advanced features to improve performance.</source>
        <target state="translated">Visual Studio は、パフォーマンス向上のため一部の高度な機能を中断しました。</target>
        <note />
      </trans-unit>
      <trans-unit id="Installing_0">
        <source>Installing '{0}'</source>
        <target state="translated">{0}' をインストールしています</target>
        <note />
      </trans-unit>
      <trans-unit id="Installing_0_completed">
        <source>Installing '{0}' completed</source>
        <target state="translated">{0}' のインストールが完了しました</target>
        <note />
      </trans-unit>
      <trans-unit id="Package_install_failed_colon_0">
        <source>Package install failed: {0}</source>
        <target state="translated">パッケージをインストールできませんでした: {0}</target>
        <note />
      </trans-unit>
      <trans-unit id="Unknown2">
        <source>&lt;Unknown&gt;</source>
        <target state="translated">&lt;不明&gt;</target>
        <note />
      </trans-unit>
      <trans-unit id="No">
        <source>No</source>
        <target state="translated">いいえ</target>
        <note />
      </trans-unit>
      <trans-unit id="Yes">
        <source>Yes</source>
        <target state="translated">はい</target>
        <note />
      </trans-unit>
      <trans-unit id="Choose_a_Symbol_Specification_and_a_Naming_Style">
        <source>Choose a Symbol Specification and a Naming Style.</source>
        <target state="translated">シンボル仕様と名前付けスタイルを選択します。</target>
        <note />
      </trans-unit>
      <trans-unit id="Enter_a_title_for_this_Naming_Rule">
        <source>Enter a title for this Naming Rule.</source>
        <target state="translated">この名前付け規則のタイトルを入力してください。</target>
        <note />
      </trans-unit>
      <trans-unit id="Enter_a_title_for_this_Naming_Style">
        <source>Enter a title for this Naming Style.</source>
        <target state="translated">この名前付けスタイルのタイトルを入力してください。</target>
        <note />
      </trans-unit>
      <trans-unit id="Enter_a_title_for_this_Symbol_Specification">
        <source>Enter a title for this Symbol Specification.</source>
        <target state="translated">このシンボル仕様のタイトルを入力してください。</target>
        <note />
      </trans-unit>
      <trans-unit id="Accessibilities_can_match_any">
        <source>Accessibilities (can match any)</source>
        <target state="translated">アクセシビリティ (任意のレベルと一致できます)</target>
        <note />
      </trans-unit>
      <trans-unit id="Capitalization_colon">
        <source>Capitalization:</source>
        <target state="translated">大文字化:</target>
        <note />
      </trans-unit>
      <trans-unit id="all_lower">
        <source>all lower</source>
        <target state="translated">すべて小文字</target>
        <note />
      </trans-unit>
      <trans-unit id="ALL_UPPER">
        <source>ALL UPPER</source>
        <target state="translated">すべて大文字</target>
        <note />
      </trans-unit>
      <trans-unit id="camel_Case_Name">
        <source>camel Case Name</source>
        <target state="translated">キャメル ケース名</target>
        <note />
      </trans-unit>
      <trans-unit id="First_word_upper">
        <source>First word upper</source>
        <target state="translated">先頭文字を大文字にする</target>
        <note />
      </trans-unit>
      <trans-unit id="Pascal_Case_Name">
        <source>Pascal Case Name</source>
        <target state="translated">パスカル ケース名</target>
        <note />
      </trans-unit>
      <trans-unit id="Severity_colon">
        <source>Severity:</source>
        <target state="translated">重要度:</target>
        <note />
      </trans-unit>
      <trans-unit id="Modifiers_must_match_all">
        <source>Modifiers (must match all)</source>
        <target state="translated">修飾子 (すべてと一致する必要があります)</target>
        <note />
      </trans-unit>
      <trans-unit id="Name_colon2">
        <source>Name:</source>
        <target state="translated">名前:</target>
        <note />
      </trans-unit>
      <trans-unit id="Naming_Rule">
        <source>Naming Rule</source>
        <target state="translated">名前付け規則</target>
        <note />
      </trans-unit>
      <trans-unit id="Naming_Style">
        <source>Naming Style</source>
        <target state="translated">名前付けスタイル</target>
        <note />
      </trans-unit>
      <trans-unit id="Naming_Style_colon">
        <source>Naming Style:</source>
        <target state="translated">名前付けスタイル:</target>
        <note />
      </trans-unit>
      <trans-unit id="Naming_Rules_allow_you_to_define_how_particular_sets_of_symbols_should_be_named_and_how_incorrectly_named_symbols_should_be_handled">
        <source>Naming Rules allow you to define how particular sets of symbols should be named and how incorrectly-named symbols should be handled.</source>
        <target state="translated">名前付け規則を使用すると、特定のシンボル セットの名前付け方法と、正しく名前付けされていないシンボルの処理方法を定義できます。</target>
        <note />
      </trans-unit>
      <trans-unit id="The_first_matching_top_level_Naming_Rule_is_used_by_default_when_naming_a_symbol_while_any_special_cases_are_handled_by_a_matching_child_rule">
        <source>The first matching top-level Naming Rule is used by default when naming a symbol, while any special cases are handled by a matching child rule.</source>
        <target state="translated">シンボルに名前を付けるときには、最初に一致するトップレベルの名前付け規則が既定で使用されますが、特殊なケースの場合は一致する子規則によって処理されます。</target>
        <note />
      </trans-unit>
      <trans-unit id="Naming_Style_Title_colon">
        <source>Naming Style Title:</source>
        <target state="translated">名前付けスタイルのタイトル:</target>
        <note />
      </trans-unit>
      <trans-unit id="Parent_Rule_colon">
        <source>Parent Rule:</source>
        <target state="translated">親規則:</target>
        <note />
      </trans-unit>
      <trans-unit id="Required_Prefix_colon">
        <source>Required Prefix:</source>
        <target state="translated">必要なプレフィックス:</target>
        <note />
      </trans-unit>
      <trans-unit id="Required_Suffix_colon">
        <source>Required Suffix:</source>
        <target state="translated">必要なサフィックス:</target>
        <note />
      </trans-unit>
      <trans-unit id="Sample_Identifier_colon">
        <source>Sample Identifier:</source>
        <target state="translated">サンプル識別子:</target>
        <note />
      </trans-unit>
      <trans-unit id="Symbol_Kinds_can_match_any">
        <source>Symbol Kinds (can match any)</source>
        <target state="translated">シンボルの種類 (任意のものと一致できます)</target>
        <note />
      </trans-unit>
      <trans-unit id="Symbol_Specification">
        <source>Symbol Specification</source>
        <target state="translated">シンボル仕様</target>
        <note />
      </trans-unit>
      <trans-unit id="Symbol_Specification_colon">
        <source>Symbol Specification:</source>
        <target state="translated">シンボル仕様:</target>
        <note />
      </trans-unit>
      <trans-unit id="Symbol_Specification_Title_colon">
        <source>Symbol Specification Title:</source>
        <target state="translated">シンボル仕様のタイトル:</target>
        <note />
      </trans-unit>
      <trans-unit id="Word_Separator_colon">
        <source>Word Separator:</source>
        <target state="translated">単語の区切り記号:</target>
        <note />
      </trans-unit>
      <trans-unit id="example">
        <source>example</source>
        <target state="translated">例</target>
        <note>IdentifierWord_Example and IdentifierWord_Identifier are combined (with prefixes, suffixes, and word separators) into an example identifier name in the NamingStyle UI.</note>
      </trans-unit>
      <trans-unit id="identifier">
        <source>identifier</source>
        <target state="translated">識別子</target>
        <note>IdentifierWord_Example and IdentifierWord_Identifier are combined (with prefixes, suffixes, and word separators) into an example identifier name in the NamingStyle UI.</note>
      </trans-unit>
      <trans-unit id="Install_0">
        <source>Install '{0}'</source>
        <target state="translated">{0}' をインストールする</target>
        <note />
      </trans-unit>
      <trans-unit id="Uninstalling_0">
        <source>Uninstalling '{0}'</source>
        <target state="translated">{0}' アンインストールしています</target>
        <note />
      </trans-unit>
      <trans-unit id="Uninstalling_0_completed">
        <source>Uninstalling '{0}' completed</source>
        <target state="translated">{0}' のアンインストールが完了しました</target>
        <note />
      </trans-unit>
      <trans-unit id="Uninstall_0">
        <source>Uninstall '{0}'</source>
        <target state="translated">{0}' をアンインストールする</target>
        <note />
      </trans-unit>
      <trans-unit id="Package_uninstall_failed_colon_0">
        <source>Package uninstall failed: {0}</source>
        <target state="translated">パッケージをアンインストールできませんでした: {0}</target>
        <note />
      </trans-unit>
      <trans-unit id="Error_encountered_while_loading_the_project_Some_project_features_such_as_full_solution_analysis_for_the_failed_project_and_projects_that_depend_on_it_have_been_disabled">
        <source>Error encountered while loading the project. Some project features, such as full solution analysis for the failed project and projects that depend on it, have been disabled.</source>
        <target state="translated">プロジェクトの読み込み中にエラーが発生しました。失敗したプロジェクトとそれに依存するプロジェクトの完全なソリューション解析など、一部のプロジェクト機能が使用できなくなりました。</target>
        <note />
      </trans-unit>
      <trans-unit id="Project_loading_failed">
        <source>Project loading failed.</source>
        <target state="translated">プロジェクトの読み込みに失敗しました。</target>
        <note />
      </trans-unit>
      <trans-unit id="To_see_what_caused_the_issue_please_try_below_1_Close_Visual_Studio_long_paragraph_follows">
        <source>To see what caused the issue, please try below.

1. Close Visual Studio
2. Open a Visual Studio Developer Command Prompt
3. Set environment variable “TraceDesignTime” to true (set TraceDesignTime=true)
4. Delete .vs directory/.suo file
5. Restart VS from the command prompt you set the environment variable (devenv)
6. Open the solution
7. Check '{0}' and look for the failed tasks (FAILED)</source>
        <target state="translated">この問題の原因を確認するには、次をお試しください。

1. Visual Studio を閉じる
2. Visual Studio 開発者コマンド プロンプトを開く
3. 環境変数 "TraceDesignTime" を true に設定する (set TraceDesignTime=true)
4. .vs directory/.suo ファイルを削除する
5. 環境変数 (devenv) を設定したコマンド プロンプトから VS を再起動する
6. ソリューションを開く
7. '{0}' を確認し、失敗したタスク (FAILED) を探す</target>
        <note />
      </trans-unit>
      <trans-unit id="Additional_information_colon">
        <source>Additional information:</source>
        <target state="translated">追加情報:</target>
        <note />
      </trans-unit>
      <trans-unit id="Installing_0_failed_Additional_information_colon_1">
        <source>Installing '{0}' failed.

Additional information: {1}</source>
        <target state="translated">{0}' をインストールできませんでした。

追加情報: {1}</target>
        <note />
      </trans-unit>
      <trans-unit id="Uninstalling_0_failed_Additional_information_colon_1">
        <source>Uninstalling '{0}' failed.

Additional information: {1}</source>
        <target state="translated">{0}' をアンインストールできませんでした。

追加情報: {1}</target>
        <note />
      </trans-unit>
      <trans-unit id="Move_0_below_1">
        <source>Move {0} below {1}</source>
        <target state="translated">{0} を {1} の下に移動する</target>
        <note>{0} and {1} are parameter descriptions</note>
      </trans-unit>
      <trans-unit id="Move_0_above_1">
        <source>Move {0} above {1}</source>
        <target state="translated">{0} を {1} の上に移動する</target>
        <note>{0} and {1} are parameter descriptions</note>
      </trans-unit>
      <trans-unit id="Remove_0">
        <source>Remove {0}</source>
        <target state="translated">{0} の削除</target>
        <note>{0} is a parameter description</note>
      </trans-unit>
      <trans-unit id="Restore_0">
        <source>Restore {0}</source>
        <target state="translated">{0} を復元する</target>
        <note>{0} is a parameter description</note>
      </trans-unit>
      <trans-unit id="Re_enable">
        <source>Re-enable</source>
        <target state="translated">再有効化</target>
        <note />
      </trans-unit>
      <trans-unit id="Learn_more">
        <source>Learn more</source>
        <target state="translated">詳細を表示</target>
        <note />
      </trans-unit>
      <trans-unit id="Prefer_framework_type">
        <source>Prefer framework type</source>
        <target state="translated">フレームワークの型を優先する</target>
        <note />
      </trans-unit>
      <trans-unit id="Prefer_predefined_type">
        <source>Prefer predefined type</source>
        <target state="translated">定義済みの型を優先する</target>
        <note />
      </trans-unit>
      <trans-unit id="Copy_to_Clipboard">
        <source>Copy to Clipboard</source>
        <target state="translated">クリップボードにコピー</target>
        <note />
      </trans-unit>
      <trans-unit id="Close">
        <source>Close</source>
        <target state="translated">閉じる</target>
        <note />
      </trans-unit>
      <trans-unit id="Unknown_parameters">
        <source>&lt;Unknown Parameters&gt;</source>
        <target state="translated">&lt;不明なパラメーター&gt;</target>
        <note />
      </trans-unit>
      <trans-unit id="End_of_inner_exception_stack">
        <source>--- End of inner exception stack trace ---</source>
        <target state="translated">--- 内部例外のスタック トレースの終わり ---</target>
        <note />
      </trans-unit>
      <trans-unit id="For_locals_parameters_and_members">
        <source>For locals, parameters and members</source>
        <target state="translated">ローカル、パラメーター、メンバーの場合</target>
        <note />
      </trans-unit>
      <trans-unit id="For_member_access_expressions">
        <source>For member access expressions</source>
        <target state="translated">メンバー アクセス式の場合</target>
        <note />
      </trans-unit>
      <trans-unit id="Prefer_object_initializer">
        <source>Prefer object initializer</source>
        <target state="translated">オブジェクト初期化子を優先する</target>
        <note />
      </trans-unit>
      <trans-unit id="Expression_preferences_colon">
        <source>Expression preferences:</source>
        <target state="translated">式の優先順位:</target>
        <note />
      </trans-unit>
      <trans-unit id="Block_Structure_Guides">
        <source>Block Structure Guides</source>
        <target state="translated">ブロック構造のガイド</target>
        <note />
      </trans-unit>
      <trans-unit id="Outlining">
        <source>Outlining</source>
        <target state="translated">アウトライン</target>
        <note />
      </trans-unit>
      <trans-unit id="Show_guides_for_code_level_constructs">
        <source>Show guides for code level constructs</source>
        <target state="translated">コード レベルのコンストラクトのガイドを表示する</target>
        <note />
      </trans-unit>
      <trans-unit id="Show_guides_for_comments_and_preprocessor_regions">
        <source>Show guides for comments and preprocessor regions</source>
        <target state="translated">コメントとプリプロセッサ領域のガイドを表示する</target>
        <note />
      </trans-unit>
      <trans-unit id="Show_guides_for_declaration_level_constructs">
        <source>Show guides for declaration level constructs</source>
        <target state="translated">宣言レベルのコンストラクトのガイドを表示する</target>
        <note />
      </trans-unit>
      <trans-unit id="Show_outlining_for_code_level_constructs">
        <source>Show outlining for code level constructs</source>
        <target state="translated">コード レベルのコンストラクトのアウトラインを表示する</target>
        <note />
      </trans-unit>
      <trans-unit id="Show_outlining_for_comments_and_preprocessor_regions">
        <source>Show outlining for comments and preprocessor regions</source>
        <target state="translated">コメントとプリプロセッサ領域のアウトラインを表示する</target>
        <note />
      </trans-unit>
      <trans-unit id="Show_outlining_for_declaration_level_constructs">
        <source>Show outlining for declaration level constructs</source>
        <target state="translated">宣言レベルのコンストラクトのアウトラインを表示する</target>
        <note />
      </trans-unit>
      <trans-unit id="Variable_preferences_colon">
        <source>Variable preferences:</source>
        <target state="translated">変数の優先順位:</target>
        <note />
      </trans-unit>
      <trans-unit id="Prefer_inlined_variable_declaration">
        <source>Prefer inlined variable declaration</source>
        <target state="translated">インライン変数宣言を優先する</target>
        <note />
      </trans-unit>
      <trans-unit id="Use_expression_body_for_methods">
        <source>Use expression body for methods</source>
        <target state="translated">メソッドに式本体を使用する</target>
        <note />
      </trans-unit>
      <trans-unit id="Code_block_preferences_colon">
        <source>Code block preferences:</source>
        <target state="translated">コード ブロックの優先順位:</target>
        <note />
      </trans-unit>
      <trans-unit id="Use_expression_body_for_accessors">
        <source>Use expression body for accessors</source>
        <target state="translated">アクセサーに式本体を使用する</target>
        <note />
      </trans-unit>
      <trans-unit id="Use_expression_body_for_constructors">
        <source>Use expression body for constructors</source>
        <target state="translated">コンストラクターに式本体を使用する</target>
        <note />
      </trans-unit>
      <trans-unit id="Use_expression_body_for_indexers">
        <source>Use expression body for indexers</source>
        <target state="translated">インデクサーに式本体を使用する</target>
        <note />
      </trans-unit>
      <trans-unit id="Use_expression_body_for_operators">
        <source>Use expression body for operators</source>
        <target state="translated">オペレーターに式本体を使用する</target>
        <note />
      </trans-unit>
      <trans-unit id="Use_expression_body_for_properties">
        <source>Use expression body for properties</source>
        <target state="translated">プロパティに式本体を使用する</target>
        <note />
      </trans-unit>
      <trans-unit id="Some_naming_rules_are_incomplete_Please_complete_or_remove_them">
        <source>Some naming rules are incomplete. Please complete or remove them.</source>
        <target state="translated">一部の名前付け規則が不完全です。不完全な規則を完成させるか削除してください。</target>
        <note />
      </trans-unit>
      <trans-unit id="Manage_specifications">
        <source>Manage specifications</source>
        <target state="translated">仕様の管理</target>
        <note />
      </trans-unit>
      <trans-unit id="Reorder">
        <source>Reorder</source>
        <target state="translated">並べ替え</target>
        <note />
      </trans-unit>
      <trans-unit id="Severity">
        <source>Severity</source>
        <target state="translated">重要度</target>
        <note />
      </trans-unit>
      <trans-unit id="Specification">
        <source>Specification</source>
        <target state="translated">仕様</target>
        <note />
      </trans-unit>
      <trans-unit id="Required_Style">
        <source>Required Style</source>
        <target state="translated">必要なスタイル</target>
        <note />
      </trans-unit>
      <trans-unit id="This_item_cannot_be_deleted_because_it_is_used_by_an_existing_Naming_Rule">
        <source>This item cannot be deleted because it is used by an existing Naming Rule.</source>
        <target state="translated">このアイテムは既存の名前付け規則で使用されているため、削除できませんでした。</target>
        <note />
      </trans-unit>
      <trans-unit id="Prefer_collection_initializer">
        <source>Prefer collection initializer</source>
        <target state="translated">コレクション初期化子を優先する</target>
        <note />
      </trans-unit>
      <trans-unit id="Prefer_coalesce_expression">
        <source>Prefer coalesce expression</source>
        <target state="translated">合体式を優先する</target>
        <note />
      </trans-unit>
      <trans-unit id="Collapse_regions_when_collapsing_to_definitions">
        <source>Collapse #regions when collapsing to definitions</source>
        <target state="translated">定義を折りたたむときに #regions を折りたたむ</target>
        <note />
      </trans-unit>
      <trans-unit id="Prefer_null_propagation">
        <source>Prefer null propagation</source>
        <target state="translated">null 値の反映を優先する</target>
        <note />
      </trans-unit>
      <trans-unit id="Prefer_explicit_tuple_name">
        <source>Prefer explicit tuple name</source>
        <target state="translated">明示的なタプル名を優先します</target>
        <note />
      </trans-unit>
      <trans-unit id="Description">
        <source>Description</source>
        <target state="translated">説明</target>
        <note />
      </trans-unit>
      <trans-unit id="Preference">
        <source>Preference</source>
        <target state="translated">優先順位</target>
        <note />
      </trans-unit>
      <trans-unit id="Implement_Interface_or_Abstract_Class">
        <source>Implement Interface or Abstract Class</source>
        <target state="translated">インターフェイスまたは抽象クラスの実装</target>
        <note />
      </trans-unit>
      <trans-unit id="For_a_given_symbol_only_the_topmost_rule_with_a_matching_Specification_will_be_applied_Violation_of_that_rules_Required_Style_will_be_reported_at_the_chosen_Severity_level">
        <source>For a given symbol, only the topmost rule with a matching 'Specification' will be applied. Violation of that rule's 'Required Style' will be reported at the chosen 'Severity' level.</source>
        <target state="translated">指定されたシンボルには、一致する '仕様' を含む最上位のルールのみが適用されます。そのルールの '必要なスタイル' の違反は、選択した '重要度' レベルで報告されます。</target>
        <note />
      </trans-unit>
      <trans-unit id="at_the_end">
        <source>at the end</source>
        <target state="translated">末尾</target>
        <note />
      </trans-unit>
      <trans-unit id="When_inserting_properties_events_and_methods_place_them">
        <source>When inserting properties, events and methods, place them:</source>
        <target state="translated">プロパティ、イベント、メソッドを挿入する際には、次の場所に挿入します:</target>
        <note />
      </trans-unit>
      <trans-unit id="with_other_members_of_the_same_kind">
        <source>with other members of the same kind</source>
        <target state="translated">同じ種類の他のメンバーと共に</target>
        <note />
      </trans-unit>
      <trans-unit id="Prefer_braces">
        <source>Prefer braces</source>
        <target state="translated">波かっこを優先します</target>
        <note />
      </trans-unit>
      <trans-unit id="Over_colon">
        <source>Over:</source>
        <target state="translated">非優先:</target>
        <note />
      </trans-unit>
      <trans-unit id="Prefer_colon">
        <source>Prefer:</source>
        <target state="translated">優先:</target>
        <note />
      </trans-unit>
      <trans-unit id="or">
        <source>or</source>
        <target state="translated">または</target>
        <note />
      </trans-unit>
      <trans-unit id="built_in_types">
        <source>built-in types</source>
        <target state="translated">組み込み型</target>
        <note />
      </trans-unit>
      <trans-unit id="everywhere_else">
        <source>everywhere else</source>
        <target state="translated">他のすべての場所</target>
        <note />
      </trans-unit>
      <trans-unit id="type_is_apparent_from_assignment_expression">
        <source>type is apparent from assignment expression</source>
        <target state="translated">型は代入式から明確</target>
        <note />
      </trans-unit>
      <trans-unit id="Get_help_for_0">
        <source>Get help for '{0}'</source>
        <target state="translated">{0}' のヘルプの表示</target>
        <note />
      </trans-unit>
      <trans-unit id="Get_help_for_0_from_Bing">
        <source>Get help for '{0}' from Bing</source>
        <target state="translated">Bing から '{0}' のヘルプを表示します</target>
        <note />
      </trans-unit>
      <trans-unit id="Move_down">
        <source>Move down</source>
        <target state="translated">下へ移動</target>
        <note />
      </trans-unit>
      <trans-unit id="Move_up">
        <source>Move up</source>
        <target state="translated">上へ移動</target>
        <note />
      </trans-unit>
      <trans-unit id="Remove">
        <source>Remove</source>
        <target state="translated">削除</target>
        <note />
      </trans-unit>
      <trans-unit id="Pick_members">
        <source>Pick members</source>
        <target state="translated">メンバーの選択</target>
        <note />
      </trans-unit>
      <trans-unit id="Unfortunately_a_process_used_by_Visual_Studio_has_encountered_an_unrecoverable_error_We_recommend_saving_your_work_and_then_closing_and_restarting_Visual_Studio">
        <source>Unfortunately, a process used by Visual Studio has encountered an unrecoverable error.  We recommend saving your work, and then closing and restarting Visual Studio.</source>
        <target state="translated">Visual Studio で使用されたプロセスで、修復不可能なエラーが発生しました。作業内容を保存してから Visual Studio を終了し、再起動してください。</target>
        <note />
      </trans-unit>
      <trans-unit id="Add_a_symbol_specification">
        <source>Add a symbol specification</source>
        <target state="translated">シンボル仕様の追加</target>
        <note />
      </trans-unit>
      <trans-unit id="Remove_symbol_specification">
        <source>Remove symbol specification</source>
        <target state="translated">シンボル仕様の削除</target>
        <note />
      </trans-unit>
      <trans-unit id="Add_item">
        <source>Add item</source>
        <target state="translated">項目の追加</target>
        <note />
      </trans-unit>
      <trans-unit id="Edit_item">
        <source>Edit item</source>
        <target state="translated">項目の編集</target>
        <note />
      </trans-unit>
      <trans-unit id="Remove_item">
        <source>Remove item</source>
        <target state="translated">項目の削除</target>
        <note />
      </trans-unit>
      <trans-unit id="Add_a_naming_rule">
        <source>Add a naming rule</source>
        <target state="translated">名前付け規則の追加</target>
        <note />
      </trans-unit>
      <trans-unit id="Remove_naming_rule">
        <source>Remove naming rule</source>
        <target state="translated">名前付け規則の削除</target>
        <note />
      </trans-unit>
      <trans-unit id="VisualStudioWorkspace_TryApplyChanges_cannot_be_called_from_a_background_thread">
        <source>VisualStudioWorkspace.TryApplyChanges cannot be called from a background thread.</source>
        <target state="translated">VisualStudioWorkspace.TryApplyChanges をバックグラウンド スレッドから呼び出すことはできません。</target>
        <note />
      </trans-unit>
      <trans-unit id="prefer_throwing_properties">
        <source>prefer throwing properties</source>
        <target state="translated">スロー プロパティを優先する</target>
        <note />
      </trans-unit>
      <trans-unit id="When_generating_properties">
        <source>When generating properties:</source>
        <target state="translated">プロパティの生成時:</target>
        <note />
      </trans-unit>
      <trans-unit id="Options">
        <source>Options</source>
        <target state="translated">オプション</target>
        <note />
      </trans-unit>
      <trans-unit id="Try_the_preview_version_of_our_live_code_analysis_extension_which_provides_more_fixes_for_common_API_design_naming_performance_and_reliability_issues">
        <source>Try the preview version of our live code analysis extension, which provides more fixes for common API design, naming, performance, and reliability issues</source>
        <target state="translated">ライブ コード分析拡張機能のプレビュー バージョンをお試しください。共通 API の設計、名前付け、パフォーマンス、信頼性の問題について多数の修正を提供しています</target>
        <note />
      </trans-unit>
      <trans-unit id="Never_show_this_again">
        <source>Never show this again</source>
        <target state="translated">今後は表示しない</target>
        <note />
      </trans-unit>
      <trans-unit id="Prefer_simple_default_expression">
        <source>Prefer simple 'default' expression</source>
        <target state="translated">単純な 'default' 式を優先する</target>
        <note />
      </trans-unit>
      <trans-unit id="Prefer_inferred_tuple_names">
        <source>Prefer inferred tuple element names</source>
        <target state="translated">推定されたタプル要素の名前を優先します</target>
        <note />
      </trans-unit>
      <trans-unit id="Prefer_inferred_anonymous_type_member_names">
        <source>Prefer inferred anonymous type member names</source>
        <target state="translated">推定された匿名型のメンバー名を優先します</target>
        <note />
      </trans-unit>
      <trans-unit id="Preview_pane">
        <source>Preview pane</source>
        <target state="translated">プレビュー ウィンドウ</target>
        <note />
      </trans-unit>
      <trans-unit id="Analysis">
        <source>Analysis</source>
        <target state="translated">解析</target>
        <note />
      </trans-unit>
      <trans-unit id="Enable_full_solution_analysis">
        <source>Enable full solution _analysis</source>
        <target state="translated">完全ソリューション解析を有効にする(_A)</target>
        <note />
      </trans-unit>
      <trans-unit id="Perform_editor_feature_analysis_in_external_process">
        <source>Perform editor _feature analysis in external process (experimental)</source>
        <target state="translated">外部プロセスでエディター機能解析を実行する (試験段階)(_F)</target>
        <note />
      </trans-unit>
      <trans-unit id="Fade_out_unreachable_code">
        <source>Fade out unreachable code</source>
        <target state="translated">到達できないコードをフェードアウトします</target>
        <note />
      </trans-unit>
      <trans-unit id="Fading">
        <source>Fading</source>
        <target state="translated">フェード</target>
        <note />
      </trans-unit>
      <trans-unit id="ChangesNotAllowedIFAssemblyHasNotBeenLoaded">
        <source>Changes are not allowed if the assembly has not been loaded.</source>
        <target state="translated">アセンブリが読み込まれていない場合、変更は許可されません。</target>
        <note />
      </trans-unit>
      <trans-unit id="ChangesNotAllowedIfProjectWasntBuildWhenDebuggingStarted">
        <source>Changes are not allowed if the project wasn't built when debugging started.</source>
        <target state="translated">デバッグを開始したときにプロジェクトがビルドされていない場合、変更は許可されません。</target>
        <note />
      </trans-unit>
      <trans-unit id="ChangesNotAllowedIfProjectWasntLoadedWhileDebugging">
        <source>Changes are not allowed if the project wasn't loaded and built when debugging started.

'Lightweight solution load' is enabled for the current solution. Disable it to ensure that all projects are loaded when debugging starts.</source>
        <target state="translated">デバッグを開始したときにプロジェクトが読み込みおよびビルドされていない場合、変更は許可されません。

現在のソリューションで 'ライトウェイト ソリューション ロード' が有効になっています。無効にして、デバッグの開始時にすべてのプロジェクトが読み込まれていることを確認します。</target>
        <note />
      </trans-unit>
      <trans-unit id="ChangesNotAllowedWhileCodeIsRunning">
        <source>Changes are not allowed while code is running.</source>
        <target state="translated">コードの実行中は変更が許可されません。</target>
        <note />
      </trans-unit>
      <trans-unit id="Prefer_local_function_over_anonymous_function">
        <source>Prefer local function over anonymous function</source>
        <target state="translated">匿名関数よりローカル関数を優先します</target>
        <note />
      </trans-unit>
      <trans-unit id="Prefer_deconstructed_variable_declaration">
        <source>Prefer deconstructed variable declaration</source>
        <target state="translated">分解された変数宣言を優先する</target>
        <note />
      </trans-unit>
      <trans-unit id="External_reference_found">
        <source>External reference found</source>
        <target state="translated">外部参照が見つかりました</target>
        <note />
      </trans-unit>
      <trans-unit id="No_references_found_to_0">
        <source>No references found to '{0}'</source>
        <target state="translated">{0}' の参照は見つかりませんでした</target>
        <note />
      </trans-unit>
      <trans-unit id="Search_found_no_results">
        <source>Search found no results</source>
        <target state="translated">一致する検索結果はありません</target>
        <note />
      </trans-unit>
      <trans-unit id="analyzer_Prefer_auto_properties">
        <source>Prefer auto properties</source>
        <target state="translated">自動プロパティを優先する</target>
        <note />
      </trans-unit>
      <trans-unit id="codegen_prefer_auto_properties">
        <source>prefer auto properties</source>
        <target state="translated">自動プロパティを優先する</target>
        <note />
      </trans-unit>
      <trans-unit id="ErrorReadingFile">
        <source>Error while reading file '{0}': {1}</source>
<<<<<<< HEAD
        <target state="needs-review-translation">ファイルの読み取り中にエラーが発生しました</target>
=======
        <target state="translated">ファイル {0}' の読み取り中にエラーが発生しました: {1}</target>
>>>>>>> 1851814c
        <note />
      </trans-unit>
      <trans-unit id="ModuleHasBeenUnloaded">
        <source>Module has been unloaded.</source>
        <target state="translated">モジュールがアンロードされました。</target>
        <note />
      </trans-unit>
      <trans-unit id="CantApplyChangesModuleHasBeenUnloaded">
        <source>Can't apply changes -- module '{0}' has been unloaded.</source>
        <target state="translated">変更を適用できません -- モジュール '{0}' がアンロードされています。</target>
        <note />
      </trans-unit>
      <trans-unit id="Restore_Visual_Studio_keybindings">
        <source>Restore Visual Studio keybindings</source>
        <target state="translated">Visual Studio キー バインドの復元</target>
        <note />
      </trans-unit>
      <trans-unit id="Use_Keybindings_for_extensions">
        <source>Use keybindings for ReSharper/IntelliJ/Vim/etc.</source>
        <target state="translated">ReSharper/IntelliJ/Vim などのキー バインドを使用します。</target>
        <note />
      </trans-unit>
      <trans-unit id="Enable_navigation_to_decompiled_sources">
        <source>Enable navigation to decompiled sources (experimental)</source>
        <target state="translated">逆コンパイルされたソースへのナビゲーションを有効にする (試験段階)</target>
        <note />
      </trans-unit>
      <trans-unit id="Decompiler_Legal_Notice_Message">
        <source>IMPORTANT: Visual Studio includes decompiling functionality (“Decompiler”) that enables reproducing source code from binary code. By accessing and using the Decompiler, you agree to the Visual Studio license terms and the terms for the Decompiler below. If you do not agree with these combined terms, do not access or use the Decompiler.
 
You acknowledge that binary code and source code might be protected by copyright and trademark laws.  Before using the Decompiler on any binary code, you need to first:  
(i) confirm that the license terms governing your use of the binary code do not contain a provision which prohibits you from decompiling the software; or
(ii) obtain permission to decompile the binary code from the owner of the software.
 
Your use of the Decompiler is optional.  Microsoft is not responsible and disclaims all liability for your use of the Decompiler that violates any laws or any software license terms which prohibit decompiling of the software.

I agree to all of the foregoing:</source>
        <target state="translated">重要: Visual Studio には、逆コンパイル機能 (“デコンパイラ”) が含まれています。これは、バイナリ コードからのソース コードの再生成を可能にする機能です。デコンパイラにアクセスしてこれを使用することで、デコンパイラに関する以下の Visual Studio のライセンス条項に同意します。ここでまとめられている条項に同意しない場合は、デコンパイラへのアクセスも使用も行わないでください。

バイナリ コードとソース コードが著作権と商標に関する法律によって保護されている可能性があることに同意します。バイナリ コードでデコンパイラを使用する前に、次のことを行う必要があります:
(i) バイナリ コードの使用を管理するライセンス条項にソフトウェアのデコンパイルを禁止するプロビジョンが含まれていないことを確認する。または
(ii) バイナリ コードをデコンパイルするためのアクセス許可をソフトウェアの所有者から取得する。

デコンパイラの使用は任意です。ソフトウェアの逆コンパイルを禁止する法律またはソフトウェア ライセンス条項に違反するデコンパイラの使用に関して、Microsoft は一切責任を負わず、一切保証いたしません。

上記の内容にすべて同意します:</target>
        <note />
      </trans-unit>
      <trans-unit id="Decompiler_Legal_Notice_Title">
        <source>Decompiler Legal Notice</source>
        <target state="translated">デコンパイラの法的通知</target>
        <note />
      </trans-unit>
      <trans-unit id="Disabling_the_extension_0_unbound_your_keyboard_bindings">
        <source>Disabling the extension '{0}' unbound your keyboard bindings.</source>
        <target state="translated">拡張 '{0}' を無効にすることにより、キーボードのバインディングがバインド解除されました。</target>
        <note>0 is an extension name</note>
      </trans-unit>
      <trans-unit id="Code_style_header_use_editor_config">
        <source>The settings configured here only apply to your machine. To configure these settings to travel with your solution, use .editorconfig files.</source>
        <target state="translated">ここで構成される設定は、ご使用のマシンにのみ適用されます。これらの設定をソリューションで使用するように構成するには、.editorconfig ファイルを使用します。</target>
        <note />
      </trans-unit>
<<<<<<< HEAD
      <trans-unit id="Field_preferences_colon">
        <source>Field preferences:</source>
        <target state="translated">フィールド設定:</target>
        <note />
      </trans-unit>
      <trans-unit id="Prefer_readonly">
        <source>Prefer readonly</source>
        <target state="translated">読み取り専用を優先する</target>
        <note />
      </trans-unit>
      <trans-unit id="Analyzing_0">
        <source>Analyzing '{0}'</source>
        <target state="translated">'{0}' の分析</target>
        <note />
      </trans-unit>
      <trans-unit id="Manage_naming_styles">
        <source>Manage naming styles</source>
        <target state="new">Manage naming styles</target>
        <note />
      </trans-unit>
      <trans-unit id="CantApplyChangesUnexpectedError">
        <source>Can't apply changes -- unexpected error: '{0}'</source>
        <target state="new">Can't apply changes -- unexpected error: '{0}'</target>
        <note />
      </trans-unit>
      <trans-unit id="Sync_Class_View">
        <source>Sync Class View</source>
        <target state="new">Sync Class View</target>
        <note />
      </trans-unit>
      <trans-unit id="Live_code_analysis">
        <source>Live code analysis</source>
        <target state="new">Live code analysis</target>
=======
      <trans-unit id="Sync_Class_View">
        <source>Sync Class View</source>
        <target state="translated">クラス ビューの同期</target>
        <note />
      </trans-unit>
      <trans-unit id="CantApplyChangesUnexpectedError">
        <source>Can't apply changes -- unexpected error: '{0}'</source>
        <target state="translated">変更を適用できません。予期しないエラー: '{0}'</target>
        <note />
      </trans-unit>
      <trans-unit id="Field_preferences_colon">
        <source>Field preferences:</source>
        <target state="translated">フィールド設定:</target>
        <note />
      </trans-unit>
      <trans-unit id="Prefer_readonly">
        <source>Prefer readonly</source>
        <target state="translated">読み取り専用を優先する</target>
        <note />
      </trans-unit>
      <trans-unit id="Manage_naming_styles">
        <source>Manage naming styles</source>
        <target state="translated">名前付けスタイルを管理する</target>
>>>>>>> 1851814c
        <note />
      </trans-unit>
    </body>
  </file>
</xliff><|MERGE_RESOLUTION|>--- conflicted
+++ resolved
@@ -1424,11 +1424,7 @@
       </trans-unit>
       <trans-unit id="ErrorReadingFile">
         <source>Error while reading file '{0}': {1}</source>
-<<<<<<< HEAD
-        <target state="needs-review-translation">ファイルの読み取り中にエラーが発生しました</target>
-=======
         <target state="translated">ファイル {0}' の読み取り中にエラーが発生しました: {1}</target>
->>>>>>> 1851814c
         <note />
       </trans-unit>
       <trans-unit id="ModuleHasBeenUnloaded">
@@ -1492,7 +1488,16 @@
         <target state="translated">ここで構成される設定は、ご使用のマシンにのみ適用されます。これらの設定をソリューションで使用するように構成するには、.editorconfig ファイルを使用します。</target>
         <note />
       </trans-unit>
-<<<<<<< HEAD
+      <trans-unit id="Sync_Class_View">
+        <source>Sync Class View</source>
+        <target state="translated">クラス ビューの同期</target>
+        <note />
+      </trans-unit>
+      <trans-unit id="CantApplyChangesUnexpectedError">
+        <source>Can't apply changes -- unexpected error: '{0}'</source>
+        <target state="translated">変更を適用できません。予期しないエラー: '{0}'</target>
+        <note />
+      </trans-unit>
       <trans-unit id="Field_preferences_colon">
         <source>Field preferences:</source>
         <target state="translated">フィールド設定:</target>
@@ -1510,47 +1515,12 @@
       </trans-unit>
       <trans-unit id="Manage_naming_styles">
         <source>Manage naming styles</source>
-        <target state="new">Manage naming styles</target>
-        <note />
-      </trans-unit>
-      <trans-unit id="CantApplyChangesUnexpectedError">
-        <source>Can't apply changes -- unexpected error: '{0}'</source>
-        <target state="new">Can't apply changes -- unexpected error: '{0}'</target>
-        <note />
-      </trans-unit>
-      <trans-unit id="Sync_Class_View">
-        <source>Sync Class View</source>
-        <target state="new">Sync Class View</target>
+        <target state="translated">名前付けスタイルを管理する</target>
         <note />
       </trans-unit>
       <trans-unit id="Live_code_analysis">
         <source>Live code analysis</source>
         <target state="new">Live code analysis</target>
-=======
-      <trans-unit id="Sync_Class_View">
-        <source>Sync Class View</source>
-        <target state="translated">クラス ビューの同期</target>
-        <note />
-      </trans-unit>
-      <trans-unit id="CantApplyChangesUnexpectedError">
-        <source>Can't apply changes -- unexpected error: '{0}'</source>
-        <target state="translated">変更を適用できません。予期しないエラー: '{0}'</target>
-        <note />
-      </trans-unit>
-      <trans-unit id="Field_preferences_colon">
-        <source>Field preferences:</source>
-        <target state="translated">フィールド設定:</target>
-        <note />
-      </trans-unit>
-      <trans-unit id="Prefer_readonly">
-        <source>Prefer readonly</source>
-        <target state="translated">読み取り専用を優先する</target>
-        <note />
-      </trans-unit>
-      <trans-unit id="Manage_naming_styles">
-        <source>Manage naming styles</source>
-        <target state="translated">名前付けスタイルを管理する</target>
->>>>>>> 1851814c
         <note />
       </trans-unit>
     </body>
