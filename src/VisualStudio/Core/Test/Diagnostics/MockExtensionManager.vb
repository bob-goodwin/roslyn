﻿' Copyright (c) Microsoft.  All Rights Reserved.  Licensed under the Apache License, Version 2.0.  See License.txt in the project root for license information.

Imports System.ComponentModel
Imports System.Globalization
Imports System.Xml
Imports Microsoft.CodeAnalysis
<<<<<<< HEAD
=======
Imports Microsoft.VisualStudio.ExtensionManager
Imports Moq
>>>>>>> origin/master
Imports Roslyn.Utilities

Namespace Microsoft.VisualStudio.LanguageServices.UnitTests.Diagnostics
    Friend Class MockExtensionManager

        Private ReadOnly _contentType As String
        Private ReadOnly _locations() As String

        Public Sub New(contentType As String, ParamArray locations() As String)
            _contentType = contentType
            _locations = locations
        End Sub

        Public Function GetEnabledExtensionContentLocations(contentTypeName As String) As IEnumerable(Of String)
            Assert.Equal(_contentType, contentTypeName)
            Return _locations
        End Function

        Public Iterator Function GetEnabledExtensions(contentTypeName As String) As IEnumerable(Of MockInstalledExtension)
            Assert.Equal(_contentType, contentTypeName)

            For Each location In _locations
                Dim installedExceptionMock As New Mock(Of IInstalledExtension)(MockBehavior.Strict)

                installedExceptionMock.SetupGet(Function(m) m.InstallPath).Returns("\InstallPath")
                installedExceptionMock.SetupGet(Function(m) m.Content).Returns(
                    SpecializedCollections.SingletonEnumerable(Of IExtensionContent)(New MockContent(_contentType, location)))

                Dim headerMock As New Mock(Of IExtensionHeader)(MockBehavior.Strict)
                headerMock.SetupGet(Function(h) h.LocalizedName).Returns("Vsix")

                installedExceptionMock.SetupGet(Function(m) m.Header).Returns(headerMock.Object)

                Yield installedExceptionMock.Object
            Next
        End Function

<<<<<<< HEAD
        Friend Class MockInstalledExtension
=======
        Friend Class MockContent
            Implements IExtensionContent
>>>>>>> origin/master

            Private ReadOnly _contentType As String
            Private ReadOnly _location As String

            Public Sub New(contentType As String, location As String)
                _contentType = contentType
                _location = location
            End Sub

<<<<<<< HEAD
            Public ReadOnly Property Content As IEnumerable(Of MockContent)
                Get
                    Return SpecializedCollections.SingletonEnumerable(Of MockContent)(New MockContent(_contentType, _location))
                End Get
            End Property

            Public ReadOnly Property Header As MockHeader
                Get
                    Return New MockHeader("Vsix")
                End Get
            End Property

            Public ReadOnly Property InstallPath As String
                Get
                    Return "\InstallPath"
                End Get
            End Property

            Friend Class MockContent

                Private ReadOnly _contentType As String
                Private ReadOnly _location As String

                Public Sub New(contentType As String, location As String)
                    _contentType = contentType
                    _location = location
                End Sub

                Public ReadOnly Property ContentTypeName As String
                    Get
                        Return _contentType
                    End Get
                End Property

                Public ReadOnly Property RelativePath As String
                    Get
                        Return _location
                    End Get
                End Property

            End Class

            Friend Class MockHeader

                Private ReadOnly _name As String

                Public Sub New(name As String)
                    _name = name
                End Sub

                Public ReadOnly Property LocalizedName As String
                    Get
                        Return _name
                    End Get
                End Property

            End Class

        End Class
=======
            Public ReadOnly Property ContentTypeName As String Implements IExtensionContent.ContentTypeName
                Get
                    Return _contentType
                End Get
            End Property

            Public ReadOnly Property RelativePath As String Implements IExtensionContent.RelativePath
                Get
                    Return _location
                End Get
            End Property

#Region "Unused methods of IExtensionContent"
            Public ReadOnly Property AdditionalElements As IList(Of XmlElement) Implements IExtensionContent.AdditionalElements
                Get
                    Throw New NotImplementedException()
                End Get
            End Property

            Public ReadOnly Property Attributes As IDictionary(Of String, String) Implements IExtensionContent.Attributes
                Get
                    Throw New NotImplementedException()
                End Get
            End Property
#End Region
        End Class

#Region "Unused methods of IVsExtensionManager"
        Public ReadOnly Property DidLoadUserExtensions As Boolean Implements IVsExtensionManager.DidLoadUserExtensions
            Get
                Throw New NotImplementedException()
            End Get
        End Property

        Public ReadOnly Property RestartRequired As RestartReason Implements IVsExtensionManager.RestartRequired
            Get
                Throw New NotImplementedException()
            End Get
        End Property

        Public Event InstallCompleted As EventHandler(Of InstallCompletedEventArgs) Implements IVsExtensionManager.InstallCompleted
        Public Event InstallProgressChanged As EventHandler(Of InstallProgressChangedEventArgs) Implements IVsExtensionManager.InstallProgressChanged
        Public Event PropertyChanged As PropertyChangedEventHandler Implements INotifyPropertyChanged.PropertyChanged

        Public Sub Close() Implements IVsExtensionManager.Close
            Throw New NotImplementedException()
        End Sub

        Public Sub InstallAsync(extension As IInstallableExtension, perMachine As Boolean) Implements IVsExtensionManager.InstallAsync
            Throw New NotImplementedException()
        End Sub

        Public Sub InstallAsync(extension As IInstallableExtension, perMachine As Boolean, userState As Object) Implements IVsExtensionManager.InstallAsync
            Throw New NotImplementedException()
        End Sub

        Public Sub InstallAsyncCancel(userState As Object) Implements IVsExtensionManager.InstallAsyncCancel
            Throw New NotImplementedException()
        End Sub

        Public Sub RevertUninstall(extension As IInstalledExtension) Implements IVsExtensionManager.RevertUninstall
            Throw New NotImplementedException()
        End Sub

        Public Sub Uninstall(extension As IInstalledExtension) Implements IVsExtensionManager.Uninstall
            Throw New NotImplementedException()
        End Sub

        Public Function CreateExtension(extensionPath As String) As IExtension Implements IVsExtensionManager.CreateExtension
            Throw New NotImplementedException()
        End Function

        Public Function CreateInstallableExtension(extensionPath As String) As IInstallableExtension Implements IVsExtensionManager.CreateInstallableExtension
            Throw New NotImplementedException()
        End Function

        Public Function Disable(extension As IInstalledExtension) As RestartReason Implements IVsExtensionManager.Disable
            Throw New NotImplementedException()
        End Function

        Public Function Enable(extension As IInstalledExtension) As RestartReason Implements IVsExtensionManager.Enable
            Throw New NotImplementedException()
        End Function

        Public Function FindMissingReferences(extension As IExtension) As IEnumerable(Of IExtensionReference) Implements IVsExtensionManager.FindMissingReferences
            Throw New NotImplementedException()
        End Function

        Public Function GetEnabledExtensionContentLocations(contentTypeName As String, attributes As IDictionary(Of String, String)) As IEnumerable(Of String) Implements IVsExtensionManager.GetEnabledExtensionContentLocations
            Throw New NotImplementedException()
        End Function

        Public Function GetEnabledExtensions() As IEnumerable(Of IInstalledExtension) Implements IVsExtensionManager.GetEnabledExtensions
            Throw New NotImplementedException()
        End Function

        Public Function GetImmediateDependants(extension As IInstalledExtension) As IEnumerable(Of IInstalledExtension) Implements IVsExtensionManager.GetImmediateDependants
            Throw New NotImplementedException()
        End Function

        Public Function GetInstalledExtension(identifier As String) As IInstalledExtension Implements IVsExtensionManager.GetInstalledExtension
            Throw New NotImplementedException()
        End Function

        Public Function GetInstalledExtensions() As IEnumerable(Of IInstalledExtension) Implements IVsExtensionManager.GetInstalledExtensions
            Throw New NotImplementedException()
        End Function

        Public Function GetLastExtensionsChangedTimestamp() As Long Implements IVsExtensionManager.GetLastExtensionsChangedTimestamp
            Throw New NotImplementedException()
        End Function

        Public Function Install(extension As IInstallableExtension, perMachine As Boolean) As RestartReason Implements IVsExtensionManager.Install
            Throw New NotImplementedException()
        End Function
>>>>>>> origin/master

    End Class
End Namespace<|MERGE_RESOLUTION|>--- conflicted
+++ resolved
@@ -4,11 +4,6 @@
 Imports System.Globalization
 Imports System.Xml
 Imports Microsoft.CodeAnalysis
-<<<<<<< HEAD
-=======
-Imports Microsoft.VisualStudio.ExtensionManager
-Imports Moq
->>>>>>> origin/master
 Imports Roslyn.Utilities
 
 Namespace Microsoft.VisualStudio.LanguageServices.UnitTests.Diagnostics
@@ -31,27 +26,11 @@
             Assert.Equal(_contentType, contentTypeName)
 
             For Each location In _locations
-                Dim installedExceptionMock As New Mock(Of IInstalledExtension)(MockBehavior.Strict)
-
-                installedExceptionMock.SetupGet(Function(m) m.InstallPath).Returns("\InstallPath")
-                installedExceptionMock.SetupGet(Function(m) m.Content).Returns(
-                    SpecializedCollections.SingletonEnumerable(Of IExtensionContent)(New MockContent(_contentType, location)))
-
-                Dim headerMock As New Mock(Of IExtensionHeader)(MockBehavior.Strict)
-                headerMock.SetupGet(Function(h) h.LocalizedName).Returns("Vsix")
-
-                installedExceptionMock.SetupGet(Function(m) m.Header).Returns(headerMock.Object)
-
-                Yield installedExceptionMock.Object
+                Yield New MockInstalledExtension(_contentType, location)
             Next
         End Function
 
-<<<<<<< HEAD
         Friend Class MockInstalledExtension
-=======
-        Friend Class MockContent
-            Implements IExtensionContent
->>>>>>> origin/master
 
             Private ReadOnly _contentType As String
             Private ReadOnly _location As String
@@ -61,7 +40,6 @@
                 _location = location
             End Sub
 
-<<<<<<< HEAD
             Public ReadOnly Property Content As IEnumerable(Of MockContent)
                 Get
                     Return SpecializedCollections.SingletonEnumerable(Of MockContent)(New MockContent(_contentType, _location))
@@ -121,123 +99,6 @@
             End Class
 
         End Class
-=======
-            Public ReadOnly Property ContentTypeName As String Implements IExtensionContent.ContentTypeName
-                Get
-                    Return _contentType
-                End Get
-            End Property
-
-            Public ReadOnly Property RelativePath As String Implements IExtensionContent.RelativePath
-                Get
-                    Return _location
-                End Get
-            End Property
-
-#Region "Unused methods of IExtensionContent"
-            Public ReadOnly Property AdditionalElements As IList(Of XmlElement) Implements IExtensionContent.AdditionalElements
-                Get
-                    Throw New NotImplementedException()
-                End Get
-            End Property
-
-            Public ReadOnly Property Attributes As IDictionary(Of String, String) Implements IExtensionContent.Attributes
-                Get
-                    Throw New NotImplementedException()
-                End Get
-            End Property
-#End Region
-        End Class
-
-#Region "Unused methods of IVsExtensionManager"
-        Public ReadOnly Property DidLoadUserExtensions As Boolean Implements IVsExtensionManager.DidLoadUserExtensions
-            Get
-                Throw New NotImplementedException()
-            End Get
-        End Property
-
-        Public ReadOnly Property RestartRequired As RestartReason Implements IVsExtensionManager.RestartRequired
-            Get
-                Throw New NotImplementedException()
-            End Get
-        End Property
-
-        Public Event InstallCompleted As EventHandler(Of InstallCompletedEventArgs) Implements IVsExtensionManager.InstallCompleted
-        Public Event InstallProgressChanged As EventHandler(Of InstallProgressChangedEventArgs) Implements IVsExtensionManager.InstallProgressChanged
-        Public Event PropertyChanged As PropertyChangedEventHandler Implements INotifyPropertyChanged.PropertyChanged
-
-        Public Sub Close() Implements IVsExtensionManager.Close
-            Throw New NotImplementedException()
-        End Sub
-
-        Public Sub InstallAsync(extension As IInstallableExtension, perMachine As Boolean) Implements IVsExtensionManager.InstallAsync
-            Throw New NotImplementedException()
-        End Sub
-
-        Public Sub InstallAsync(extension As IInstallableExtension, perMachine As Boolean, userState As Object) Implements IVsExtensionManager.InstallAsync
-            Throw New NotImplementedException()
-        End Sub
-
-        Public Sub InstallAsyncCancel(userState As Object) Implements IVsExtensionManager.InstallAsyncCancel
-            Throw New NotImplementedException()
-        End Sub
-
-        Public Sub RevertUninstall(extension As IInstalledExtension) Implements IVsExtensionManager.RevertUninstall
-            Throw New NotImplementedException()
-        End Sub
-
-        Public Sub Uninstall(extension As IInstalledExtension) Implements IVsExtensionManager.Uninstall
-            Throw New NotImplementedException()
-        End Sub
-
-        Public Function CreateExtension(extensionPath As String) As IExtension Implements IVsExtensionManager.CreateExtension
-            Throw New NotImplementedException()
-        End Function
-
-        Public Function CreateInstallableExtension(extensionPath As String) As IInstallableExtension Implements IVsExtensionManager.CreateInstallableExtension
-            Throw New NotImplementedException()
-        End Function
-
-        Public Function Disable(extension As IInstalledExtension) As RestartReason Implements IVsExtensionManager.Disable
-            Throw New NotImplementedException()
-        End Function
-
-        Public Function Enable(extension As IInstalledExtension) As RestartReason Implements IVsExtensionManager.Enable
-            Throw New NotImplementedException()
-        End Function
-
-        Public Function FindMissingReferences(extension As IExtension) As IEnumerable(Of IExtensionReference) Implements IVsExtensionManager.FindMissingReferences
-            Throw New NotImplementedException()
-        End Function
-
-        Public Function GetEnabledExtensionContentLocations(contentTypeName As String, attributes As IDictionary(Of String, String)) As IEnumerable(Of String) Implements IVsExtensionManager.GetEnabledExtensionContentLocations
-            Throw New NotImplementedException()
-        End Function
-
-        Public Function GetEnabledExtensions() As IEnumerable(Of IInstalledExtension) Implements IVsExtensionManager.GetEnabledExtensions
-            Throw New NotImplementedException()
-        End Function
-
-        Public Function GetImmediateDependants(extension As IInstalledExtension) As IEnumerable(Of IInstalledExtension) Implements IVsExtensionManager.GetImmediateDependants
-            Throw New NotImplementedException()
-        End Function
-
-        Public Function GetInstalledExtension(identifier As String) As IInstalledExtension Implements IVsExtensionManager.GetInstalledExtension
-            Throw New NotImplementedException()
-        End Function
-
-        Public Function GetInstalledExtensions() As IEnumerable(Of IInstalledExtension) Implements IVsExtensionManager.GetInstalledExtensions
-            Throw New NotImplementedException()
-        End Function
-
-        Public Function GetLastExtensionsChangedTimestamp() As Long Implements IVsExtensionManager.GetLastExtensionsChangedTimestamp
-            Throw New NotImplementedException()
-        End Function
-
-        Public Function Install(extension As IInstallableExtension, perMachine As Boolean) As RestartReason Implements IVsExtensionManager.Install
-            Throw New NotImplementedException()
-        End Function
->>>>>>> origin/master
 
     End Class
 End Namespace