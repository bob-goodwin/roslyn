--- conflicted
+++ resolved
@@ -34,12 +34,8 @@
             VisualStudio.SolutionExplorer.AddProject(testProj, WellKnownProjectTemplates.ConsoleApplication, LanguageNames.VisualBasic);
         }
 
-<<<<<<< HEAD
-        [WpfFact(Skip = "https://github.com/dotnet/roslyn/issues/37689")]
-=======
-        // Also "https://github.com/dotnet/roslyn/issues/37689")]
-        [WpfFact(Skip = "https://github.com/dotnet/roslyn/issues/35965")]
->>>>>>> a2ee4379
+        // Also "https://github.com/dotnet/roslyn/issues/37689")]
+        [WpfFact(Skip = "https://github.com/dotnet/roslyn/issues/35965")]
         [Trait(Traits.Feature, Traits.Features.DebuggingEditAndContinue)]
         public void UpdateActiveStatementLeafNode()
         {
@@ -72,12 +68,8 @@
             VisualStudio.Debugger.CheckExpression("names(1)", "String", "\"bar\"");
         }
 
-<<<<<<< HEAD
-        [WpfFact]
-=======
-        // Also "https://github.com/dotnet/roslyn/issues/37689")]
-        [WpfFact(Skip = "https://github.com/dotnet/roslyn/issues/35965")]
->>>>>>> a2ee4379
+        // Also "https://github.com/dotnet/roslyn/issues/37689")]
+        [WpfFact(Skip = "https://github.com/dotnet/roslyn/issues/35965")]
         [Trait(Traits.Feature, Traits.Features.DebuggingEditAndContinue)]
         public void AddTryCatchAroundActiveStatement()
         {
@@ -107,12 +99,8 @@
             VisualStudio.Editor.Verify.CurrentLineText("End Try");
         }
 
-<<<<<<< HEAD
-        [WpfFact]
-=======
-        // Also "https://github.com/dotnet/roslyn/issues/37689")]
-        [WpfFact(Skip = "https://github.com/dotnet/roslyn/issues/35965")]
->>>>>>> a2ee4379
+        // Also "https://github.com/dotnet/roslyn/issues/37689")]
+        [WpfFact(Skip = "https://github.com/dotnet/roslyn/issues/35965")]
         [Trait(Traits.Feature, Traits.Features.DebuggingEditAndContinue)]
         public void EditLambdaExpression()
         {
@@ -146,12 +134,8 @@
             VisualStudio.ErrorList.Verify.NoBuildErrors();
         }
 
-<<<<<<< HEAD
-        [WpfFact(Skip = "https://github.com/dotnet/roslyn/issues/37689")]
-=======
-        // Also "https://github.com/dotnet/roslyn/issues/37689")]
-        [WpfFact(Skip = "https://github.com/dotnet/roslyn/issues/35965")]
->>>>>>> a2ee4379
+        // Also "https://github.com/dotnet/roslyn/issues/37689")]
+        [WpfFact(Skip = "https://github.com/dotnet/roslyn/issues/35965")]
         [Trait(Traits.Feature, Traits.Features.DebuggingEditAndContinue)]
         public void EnCWhileDebuggingFromImmediateWindow()
         {
@@ -216,12 +200,8 @@
             VisualStudio.Workspace.WaitForAsyncOperations(Helper.HangMitigatingTimeout, FeatureAttribute.Workspace);
         }
 
-<<<<<<< HEAD
-        [WpfFact]
-=======
         // Also https://github.com/dotnet/roslyn/issues/36763
         [WpfFact(Skip = "https://github.com/dotnet/roslyn/issues/35965")]
->>>>>>> a2ee4379
         [Trait(Traits.Feature, Traits.Features.DebuggingEditAndContinue)]
         public void MultiProjectDebuggingWhereNotAllModulesAreLoaded()
         {
@@ -234,64 +214,8 @@
             VisualStudio.ErrorList.Verify.NoErrors();
         }
 
-<<<<<<< HEAD
-        [WpfFact(Skip = "https://github.com/dotnet/roslyn/issues/37689")]
-        [Trait(Traits.Feature, Traits.Features.DebuggingEditAndContinue)]
-        [WorkItem(33829, "https://github.com/dotnet/roslyn/issues/33829")]
-        public void DocumentStateTrackingReadonlyInRunMode()
-        {
-            SetupMultiProjectSolution();
-            var project = new ProjectUtils.Project(ProjectName);
-            var basicLibrary = new ProjectUtils.Project("BasicLibrary1");
-            var cSharpLibrary = new ProjectUtils.Project("CSharpLibrary1");
-
-            VisualStudio.Editor.SetText(@"
-Imports System
-Imports BasicLibrary1
-Module Module1
-    Sub Main()
-        Console.Read()
-    End Sub
-End Module
-");
-            VisualStudio.Workspace.WaitForAsyncOperations(Helper.HangMitigatingTimeout, FeatureAttribute.Workspace);
-            VisualStudio.Debugger.Go(waitForBreakMode: false);
-            VisualStudio.ActivateMainWindow();
-            VisualStudio.SolutionExplorer.OpenFile(project, module1FileName);
-
-            VisualStudio.SendKeys.Send(VirtualKey.T);
-            string editAndContinueDialogName = "Edit and Continue";
-            VisualStudio.Dialog.VerifyOpen(editAndContinueDialogName);
-            VisualStudio.Dialog.Click(editAndContinueDialogName, "OK");
-            VisualStudio.Dialog.VerifyClosed(editAndContinueDialogName);
-            VisualStudio.Editor.Verify.IsProjectItemDirty(expectedValue: false);
-
-            // This module is referred by the loaded module, but not used. So this will not be loaded
-            VisualStudio.SolutionExplorer.OpenFile(basicLibrary, "Class1.vb");
-            VisualStudio.Workspace.WaitForAsyncOperations(Helper.HangMitigatingTimeout, FeatureAttribute.Workspace);
-            VisualStudio.SendKeys.Send(VirtualKey.T);
-            VisualStudio.Dialog.VerifyOpen(editAndContinueDialogName);
-            VisualStudio.Dialog.Click(editAndContinueDialogName, "OK");
-            VisualStudio.Dialog.VerifyClosed(editAndContinueDialogName);
-            VisualStudio.Editor.Verify.IsProjectItemDirty(expectedValue: false);
-
-            //  This module is not referred by the loaded module. this will not be loaded
-            VisualStudio.SolutionExplorer.OpenFile(cSharpLibrary, "File1.cs");
-            VisualStudio.Workspace.WaitForAsyncOperations(Helper.HangMitigatingTimeout, FeatureAttribute.Workspace);
-            VisualStudio.SendKeys.Send(VirtualKey.T);
-
-            string microsoftVisualStudioDialogName = "Microsoft Visual Studio";
-            VisualStudio.Dialog.VerifyOpen(microsoftVisualStudioDialogName);
-            VisualStudio.Dialog.Click(microsoftVisualStudioDialogName, "OK");
-            VisualStudio.Dialog.VerifyClosed(microsoftVisualStudioDialogName);
-            VisualStudio.Editor.Verify.IsProjectItemDirty(expectedValue: false);
-        }
-
-        [WpfFact(Skip = "https://github.com/dotnet/roslyn/issues/37689")]
-=======
-        // Also "https://github.com/dotnet/roslyn/issues/37689")]
-        [WpfFact(Skip = "https://github.com/dotnet/roslyn/issues/35965")]
->>>>>>> a2ee4379
+        // Also "https://github.com/dotnet/roslyn/issues/37689")]
+        [WpfFact(Skip = "https://github.com/dotnet/roslyn/issues/35965")]
         [Trait(Traits.Feature, Traits.Features.DebuggingEditAndContinue)]
         public void LocalsWindowUpdatesAfterLocalGetsItsTypeUpdatedDuringEnC()
         {
@@ -316,12 +240,8 @@
             VisualStudio.LocalsWindow.Verify.CheckEntry("goo", "Single", "10");
         }
 
-<<<<<<< HEAD
-        [WpfFact(Skip = "https://github.com/dotnet/roslyn/issues/37689")]
-=======
-        // Also "https://github.com/dotnet/roslyn/issues/37689")]
-        [WpfFact(Skip = "https://github.com/dotnet/roslyn/issues/35965")]
->>>>>>> a2ee4379
+        // Also "https://github.com/dotnet/roslyn/issues/37689")]
+        [WpfFact(Skip = "https://github.com/dotnet/roslyn/issues/35965")]
         [Trait(Traits.Feature, Traits.Features.DebuggingEditAndContinue)]
         public void LocalsWindowUpdatesCorrectlyDuringEnC()
         {
@@ -356,12 +276,8 @@
             VisualStudio.LocalsWindow.Verify.CheckEntry("lLng", "Long", "444");
         }
 
-<<<<<<< HEAD
-        [WpfFact(Skip = "https://github.com/dotnet/roslyn/issues/37689")]
-=======
-        // Also "https://github.com/dotnet/roslyn/issues/37689")]
-        [WpfFact(Skip = "https://github.com/dotnet/roslyn/issues/35965")]
->>>>>>> a2ee4379
+        // Also "https://github.com/dotnet/roslyn/issues/37689")]
+        [WpfFact(Skip = "https://github.com/dotnet/roslyn/issues/35965")]
         [Trait(Traits.Feature, Traits.Features.DebuggingEditAndContinue)]
         public void WatchWindowUpdatesCorrectlyDuringEnC()
         {
