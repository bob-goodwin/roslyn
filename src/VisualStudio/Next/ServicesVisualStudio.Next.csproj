﻿<?xml version="1.0" encoding="utf-8"?>
<Project ToolsVersion="4.0" DefaultTargets="Build" xmlns="http://schemas.microsoft.com/developer/msbuild/2003">
  <PropertyGroup>
    <ProjectLanguage>CSharp</ProjectLanguage>
  </PropertyGroup>
  <Import Project="..\..\..\build\Targets\VSL.Settings.targets" />
  <PropertyGroup>
    <Configuration Condition="'$(Configuration)' == ''">Debug</Configuration>
    <Platform Condition="'$(Platform)' == ''">AnyCPU</Platform>
    <ProjectGuid>{FE0D4BDD-1C30-488E-A870-854F5B8C5014}</ProjectGuid>
    <OutputType>Library</OutputType>
    <RootNamespace>Microsoft.VisualStudio.LanguageServices</RootNamespace>
    <AssemblyName>Microsoft.VisualStudio.LanguageServices.Next</AssemblyName>
    <TargetFrameworkVersion>v4.6</TargetFrameworkVersion>
    <CopyNuGetImplementations>false</CopyNuGetImplementations>
  </PropertyGroup>
  <ItemGroup Label="Project References">
    <ProjectReference Include="..\..\Compilers\Core\Portable\CodeAnalysis.csproj">
      <Project>{1EE8CAD3-55F9-4D91-96B2-084641DA9A6C}</Project>
      <Name>CodeAnalysis</Name>
    </ProjectReference>
    <ProjectReference Include="..\..\Dependencies\Immutable\Immutable.csproj">
      <Project>{DCDA908D-EF5E-494B-ADDC-C26F5FD610CA}</Project>
      <Name>Immutable</Name>
    </ProjectReference>
    <ProjectReference Include="..\..\EditorFeatures\Core\EditorFeatures.csproj">
      <Project>{3cdeeab7-2256-418a-beb2-620b5cb16302}</Project>
      <Name>EditorFeatures</Name>
    </ProjectReference>
    <ProjectReference Include="..\..\EditorFeatures\Text\TextEditorFeatures.csproj">
      <Project>{18f5fbb8-7570-4412-8cc7-0a86ff13b7ba}</Project>
      <Name>TextEditorFeatures</Name>
    </ProjectReference>
    <ProjectReference Include="..\..\Features\Core\Portable\Features.csproj">
      <Project>{edc68a0e-c68d-4a74-91b7-bf38ec909888}</Project>
      <Name>Features</Name>
    </ProjectReference>
    <ProjectReference Include="..\..\Workspaces\Core\Desktop\Workspaces.Desktop.csproj">
      <Project>{2e87fa96-50bb-4607-8676-46521599f998}</Project>
      <Name>Workspaces.Desktop</Name>
    </ProjectReference>
    <ProjectReference Include="..\..\Workspaces\Core\Portable\Workspaces.csproj">
      <Project>{5F8D2414-064A-4B3A-9B42-8E2A04246BE5}</Project>
      <Name>Workspaces</Name>
    </ProjectReference>
    <ProjectReference Include="..\..\Workspaces\Remote\Core\RemoteWorkspaces.csproj">
      <Project>{f822f72a-cc87-4e31-b57d-853f65cbebf3}</Project>
      <Name>RemoteWorkspaces</Name>
    </ProjectReference>
    <ProjectReference Include="..\Core\Def\ServicesVisualStudio.csproj">
      <Project>{86fd5b9a-4fa0-4b10-b59f-cfaf077a859c}</Project>
      <Name>ServicesVisualStudio</Name>
    </ProjectReference>
  </ItemGroup>
  <PropertyGroup Condition=" '$(Configuration)|$(Platform)' == 'Debug|AnyCPU' ">
    <AllowUnsafeBlocks>true</AllowUnsafeBlocks>
  </PropertyGroup>
  <PropertyGroup Condition=" '$(Configuration)|$(Platform)' == 'Release|AnyCPU' ">
    <AllowUnsafeBlocks>true</AllowUnsafeBlocks>
  </PropertyGroup>
  <ItemGroup>
    <Reference Include="PresentationCore" />
    <Reference Include="PresentationFramework" />
    <Reference Include="System" />
    <Reference Include="System.ComponentModel.Composition" />
    <Reference Include="System.Core" />
    <Reference Include="System.Design" />
    <Reference Include="System.Drawing" />
    <Reference Include="WindowsBase" />
  </ItemGroup>
  <ItemGroup>
    <None Include="project.json" />
    <PublicAPI Include="PublicAPI.Shipped.txt" />
    <PublicAPI Include="PublicAPI.Unshipped.txt" />
  </ItemGroup>
  <ItemGroup>
    <Compile Include="..\..\Workspaces\Remote\ServiceHub\Diagnostics\DiagnosticArguments.cs">
      <Link>Diagnostics\DiagnosticArguments.cs</Link>
    </Compile>
    <Compile Include="..\..\Workspaces\Remote\ServiceHub\Diagnostics\DiagnosticResultSerializer.cs">
      <Link>Diagnostics\DiagnosticResultSerializer.cs</Link>
    </Compile>
    <Compile Include="..\..\Workspaces\Remote\ServiceHub\Shared\ClientDirectStream.cs">
      <Link>Shared\ClientDirectStream.cs</Link>
    </Compile>
    <Compile Include="..\..\Workspaces\Remote\ServiceHub\Shared\Extensions.cs">
      <Link>Shared\Extensions.cs</Link>
    </Compile>
    <Compile Include="..\..\Workspaces\Remote\ServiceHub\Shared\ServerDirectStream.cs">
      <Link>Shared\ServerDirectStream.cs</Link>
    </Compile>
    <Compile Include="..\..\Workspaces\Remote\ServiceHub\Shared\WellKnownServiceHubServices.cs">
      <Link>Shared\WellKnownServiceHubServices.cs</Link>
    </Compile>
    <Compile Include="Diagnostics\OutOfProcDiagnosticAnalyzerExecutor.cs" />
    <Compile Include="Extensions\RemoteHostClientExtensions.cs" />
    <Compile Include="FindReferences\FindReferencesTableControlEventProcessorProvider.cs" />
    <Compile Include="FindReferences\ISupportsNavigation.cs" />
    <Compile Include="FindReferences\StreamingFindReferencesPresenter.cs" />
    <Compile Include="FindReferences\StreamingFindReferencesPresenter.DisposableToolTip.cs" />
    <Compile Include="FindReferences\StreamingFindReferencesPresenter.DocumentLocationEntry.cs" />
    <Compile Include="FindReferences\StreamingFindReferencesPresenter.Entry.cs" />
    <Compile Include="FindReferences\StreamingFindReferencesPresenter.LazyToolTip.cs" />
    <Compile Include="FindReferences\StreamingFindReferencesPresenter.RoslynDefinitionBucket.cs" />
    <Compile Include="FindReferences\StreamingFindReferencesPresenter.SimpleMessageEntry.cs" />
    <Compile Include="FindReferences\StreamingFindReferencesPresenter.TableDataSourceFindReferencesContext.cs" />
    <Compile Include="FindReferences\StreamingFindReferencesPresenter.TableEntriesSnapshot.cs" />
    <Compile Include="FindReferences\TaggedTextAndHighlightSpan.cs" />
    <Compile Include="Remote\JsonRpcClient.cs" />
    <Compile Include="Remote\RemoteHostClientFactory.cs" />
<<<<<<< HEAD
    <Compile Include="Remote\ServiceHubRemoteHostClient.WorkspaceHost.cs" />
    <Compile Include="Remote\ServiceHubRemoteHostClient.JsonRpcSession.cs" />
=======
    <Compile Include="Remote\JsonRpcSession.cs" />
>>>>>>> 6cab3509
    <Compile Include="Remote\ServiceHubRemoteHostClient.cs" />
    <Compile Include="ServicesVisualStudioNextResources.Designer.cs">
      <AutoGen>True</AutoGen>
      <DesignTime>True</DesignTime>
      <DependentUpon>ServicesVisualStudioNextResources.resx</DependentUpon>
    </Compile>
  </ItemGroup>
  <ItemGroup>
    <EmbeddedResource Include="ServicesVisualStudioNextResources.resx">
      <Generator>ResXFileCodeGenerator</Generator>
      <LastGenOutput>ServicesVisualStudioNextResources.Designer.cs</LastGenOutput>
    </EmbeddedResource>
  </ItemGroup>
  <ItemGroup>
    <InternalsVisibleTo Include="Microsoft.CodeAnalysis.TestImpact.BuildManager" />
    <InternalsVisibleTo Include="Roslyn.VisualStudio.RemoteHostClientMock" />
    <InternalsVisibleToTest Include="Roslyn.VisualStudio.Test.Utilities.Next" />
  </ItemGroup>
  <Import Project="..\..\..\build\Targets\VSL.Imports.targets" />
</Project><|MERGE_RESOLUTION|>--- conflicted
+++ resolved
@@ -107,13 +107,9 @@
     <Compile Include="FindReferences\StreamingFindReferencesPresenter.TableEntriesSnapshot.cs" />
     <Compile Include="FindReferences\TaggedTextAndHighlightSpan.cs" />
     <Compile Include="Remote\JsonRpcClient.cs" />
+    <Compile Include="Remote\JsonRpcSession.cs" />
     <Compile Include="Remote\RemoteHostClientFactory.cs" />
-<<<<<<< HEAD
     <Compile Include="Remote\ServiceHubRemoteHostClient.WorkspaceHost.cs" />
-    <Compile Include="Remote\ServiceHubRemoteHostClient.JsonRpcSession.cs" />
-=======
-    <Compile Include="Remote\JsonRpcSession.cs" />
->>>>>>> 6cab3509
     <Compile Include="Remote\ServiceHubRemoteHostClient.cs" />
     <Compile Include="ServicesVisualStudioNextResources.Designer.cs">
       <AutoGen>True</AutoGen>
