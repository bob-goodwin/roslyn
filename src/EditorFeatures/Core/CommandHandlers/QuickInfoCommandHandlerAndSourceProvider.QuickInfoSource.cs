--- conflicted
+++ resolved
@@ -6,11 +6,7 @@
 using Microsoft.VisualStudio.Text;
 using Microsoft.VisualStudio.Text.Editor.Commanding.Commands;
 
-<<<<<<< HEAD
-#pragma warning disable CS0618 // IQuickInfo* is obsolete
-=======
 #pragma warning disable CS0618 // IQuickInfo* is obsolete, tracked by https://github.com/dotnet/roslyn/issues/24094
->>>>>>> 75fd2bd8
 namespace Microsoft.CodeAnalysis.Editor.CommandHandlers
 {
     internal partial class QuickInfoCommandHandlerAndSourceProvider
@@ -54,8 +50,4 @@
         }
     }
 }
-<<<<<<< HEAD
-#pragma warning restore CS0618 // IQuickInfo* is obsolete
-=======
-#pragma warning restore CS0618 // IQuickInfo* is obsolete, tracked by https://github.com/dotnet/roslyn/issues/24094
->>>>>>> 75fd2bd8
+#pragma warning restore CS0618 // IQuickInfo* is obsolete, tracked by https://github.com/dotnet/roslyn/issues/24094