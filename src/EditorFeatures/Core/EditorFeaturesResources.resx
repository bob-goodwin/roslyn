﻿<?xml version="1.0" encoding="utf-8"?>
<root>
  <!-- 
    Microsoft ResX Schema 
    
    Version 2.0
    
    The primary goals of this format is to allow a simple XML format 
    that is mostly human readable. The generation and parsing of the 
    various data types are done through the TypeConverter classes 
    associated with the data types.
    
    Example:
    
    ... ado.net/XML headers & schema ...
    <resheader name="resmimetype">text/microsoft-resx</resheader>
    <resheader name="version">2.0</resheader>
    <resheader name="reader">System.Resources.ResXResourceReader, System.Windows.Forms, ...</resheader>
    <resheader name="writer">System.Resources.ResXResourceWriter, System.Windows.Forms, ...</resheader>
    <data name="Name1"><value>this is my long string</value><comment>this is a comment</comment></data>
    <data name="Color1" type="System.Drawing.Color, System.Drawing">Blue</data>
    <data name="Bitmap1" mimetype="application/x-microsoft.net.object.binary.base64">
        <value>[base64 mime encoded serialized .NET Framework object]</value>
    </data>
    <data name="Icon1" type="System.Drawing.Icon, System.Drawing" mimetype="application/x-microsoft.net.object.bytearray.base64">
        <value>[base64 mime encoded string representing a byte array form of the .NET Framework object]</value>
        <comment>This is a comment</comment>
    </data>
                
    There are any number of "resheader" rows that contain simple 
    name/value pairs.
    
    Each data row contains a name, and value. The row also contains a 
    type or mimetype. Type corresponds to a .NET class that support 
    text/value conversion through the TypeConverter architecture. 
    Classes that don't support this are serialized and stored with the 
    mimetype set.
    
    The mimetype is used for serialized objects, and tells the 
    ResXResourceReader how to depersist the object. This is currently not 
    extensible. For a given mimetype the value must be set accordingly:
    
    Note - application/x-microsoft.net.object.binary.base64 is the format 
    that the ResXResourceWriter will generate, however the reader can 
    read any of the formats listed below.
    
    mimetype: application/x-microsoft.net.object.binary.base64
    value   : The object must be serialized with 
            : System.Runtime.Serialization.Formatters.Binary.BinaryFormatter
            : and then encoded with base64 encoding.
    
    mimetype: application/x-microsoft.net.object.soap.base64
    value   : The object must be serialized with 
            : System.Runtime.Serialization.Formatters.Soap.SoapFormatter
            : and then encoded with base64 encoding.

    mimetype: application/x-microsoft.net.object.bytearray.base64
    value   : The object must be serialized into a byte array 
            : using a System.ComponentModel.TypeConverter
            : and then encoded with base64 encoding.
    -->
  <xsd:schema id="root" xmlns="" xmlns:xsd="http://www.w3.org/2001/XMLSchema" xmlns:msdata="urn:schemas-microsoft-com:xml-msdata">
    <xsd:import namespace="http://www.w3.org/XML/1998/namespace" />
    <xsd:element name="root" msdata:IsDataSet="true">
      <xsd:complexType>
        <xsd:choice maxOccurs="unbounded">
          <xsd:element name="metadata">
            <xsd:complexType>
              <xsd:sequence>
                <xsd:element name="value" type="xsd:string" minOccurs="0" />
              </xsd:sequence>
              <xsd:attribute name="name" use="required" type="xsd:string" />
              <xsd:attribute name="type" type="xsd:string" />
              <xsd:attribute name="mimetype" type="xsd:string" />
              <xsd:attribute ref="xml:space" />
            </xsd:complexType>
          </xsd:element>
          <xsd:element name="assembly">
            <xsd:complexType>
              <xsd:attribute name="alias" type="xsd:string" />
              <xsd:attribute name="name" type="xsd:string" />
            </xsd:complexType>
          </xsd:element>
          <xsd:element name="data">
            <xsd:complexType>
              <xsd:sequence>
                <xsd:element name="value" type="xsd:string" minOccurs="0" msdata:Ordinal="1" />
                <xsd:element name="comment" type="xsd:string" minOccurs="0" msdata:Ordinal="2" />
              </xsd:sequence>
              <xsd:attribute name="name" type="xsd:string" use="required" msdata:Ordinal="1" />
              <xsd:attribute name="type" type="xsd:string" msdata:Ordinal="3" />
              <xsd:attribute name="mimetype" type="xsd:string" msdata:Ordinal="4" />
              <xsd:attribute ref="xml:space" />
            </xsd:complexType>
          </xsd:element>
          <xsd:element name="resheader">
            <xsd:complexType>
              <xsd:sequence>
                <xsd:element name="value" type="xsd:string" minOccurs="0" msdata:Ordinal="1" />
              </xsd:sequence>
              <xsd:attribute name="name" type="xsd:string" use="required" />
            </xsd:complexType>
          </xsd:element>
        </xsd:choice>
      </xsd:complexType>
    </xsd:element>
  </xsd:schema>
  <resheader name="resmimetype">
    <value>text/microsoft-resx</value>
  </resheader>
  <resheader name="version">
    <value>2.0</value>
  </resheader>
  <resheader name="reader">
    <value>System.Resources.ResXResourceReader, System.Windows.Forms, Version=4.0.0.0, Culture=neutral, PublicKeyToken=b77a5c561934e089</value>
  </resheader>
  <resheader name="writer">
    <value>System.Resources.ResXResourceWriter, System.Windows.Forms, Version=4.0.0.0, Culture=neutral, PublicKeyToken=b77a5c561934e089</value>
  </resheader>
  <data name="Preprocessor_Text" xml:space="preserve">
    <value>Preprocessor Text</value>
  </data>
  <data name="Punctuation" xml:space="preserve">
    <value>Punctuation</value>
  </data>
  <data name="User_Types_Classes" xml:space="preserve">
    <value>User Types - Classes</value>
  </data>
  <data name="User_Types_Delegates" xml:space="preserve">
    <value>User Types - Delegates</value>
  </data>
  <data name="User_Types_Enums" xml:space="preserve">
    <value>User Types - Enums</value>
  </data>
  <data name="User_Types_Interfaces" xml:space="preserve">
    <value>User Types - Interfaces</value>
  </data>
  <data name="User_Types_Structures" xml:space="preserve">
    <value>User Types - Structures</value>
  </data>
  <data name="User_Types_Type_Parameters" xml:space="preserve">
    <value>User Types - Type Parameters</value>
  </data>
  <data name="String_Verbatim" xml:space="preserve">
    <value>String - Verbatim</value>
  </data>
  <data name="XML_Doc_Comments_Attribute_Name" xml:space="preserve">
    <value>XML Doc Comments - Attribute Name</value>
  </data>
  <data name="XML_Doc_Comments_CData_Section" xml:space="preserve">
    <value>XML Doc Comments - CData Section</value>
  </data>
  <data name="XML_Doc_Comments_Text" xml:space="preserve">
    <value>XML Doc Comments - Text</value>
  </data>
  <data name="XML_Doc_Comments_Delimiter" xml:space="preserve">
    <value>XML Doc Comments - Delimiter</value>
  </data>
  <data name="XML_Doc_Comments_Comment" xml:space="preserve">
    <value>XML Doc Comments - Comment</value>
  </data>
  <data name="User_Types_Modules" xml:space="preserve">
    <value>User Types - Modules</value>
  </data>
  <data name="VB_XML_Literals_Attribute_Name" xml:space="preserve">
    <value>VB XML Literals - Attribute Name</value>
  </data>
  <data name="VB_XML_Literals_Attribute_Quotes" xml:space="preserve">
    <value>VB XML Literals - Attribute Quotes</value>
  </data>
  <data name="VB_XML_Literals_Attribute_Value" xml:space="preserve">
    <value>VB XML Literals - Attribute Value</value>
  </data>
  <data name="VB_XML_Literals_CData_Section" xml:space="preserve">
    <value>VB XML Literals - CData Section</value>
  </data>
  <data name="VB_XML_Literals_Comment" xml:space="preserve">
    <value>VB XML Literals - Comment</value>
  </data>
  <data name="VB_XML_Literals_Delimiter" xml:space="preserve">
    <value>VB XML Literals - Delimiter</value>
  </data>
  <data name="VB_XML_Literals_Embedded_Expression" xml:space="preserve">
    <value>VB XML Literals - Embedded Expression</value>
  </data>
  <data name="VB_XML_Literals_Entity_Reference" xml:space="preserve">
    <value>VB XML Literals - Entity Reference</value>
  </data>
  <data name="VB_XML_Literals_Name" xml:space="preserve">
    <value>VB XML Literals - Name</value>
  </data>
  <data name="VB_XML_Literals_Processing_Instruction" xml:space="preserve">
    <value>VB XML Literals - Processing Instruction</value>
  </data>
  <data name="VB_XML_Literals_Text" xml:space="preserve">
    <value>VB XML Literals - Text</value>
  </data>
  <data name="XML_Doc_Comments_Attribute_Quotes" xml:space="preserve">
    <value>XML Doc Comments - Attribute Quotes</value>
  </data>
  <data name="XML_Doc_Comments_Attribute_Value" xml:space="preserve">
    <value>XML Doc Comments - Attribute Value</value>
  </data>
  <data name="Unnecessary_Code" xml:space="preserve">
    <value>Unnecessary Code</value>
  </data>
  <data name="Rude_Edit" xml:space="preserve">
    <value>Rude Edit</value>
  </data>
  <data name="Rename_will_update_1_reference_in_1_file" xml:space="preserve">
    <value>Rename will update 1 reference in 1 file.</value>
  </data>
  <data name="Rename_will_update_0_references_in_1_file" xml:space="preserve">
    <value>Rename will update {0} references in 1 file.</value>
  </data>
  <data name="Rename_will_update_0_references_in_1_files" xml:space="preserve">
    <value>Rename will update {0} references in {1} files.</value>
  </data>
  <data name="_0_conflict_s_will_be_resolved" xml:space="preserve">
    <value>{0} conflict(s) will be resolved</value>
  </data>
  <data name="_0_unresolvable_conflict_s" xml:space="preserve">
    <value>{0} unresolvable conflict(s)</value>
  </data>
  <data name="Applying_0" xml:space="preserve">
    <value>Applying "{0}"...</value>
  </data>
  <data name="Adding_0_to_1_with_content_colon" xml:space="preserve">
    <value>Adding '{0}' to '{1}' with content:</value>
  </data>
  <data name="Adding_project_0" xml:space="preserve">
    <value>Adding project '{0}'</value>
  </data>
  <data name="Removing_project_0" xml:space="preserve">
    <value>Removing project '{0}'</value>
  </data>
  <data name="Changing_project_references_for_0" xml:space="preserve">
    <value>Changing project references for '{0}'</value>
  </data>
  <data name="Adding_reference_0_to_1" xml:space="preserve">
    <value>Adding reference '{0}' to '{1}'</value>
  </data>
  <data name="Removing_reference_0_from_1" xml:space="preserve">
    <value>Removing reference '{0}' from '{1}'</value>
  </data>
  <data name="Adding_analyzer_reference_0_to_1" xml:space="preserve">
    <value>Adding analyzer reference '{0}' to '{1}'</value>
  </data>
  <data name="Removing_analyzer_reference_0_from_1" xml:space="preserve">
    <value>Removing analyzer reference '{0}' from '{1}'</value>
  </data>
  <data name="XML_End_Tag_Completion" xml:space="preserve">
    <value>XML End Tag Completion</value>
  </data>
  <data name="Completing_Tag" xml:space="preserve">
    <value>Completing Tag</value>
  </data>
  <data name="Encapsulate_Field" xml:space="preserve">
    <value>Encapsulate Field</value>
  </data>
  <data name="Applying_Encapsulate_Field_refactoring" xml:space="preserve">
    <value>Applying "Encapsulate Field" refactoring...</value>
  </data>
  <data name="Please_select_the_definition_of_the_field_to_encapsulate" xml:space="preserve">
    <value>Please select the definition of the field to encapsulate.</value>
  </data>
  <data name="Given_Workspace_doesn_t_support_Undo" xml:space="preserve">
    <value>Given Workspace doesn't support Undo</value>
  </data>
  <data name="Document_must_be_contained_in_the_workspace_that_created_this_service" xml:space="preserve">
    <value>Document must be contained in the workspace that created this service</value>
  </data>
  <data name="Searching" xml:space="preserve">
    <value>Searching...</value>
  </data>
  <data name="Canceled" xml:space="preserve">
    <value>Canceled.</value>
  </data>
  <data name="No_information_found" xml:space="preserve">
    <value>No information found.</value>
  </data>
  <data name="No_usages_found" xml:space="preserve">
    <value>No usages found.</value>
  </data>
  <data name="Implements_" xml:space="preserve">
    <value>Implements</value>
  </data>
  <data name="Implemented_By" xml:space="preserve">
    <value>Implemented By</value>
  </data>
  <data name="Overrides_" xml:space="preserve">
    <value>Overrides</value>
  </data>
  <data name="Overridden_By" xml:space="preserve">
    <value>Overridden By</value>
  </data>
  <data name="Directly_Called_In" xml:space="preserve">
    <value>Directly Called In</value>
  </data>
  <data name="Indirectly_Called_In" xml:space="preserve">
    <value>Indirectly Called In</value>
  </data>
  <data name="Called_In" xml:space="preserve">
    <value>Called In</value>
  </data>
  <data name="Referenced_In" xml:space="preserve">
    <value>Referenced In</value>
  </data>
  <data name="No_references_found" xml:space="preserve">
    <value>No references found.</value>
  </data>
  <data name="No_derived_types_found" xml:space="preserve">
    <value>No derived types found.</value>
  </data>
  <data name="No_implementations_found" xml:space="preserve">
    <value>No implementations found.</value>
  </data>
  <data name="_0_Line_1" xml:space="preserve">
    <value>{0} - (Line {1})</value>
  </data>
  <data name="Class_Parts" xml:space="preserve">
    <value>Class Parts</value>
  </data>
  <data name="Struct_Parts" xml:space="preserve">
    <value>Struct Parts</value>
  </data>
  <data name="Interface_Parts" xml:space="preserve">
    <value>Interface Parts</value>
  </data>
  <data name="Type_Parts" xml:space="preserve">
    <value>Type Parts</value>
  </data>
  <data name="Inherits_" xml:space="preserve">
    <value>Inherits</value>
  </data>
  <data name="Inherited_By" xml:space="preserve">
    <value>Inherited By</value>
  </data>
  <data name="Already_tracking_document_with_identical_key" xml:space="preserve">
    <value>Already tracking document with identical key</value>
  </data>
  <data name="document_is_not_currently_being_tracked" xml:space="preserve">
    <value>document is not currently being tracked</value>
  </data>
  <data name="Computing_Rename_information" xml:space="preserve">
    <value>Computing Rename information...</value>
  </data>
  <data name="Updating_files" xml:space="preserve">
    <value>Updating files...</value>
  </data>
  <data name="Rename_operation_was_cancelled_or_is_not_valid" xml:space="preserve">
    <value>Rename operation was cancelled or is not valid</value>
  </data>
  <data name="Rename_Symbol" xml:space="preserve">
    <value>Rename Symbol</value>
  </data>
  <data name="Text_Buffer_Change" xml:space="preserve">
    <value>Text Buffer Change</value>
  </data>
  <data name="Rename_operation_was_not_properly_completed_Some_file_might_not_have_been_updated" xml:space="preserve">
    <value>Rename operation was not properly completed. Some file might not have been updated.</value>
  </data>
  <data name="Rename_0_to_1" xml:space="preserve">
    <value>Rename '{0}' to '{1}'</value>
  </data>
  <data name="Preview_Warning" xml:space="preserve">
    <value>Preview Warning</value>
  </data>
  <data name="from_metadata" xml:space="preserve">
    <value>from metadata</value>
  </data>
  <data name="Automatic_Line_Ender" xml:space="preserve">
    <value>Automatic Line Ender</value>
  </data>
  <data name="Automatically_completing" xml:space="preserve">
    <value>Automatically completing...</value>
  </data>
  <data name="Automatic_Pair_Completion" xml:space="preserve">
    <value>Automatic Pair Completion</value>
  </data>
  <data name="An_active_inline_rename_session_is_still_active_Complete_it_before_starting_a_new_one" xml:space="preserve">
    <value>An active inline rename session is still active. Complete it before starting a new one.</value>
  </data>
  <data name="The_buffer_is_not_part_of_a_workspace" xml:space="preserve">
    <value>The buffer is not part of a workspace.</value>
  </data>
  <data name="The_token_is_not_contained_in_the_workspace" xml:space="preserve">
    <value>The token is not contained in the workspace.</value>
  </data>
  <data name="You_must_rename_an_identifier" xml:space="preserve">
    <value>You must rename an identifier.</value>
  </data>
  <data name="You_cannot_rename_this_element" xml:space="preserve">
    <value>You cannot rename this element.</value>
  </data>
  <data name="Please_resolve_errors_in_your_code_before_renaming_this_element" xml:space="preserve">
    <value>Please resolve errors in your code before renaming this element.</value>
  </data>
  <data name="You_cannot_rename_operators" xml:space="preserve">
    <value>You cannot rename operators.</value>
  </data>
  <data name="You_cannot_rename_elements_that_are_defined_in_metadata" xml:space="preserve">
    <value>You cannot rename elements that are defined in metadata.</value>
  </data>
  <data name="You_cannot_rename_elements_from_previous_submissions" xml:space="preserve">
    <value>You cannot rename elements from previous submissions.</value>
  </data>
  <data name="Navigation_Bars" xml:space="preserve">
    <value>Navigation Bars</value>
  </data>
  <data name="Refreshing_navigation_bars" xml:space="preserve">
    <value>Refreshing navigation bars...</value>
  </data>
  <data name="Format_Token" xml:space="preserve">
    <value>Format Token</value>
  </data>
  <data name="Smart_Indenting" xml:space="preserve">
    <value>Smart Indenting</value>
  </data>
  <data name="Find_References" xml:space="preserve">
    <value>Find References</value>
  </data>
  <data name="Finding_references" xml:space="preserve">
    <value>Finding references...</value>
  </data>
  <data name="Finding_references_of_0" xml:space="preserve">
    <value>Finding references of "{0}"...</value>
  </data>
  <data name="Comment_Selection" xml:space="preserve">
    <value>Comment Selection</value>
  </data>
  <data name="Uncomment_Selection" xml:space="preserve">
    <value>Uncomment Selection</value>
  </data>
  <data name="Commenting_currently_selected_text" xml:space="preserve">
    <value>Commenting currently selected text...</value>
  </data>
  <data name="Uncommenting_currently_selected_text" xml:space="preserve">
    <value>Uncommenting currently selected text...</value>
  </data>
  <data name="Insert_new_line" xml:space="preserve">
    <value>Insert new line</value>
  </data>
  <data name="Documentation_Comment" xml:space="preserve">
    <value>Documentation Comment</value>
  </data>
  <data name="Inserting_documentation_comment" xml:space="preserve">
    <value>Inserting documentation comment...</value>
  </data>
  <data name="Extract_Method" xml:space="preserve">
    <value>Extract Method</value>
  </data>
  <data name="Applying_Extract_Method_refactoring" xml:space="preserve">
    <value>Applying "Extract Method" refactoring...</value>
  </data>
  <data name="Format_Document" xml:space="preserve">
    <value>Format Document</value>
  </data>
  <data name="Formatting_document" xml:space="preserve">
    <value>Formatting document...</value>
  </data>
  <data name="Formatting" xml:space="preserve">
    <value>Formatting</value>
  </data>
  <data name="Format_Selection" xml:space="preserve">
    <value>Format Selection</value>
  </data>
  <data name="Formatting_currently_selected_text" xml:space="preserve">
    <value>Formatting currently selected text...</value>
  </data>
  <data name="Cannot_navigate_to_the_symbol_under_the_caret" xml:space="preserve">
    <value>Cannot navigate to the symbol under the caret.</value>
  </data>
  <data name="Go_to_Definition" xml:space="preserve">
    <value>Go to Definition</value>
  </data>
  <data name="Navigating_to_definition" xml:space="preserve">
    <value>Navigating to definition...</value>
  </data>
  <data name="Organize_Document" xml:space="preserve">
    <value>Organize Document</value>
  </data>
  <data name="Organizing_document" xml:space="preserve">
    <value>Organizing document...</value>
  </data>
  <data name="Highlighted_Definition" xml:space="preserve">
    <value>Highlighted Definition</value>
  </data>
  <data name="The_new_name_is_not_a_valid_identifier" xml:space="preserve">
    <value>The new name is not a valid identifier.</value>
  </data>
  <data name="Inline_Rename_Fixup" xml:space="preserve">
    <value>Inline Rename Fixup</value>
  </data>
  <data name="Inline_Rename_Resolved_Conflict" xml:space="preserve">
    <value>Inline Rename Resolved Conflict</value>
  </data>
  <data name="Inline_Rename" xml:space="preserve">
    <value>Inline Rename</value>
  </data>
  <data name="Rename" xml:space="preserve">
    <value>Rename</value>
  </data>
  <data name="Start_Rename" xml:space="preserve">
    <value>Start Rename</value>
  </data>
  <data name="Display_conflict_resolutions" xml:space="preserve">
    <value>Display conflict resolutions</value>
  </data>
  <data name="Finding_token_to_rename" xml:space="preserve">
    <value>Finding token to rename...</value>
  </data>
  <data name="Conflict" xml:space="preserve">
    <value>Conflict</value>
  </data>
  <data name="Text_Navigation" xml:space="preserve">
    <value>Text Navigation</value>
  </data>
  <data name="Finding_word_extent" xml:space="preserve">
    <value>Finding word extent...</value>
  </data>
  <data name="Finding_enclosing_span" xml:space="preserve">
    <value>Finding enclosing span...</value>
  </data>
  <data name="Finding_span_of_next_sibling" xml:space="preserve">
    <value>Finding span of next sibling...</value>
  </data>
  <data name="Finding_span_of_previous_sibling" xml:space="preserve">
    <value>Finding span of previous sibling...</value>
  </data>
  <data name="Rename_colon_0" xml:space="preserve">
    <value>Rename: {0}</value>
  </data>
  <data name="Light_bulb_session_is_already_dismissed" xml:space="preserve">
    <value>Light bulb session is already dismissed.</value>
  </data>
  <data name="Automatic_Pair_Completion_End_Point_Marker_Color" xml:space="preserve">
    <value>Automatic Pair Completion End Point Marker Color</value>
  </data>
  <data name="Renaming_anonymous_type_members_is_not_yet_supported" xml:space="preserve">
    <value>Renaming anonymous type members is not yet supported.</value>
  </data>
  <data name="Engine_must_be_attached_to_an_Interactive_Window" xml:space="preserve">
    <value>Engine must be attached to an Interactive Window.</value>
  </data>
  <data name="Changes_the_current_prompt_settings" xml:space="preserve">
    <value>Changes the current prompt settings.</value>
  </data>
  <data name="Unexpected_text_colon_0" xml:space="preserve">
    <value>Unexpected text: '{0}'</value>
  </data>
  <data name="The_triggerSpan_is_not_included_in_the_given_workspace" xml:space="preserve">
    <value>The triggerSpan is not included in the given workspace.</value>
  </data>
  <data name="This_session_has_already_been_dismissed" xml:space="preserve">
    <value>This session has already been dismissed.</value>
  </data>
  <data name="The_transaction_is_already_complete" xml:space="preserve">
    <value>The transaction is already complete.</value>
  </data>
  <data name="Not_a_source_error_line_column_unavailable" xml:space="preserve">
    <value>Not a source error, line/column unavailable</value>
  </data>
  <data name="Can_t_compare_positions_from_different_text_snapshots" xml:space="preserve">
    <value>Can't compare positions from different text snapshots</value>
  </data>
  <data name="XML_Doc_Comments_Entity_Reference" xml:space="preserve">
    <value>XML Doc Comments - Entity Reference</value>
  </data>
  <data name="XML_Doc_Comments_Name" xml:space="preserve">
    <value>XML Doc Comments - Name</value>
  </data>
  <data name="XML_Doc_Comments_Processing_Instruction" xml:space="preserve">
    <value>XML Doc Comments - Processing Instruction</value>
  </data>
  <data name="Active_Statement" xml:space="preserve">
    <value>Active Statement</value>
  </data>
  <data name="Loading_Peek_information" xml:space="preserve">
    <value>Loading Peek information...</value>
  </data>
  <data name="Peek" xml:space="preserve">
    <value>Peek</value>
  </data>
  <data name="symbol_cannot_be_a_namespace" xml:space="preserve">
    <value>'symbol' cannot be a namespace.</value>
  </data>
  <data name="Apply1" xml:space="preserve">
    <value>_Apply</value>
  </data>
  <data name="Include_overload_s" xml:space="preserve">
    <value>Include _overload(s)</value>
  </data>
  <data name="Include_comments" xml:space="preserve">
    <value>Include _comments</value>
  </data>
  <data name="Include_strings" xml:space="preserve">
    <value>Include _strings</value>
  </data>
  <data name="Apply2" xml:space="preserve">
    <value>Apply</value>
  </data>
  <data name="Change_Signature" xml:space="preserve">
    <value>Change Signature</value>
  </data>
  <data name="Preview_Changes_0" xml:space="preserve">
    <value>Preview Changes - {0}</value>
  </data>
  <data name="Preview_Code_Changes_colon" xml:space="preserve">
    <value>Preview Code Changes:</value>
  </data>
  <data name="Preview_Changes" xml:space="preserve">
    <value>Preview Changes</value>
  </data>
  <data name="Format_Paste" xml:space="preserve">
    <value>Format Paste</value>
  </data>
  <data name="Formatting_pasted_text" xml:space="preserve">
    <value>Formatting pasted text...</value>
  </data>
  <data name="The_definition_of_the_object_is_hidden" xml:space="preserve">
    <value>The definition of the object is hidden.</value>
  </data>
  <data name="Automatic_Formatting" xml:space="preserve">
    <value>Automatic Formatting</value>
  </data>
  <data name="Extract_method_encountered_the_following_issues" xml:space="preserve">
    <value>Extract method encountered the following issues:</value>
  </data>
  <data name="Do_you_still_want_to_proceed_This_may_produce_broken_code" xml:space="preserve">
    <value>Do you still want to proceed? This may produce broken code.</value>
  </data>
  <data name="We_can_fix_the_error_by_not_making_struct_out_ref_parameter_s_Do_you_want_to_proceed" xml:space="preserve">
    <value>We can fix the error by not making struct "out/ref" parameter(s).
Do you want to proceed?</value>
  </data>
  <data name="Change_Signature_colon" xml:space="preserve">
    <value>Change Signature:</value>
  </data>
  <data name="Rename_0_to_1_colon" xml:space="preserve">
    <value>Rename '{0}' to '{1}':</value>
  </data>
  <data name="Encapsulate_Field_colon" xml:space="preserve">
    <value>Encapsulate Field:</value>
  </data>
  <data name="Call_Hierarchy" xml:space="preserve">
    <value>Call Hierarchy</value>
  </data>
  <data name="Calls_To_0" xml:space="preserve">
    <value>Calls To '{0}'</value>
  </data>
  <data name="Calls_To_Base_Member_0" xml:space="preserve">
    <value>Calls To Base Member '{0}'</value>
  </data>
  <data name="Calls_To_Interface_Implementation_0" xml:space="preserve">
    <value>Calls To Interface Implementation '{0}'</value>
  </data>
  <data name="Computing_Call_Hierarchy_Information" xml:space="preserve">
    <value>Computing Call Hierarchy Information</value>
  </data>
  <data name="Implements_0" xml:space="preserve">
    <value>Implements '{0}'</value>
  </data>
  <data name="Initializers" xml:space="preserve">
    <value>Initializers</value>
  </data>
  <data name="References_To_Field_0" xml:space="preserve">
    <value>References To Field '{0}'</value>
  </data>
  <data name="Calls_To_Overrides" xml:space="preserve">
    <value>Calls To Overrides</value>
  </data>
  <data name="Preview_changes1" xml:space="preserve">
    <value>_Preview changes</value>
  </data>
  <data name="Apply3" xml:space="preserve">
    <value>Apply</value>
  </data>
  <data name="Cancel" xml:space="preserve">
    <value>Cancel</value>
  </data>
  <data name="Changes" xml:space="preserve">
    <value>Changes</value>
  </data>
  <data name="Preview_changes2" xml:space="preserve">
    <value>Preview changes</value>
  </data>
  <data name="IntelliSense" xml:space="preserve">
    <value>IntelliSense</value>
  </data>
  <data name="IntelliSense_Commit_Formatting" xml:space="preserve">
    <value>IntelliSense Commit Formatting</value>
  </data>
  <data name="Rename_Tracking" xml:space="preserve">
    <value>Rename Tracking</value>
  </data>
  <data name="Removing_0_from_1_with_content_colon" xml:space="preserve">
    <value>Removing '{0}' from '{1}' with content:</value>
  </data>
  <data name="_0_does_not_support_the_1_operation_However_it_may_contain_nested_2_s_see_2_3_that_support_this_operation" xml:space="preserve">
    <value>'{0}' does not support the '{1}' operation. However, it may contain nested '{2}'s (see '{2}.{3}') that support this operation.</value>
  </data>
  <data name="Brace_Completion" xml:space="preserve">
    <value>Brace Completion</value>
  </data>
  <data name="Fix_all_occurrences_in" xml:space="preserve">
    <value>Fix all occurrences in</value>
  </data>
  <data name="Cannot_apply_operation_while_a_rename_session_is_active" xml:space="preserve">
    <value>Cannot apply operation while a rename session is active.</value>
  </data>
  <data name="The_rename_tracking_session_was_cancelled_and_is_no_longer_available" xml:space="preserve">
    <value>The rename tracking session was cancelled and is no longer available.</value>
  </data>
  <data name="Highlighted_Written_Reference" xml:space="preserve">
    <value>Highlighted Written Reference</value>
  </data>
  <data name="Cursor_must_be_on_a_member_name" xml:space="preserve">
    <value>Cursor must be on a member name.</value>
  </data>
  <data name="Brace_Matching" xml:space="preserve">
    <value>Brace Matching</value>
  </data>
  <data name="Locating_implementations" xml:space="preserve">
    <value>Locating implementations...</value>
  </data>
  <data name="Go_To_Implementation" xml:space="preserve">
    <value>Go To Implementation</value>
  </data>
  <data name="The_symbol_has_no_implementations" xml:space="preserve">
    <value>The symbol has no implementations.</value>
  </data>
  <data name="New_name_colon_0" xml:space="preserve">
    <value>New name: {0}</value>
  </data>
  <data name="Modify_any_highlighted_location_to_begin_renaming" xml:space="preserve">
    <value>Modify any highlighted location to begin renaming.</value>
  </data>
  <data name="Paste" xml:space="preserve">
    <value>Paste</value>
  </data>
  <data name="Navigating" xml:space="preserve">
    <value>Navigating...</value>
  </data>
  <data name="Suggestion_ellipses" xml:space="preserve">
    <value>Suggestion ellipses (…)</value>
  </data>
  <data name="_0_references" xml:space="preserve">
    <value>'{0}' references</value>
  </data>
  <data name="_0_implementations" xml:space="preserve">
    <value>'{0}' implementations</value>
  </data>
  <data name="_0_declarations" xml:space="preserve">
    <value>'{0}' declarations</value>
  </data>
  <data name="An_inline_rename_session_is_active" xml:space="preserve">
    <value>An inline rename session is active</value>
    <comment>For screenreaders</comment>
  </data>
  <data name="Inline_Rename_Conflict" xml:space="preserve">
    <value>Inline Rename Conflict</value>
  </data>
  <data name="Inline_Rename_Field_Background_and_Border" xml:space="preserve">
    <value>Inline Rename Field Background and Border</value>
  </data>
  <data name="Inline_Rename_Field_Text" xml:space="preserve">
    <value>Inline Rename Field Text</value>
  </data>
  <data name="Block_Comment_Editing" xml:space="preserve">
    <value>Block Comment Editing</value>
  </data>
  <data name="Comment_Uncomment_Selection" xml:space="preserve">
    <value>Comment/Uncomment Selection</value>
  </data>
  <data name="Code_Completion" xml:space="preserve">
    <value>Code Completion</value>
  </data>
  <data name="Execute_In_Interactive" xml:space="preserve">
    <value>Execute In Interactive</value>
  </data>
  <data name="Extract_Interface" xml:space="preserve">
    <value>Extract Interface</value>
  </data>
  <data name="Go_To_Adjacent_Member" xml:space="preserve">
    <value>Go To Adjacent Member</value>
  </data>
  <data name="Interactive" xml:space="preserve">
    <value>Interactive</value>
  </data>
  <data name="Paste_in_Interactive" xml:space="preserve">
    <value>Paste in Interactive</value>
  </data>
  <data name="Navigate_To_Highlight_Reference" xml:space="preserve">
    <value>Navigate To Highlighted Reference</value>
  </data>
  <data name="Outlining" xml:space="preserve">
    <value>Outlining</value>
  </data>
  <data name="Rename_Tracking_Cancellation" xml:space="preserve">
    <value>Rename Tracking Cancellation</value>
  </data>
  <data name="Signature_Help" xml:space="preserve">
    <value>Signature Help</value>
  </data>
  <data name="Smart_Token_Formatter" xml:space="preserve">
    <value>Smart Token Formatter</value>
  </data>
  <data name="Code_cleanup_is_not_configured" xml:space="preserve">
    <value>Code cleanup is not configured</value>
  </data>
  <data name="Format_document_performed_additional_cleanup" xml:space="preserve">
    <value>Format Document performed additional cleanup</value>
  </data>
  <data name="Configure_it_now" xml:space="preserve">
    <value>Configure it now</value>
  </data>
  <data name="Do_not_show_this_message_again" xml:space="preserve">
    <value>Do not show this message again</value>
  </data>
  <data name="Applying_changes" xml:space="preserve">
    <value>Applying changes</value>
  </data>
  <data name="String_Escape_Character" xml:space="preserve">
    <value>String - Escape Character</value>
  </data>
  <data name="Change_configuration" xml:space="preserve">
    <value>Change configuration</value>
  </data>
  <data name="Paste_Tracking" xml:space="preserve">
    <value>Paste Tracking</value>
  </data>
<<<<<<< HEAD
  <data name="Filter_image_element_automation_name" xml:space="preserve">
    <value>Filter</value>
  </data>
  <data name="Warning_image_element_automation_name" xml:space="preserve">
    <value>Warning</value>
=======
  <data name="Invalid_assembly_name" xml:space="preserve">
    <value>Invalid assembly name</value>
  </data>
  <data name="Invalid_characters_in_assembly_name" xml:space="preserve">
    <value>Invalid characters in assembly name</value>
>>>>>>> 7bf7b991
  </data>
</root><|MERGE_RESOLUTION|>--- conflicted
+++ resolved
@@ -830,18 +830,16 @@
   <data name="Paste_Tracking" xml:space="preserve">
     <value>Paste Tracking</value>
   </data>
-<<<<<<< HEAD
   <data name="Filter_image_element_automation_name" xml:space="preserve">
     <value>Filter</value>
   </data>
   <data name="Warning_image_element_automation_name" xml:space="preserve">
     <value>Warning</value>
-=======
+  </data>
   <data name="Invalid_assembly_name" xml:space="preserve">
     <value>Invalid assembly name</value>
   </data>
   <data name="Invalid_characters_in_assembly_name" xml:space="preserve">
     <value>Invalid characters in assembly name</value>
->>>>>>> 7bf7b991
   </data>
 </root>