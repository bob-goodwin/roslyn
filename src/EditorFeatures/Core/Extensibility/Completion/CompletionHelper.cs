--- conflicted
+++ resolved
@@ -266,12 +266,12 @@
             // and 'False' (with the latter being 'Preselected').  Both will be a prefix match.
             // And because we are ignoring case, neither will be seen as better.  Now, because
             // 'False' is preselected we pick it even though 'foo' matches 'f' case sensitively.
-            if (item1.Rules.Preselect != item2.Rules.Preselect)
-            {
-                return item1.Rules.Preselect ? -1 : 1;
-            }
-
-<<<<<<< HEAD
+            diff = item2.Rules.MatchPriority - item1.Rules.MatchPriority;
+            if (diff != 0)
+            {
+                return diff;
+            }
+
             // At this point we have two items which we're matching in a rather similar fasion.
             // If one is a prefix of the other, prefer the prefix.  i.e. if we have 
             // "Table" and "table:=" and the user types 't' and we are in a case insensitive 
@@ -282,14 +282,6 @@
                 return -1;
             }
             else if (item1.DisplayText.StartsWith(item2.DisplayText, comparison))
-=======
-            // preselected items are prefered
-            if (item1.Rules.MatchPriority > item2.Rules.MatchPriority)
-            {
-                return -1;
-            }
-            else if (item2.Rules.MatchPriority > item1.Rules.MatchPriority)
->>>>>>> e937e5e7
             {
                 return 1;
             }
@@ -314,7 +306,7 @@
 
         private static StringComparison GetComparision(bool isCaseSensitive)
         {
-            return isCaseSensitive? StringComparison.CurrentCulture: StringComparison.CurrentCultureIgnoreCase;
+            return isCaseSensitive ? StringComparison.CurrentCulture : StringComparison.CurrentCultureIgnoreCase;
         }
 
         /// <summary>
