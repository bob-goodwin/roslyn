﻿// Copyright (c) Microsoft.  All Rights Reserved.  Licensed under the Apache License, Version 2.0.  See License.txt in the project root for license information.

using System;
using System.Collections.Generic;
using System.ComponentModel.Composition;
using System.Linq;
using Microsoft.CodeAnalysis.Editor.Commands;
using Microsoft.CodeAnalysis.Editor.FindUsages;
using Microsoft.CodeAnalysis.Editor.Host;
using Microsoft.CodeAnalysis.Editor.Shared.Extensions;
using Microsoft.CodeAnalysis.Editor.Shared.Options;
using Microsoft.CodeAnalysis.ErrorReporting;
using Microsoft.CodeAnalysis.FindUsages;
using Microsoft.CodeAnalysis.Internal.Log;
using Microsoft.CodeAnalysis.Shared.Extensions;
using Microsoft.CodeAnalysis.Shared.TestHooks;
using Microsoft.CodeAnalysis.Text;
using Roslyn.Utilities;

namespace Microsoft.CodeAnalysis.Editor.FindReferences
{
    [ExportCommandHandler(PredefinedCommandHandlerNames.FindReferences, ContentTypeNames.RoslynContentType)]
    internal class FindReferencesCommandHandler : ICommandHandler<FindReferencesCommandArgs>
    {
        private readonly IEnumerable<Lazy<IStreamingFindUsagesPresenter>> _streamingPresenters;

        private readonly IWaitIndicator _waitIndicator;
        private readonly IAsynchronousOperationListener _asyncListener;

        [ImportingConstructor]
        internal FindReferencesCommandHandler(
            IWaitIndicator waitIndicator,
            [ImportMany] IEnumerable<Lazy<IStreamingFindUsagesPresenter>> streamingPresenters,
            [ImportMany] IEnumerable<Lazy<IAsynchronousOperationListener, FeatureMetadata>> asyncListeners)
        {
            Contract.ThrowIfNull(streamingPresenters);
            Contract.ThrowIfNull(asyncListeners);

            _waitIndicator = waitIndicator;
            _streamingPresenters = streamingPresenters;
            _asyncListener = new AggregateAsynchronousOperationListener(
                asyncListeners, FeatureAttribute.FindReferences);
        }

        public CommandState GetCommandState(FindReferencesCommandArgs args, Func<CommandState> nextHandler)
        {
            return nextHandler();
        }

        public void ExecuteCommand(FindReferencesCommandArgs args, Action nextHandler)
        {
            var caretPosition = args.TextView.GetCaretPoint(args.SubjectBuffer) ?? -1;

            if (caretPosition >= 0)
            {
                var snapshot = args.SubjectBuffer.CurrentSnapshot;
                var document = snapshot.GetOpenDocumentInCurrentContextWithChanges();
                if (document != null)
                {
                    if (TryExecuteCommand(caretPosition, document))
                    {
                        return;
                    }
                }
            }

            nextHandler();
        }

        private bool TryExecuteCommand(int caretPosition, Document document)
        {
            var streamingService = document.GetLanguageService<IFindUsagesService>();
<<<<<<< HEAD

=======
>>>>>>> 96ff39c1
            var streamingPresenter = GetStreamingPresenter();

            // See if we're running on a host that can provide streaming results.
            // We'll both need a FAR service that can stream results to us, and 
            // a presenter that can accept streamed results.
            if (streamingService != null && streamingPresenter != null)
            {
                StreamingFindReferences(document, caretPosition, streamingService, streamingPresenter);
                return true;
            }

<<<<<<< HEAD
=======
            // Otherwise, either the language doesn't support streaming results,
            // or the host has no way to present results in a streaming manner.
            // Fall back to the old non-streaming approach to finding and presenting 
            // results.
            var synchronousService = document.GetLanguageService<IFindReferencesService>();
            if (synchronousService != null)
            {
                FindReferences(document, synchronousService, caretPosition);
                return true;
            }

>>>>>>> 96ff39c1
            return false;
        }

        private IStreamingFindUsagesPresenter GetStreamingPresenter()
        {
            try
            {
                return _streamingPresenters.FirstOrDefault()?.Value;
            }
            catch
            {
                return null;
            }
        }

        private async void StreamingFindReferences(
            Document document, int caretPosition,
            IFindUsagesService findUsagesService,
            IStreamingFindUsagesPresenter presenter)
        {
            try
            {
                using (var token = _asyncListener.BeginAsyncOperation(nameof(StreamingFindReferences)))
                {
                    // Let the presented know we're starting a search.  It will give us back
                    // the context object that the FAR service will push results into.
                    var context = presenter.StartSearch(
                        EditorFeaturesResources.Find_References, supportsReferences: true);

                    using (Logger.LogBlock(
                        FunctionId.CommandHandler_FindAllReference,
                        KeyValueLogMessage.Create(LogType.UserAction, m => m["type"] = "streaming"),
                        context.CancellationToken))
                    {
                        await findUsagesService.FindReferencesAsync(document, caretPosition, context).ConfigureAwait(false);

                        // Note: we don't need to put this in a finally.  The only time we might not hit
                        // this is if cancellation or another error gets thrown.  In the former case,
                        // that means that a new search has started.  We don't care about telling the
                        // context it has completed.  In the latter case something wrong has happened
                        // and we don't want to run any more code in this particular context.
                        await context.OnCompletedAsync().ConfigureAwait(false);
                    }
                }
            }
            catch (OperationCanceledException)
            {
            }
            catch (Exception e) when (FatalError.ReportWithoutCrash(e))
            {
            }
        }
    }
}<|MERGE_RESOLUTION|>--- conflicted
+++ resolved
@@ -70,10 +70,6 @@
         private bool TryExecuteCommand(int caretPosition, Document document)
         {
             var streamingService = document.GetLanguageService<IFindUsagesService>();
-<<<<<<< HEAD
-
-=======
->>>>>>> 96ff39c1
             var streamingPresenter = GetStreamingPresenter();
 
             // See if we're running on a host that can provide streaming results.
@@ -85,20 +81,6 @@
                 return true;
             }
 
-<<<<<<< HEAD
-=======
-            // Otherwise, either the language doesn't support streaming results,
-            // or the host has no way to present results in a streaming manner.
-            // Fall back to the old non-streaming approach to finding and presenting 
-            // results.
-            var synchronousService = document.GetLanguageService<IFindReferencesService>();
-            if (synchronousService != null)
-            {
-                FindReferences(document, synchronousService, caretPosition);
-                return true;
-            }
-
->>>>>>> 96ff39c1
             return false;
         }
 
