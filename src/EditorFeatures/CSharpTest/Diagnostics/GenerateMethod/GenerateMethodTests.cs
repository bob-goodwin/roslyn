--- conflicted
+++ resolved
@@ -7361,7 +7361,7 @@
 }");
         }
 
-<<<<<<< HEAD
+        [WorkItem(16398, "https://github.com/dotnet/roslyn/issues/16398")]
         [Fact, Trait(Traits.Feature, Traits.Features.CodeActionsGenerateMethod)]
         public async Task TestReturnsByRef()
         {
@@ -7374,23 +7374,10 @@
     public void Foo()
     {
         ref int i = ref [|Bar|]();
-=======
-        [WorkItem(16398, "https://github.com/dotnet/roslyn/issues/16398")]
-        [Fact, Trait(Traits.Feature, Traits.Features.CodeActionsGenerateMethod)]
-        public async Task TestRefReturnType1()
-        {
-            await TestAsync(
-@"class Class
-{
-    void Method(int i)
-    {
-        ref int v = ref [|Issue|](i);
->>>>>>> 48f88547
-    }
-}",
-@"using System;
-
-<<<<<<< HEAD
+    }
+}",
+@"using System;
+
 class C 
 {
     public void Foo()
@@ -7399,16 +7386,6 @@
     }
 
     private ref int Bar()
-=======
-class Class
-{
-    void Method(int i)
-    {
-        ref int v = ref Issue(i);
-    }
-
-    private ref int Issue(int i)
->>>>>>> 48f88547
     {
         throw new NotImplementedException();
     }
