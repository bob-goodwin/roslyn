﻿// Copyright (c) Microsoft.  All Rights Reserved.  Licensed under the Apache License, Version 2.0.  See License.txt in the project root for license information.

using System.Collections.Generic;
using System.Threading.Tasks;
using Microsoft.CodeAnalysis.CodeFixes;
using Microsoft.CodeAnalysis.CodeStyle;
using Microsoft.CodeAnalysis.CSharp.CodeStyle;
using Microsoft.CodeAnalysis.CSharp.Diagnostics.TypeStyle;
using Microsoft.CodeAnalysis.CSharp.Test.Utilities;
using Microsoft.CodeAnalysis.CSharp.TypeStyle;
using Microsoft.CodeAnalysis.Diagnostics;
using Microsoft.CodeAnalysis.Options;
using Roslyn.Test.Utilities;
using Xunit;

namespace Microsoft.CodeAnalysis.Editor.CSharp.UnitTests.Diagnostics.UseExplicitType
{
    public partial class UseExplicitTypeTests : AbstractCSharpDiagnosticProviderBasedUserDiagnosticTest
    {
        internal override (DiagnosticAnalyzer, CodeFixProvider) CreateDiagnosticProviderAndFixer(Workspace workspace)
            => (new CSharpUseExplicitTypeDiagnosticAnalyzer(), new UseExplicitTypeCodeFixProvider());

        private readonly CodeStyleOption<bool> onWithNone = new CodeStyleOption<bool>(true, NotificationOption.None);
        private readonly CodeStyleOption<bool> offWithNone = new CodeStyleOption<bool>(false, NotificationOption.None);
        private readonly CodeStyleOption<bool> onWithInfo = new CodeStyleOption<bool>(true, NotificationOption.Suggestion);
        private readonly CodeStyleOption<bool> offWithInfo = new CodeStyleOption<bool>(false, NotificationOption.Suggestion);
        private readonly CodeStyleOption<bool> onWithWarning = new CodeStyleOption<bool>(true, NotificationOption.Warning);
        private readonly CodeStyleOption<bool> offWithWarning = new CodeStyleOption<bool>(false, NotificationOption.Warning);
        private readonly CodeStyleOption<bool> onWithError = new CodeStyleOption<bool>(true, NotificationOption.Error);
        private readonly CodeStyleOption<bool> offWithError = new CodeStyleOption<bool>(false, NotificationOption.Error);

        // specify all options explicitly to override defaults.
        private IDictionary<OptionKey, object> ExplicitTypeEverywhere() => OptionsSet(
            SingleOption(CSharpCodeStyleOptions.UseImplicitTypeWherePossible, offWithInfo),
            SingleOption(CSharpCodeStyleOptions.UseImplicitTypeWhereApparent, offWithInfo),
            SingleOption(CSharpCodeStyleOptions.UseImplicitTypeForIntrinsicTypes, offWithInfo));

        private IDictionary<OptionKey, object> ExplicitTypeExceptWhereApparent() => OptionsSet(
            SingleOption(CSharpCodeStyleOptions.UseImplicitTypeWherePossible, offWithInfo),
            SingleOption(CSharpCodeStyleOptions.UseImplicitTypeWhereApparent, onWithInfo),
            SingleOption(CSharpCodeStyleOptions.UseImplicitTypeForIntrinsicTypes, offWithInfo));

        private IDictionary<OptionKey, object> ExplicitTypeForBuiltInTypesOnly() => OptionsSet(
            SingleOption(CSharpCodeStyleOptions.UseImplicitTypeWherePossible, onWithInfo),
            SingleOption(CSharpCodeStyleOptions.UseImplicitTypeWhereApparent, onWithInfo),
            SingleOption(CSharpCodeStyleOptions.UseImplicitTypeForIntrinsicTypes, offWithInfo));

        private IDictionary<OptionKey, object> ExplicitTypeEnforcements() => OptionsSet(
            SingleOption(CSharpCodeStyleOptions.UseImplicitTypeWherePossible, offWithWarning),
            SingleOption(CSharpCodeStyleOptions.UseImplicitTypeWhereApparent, offWithError),
            SingleOption(CSharpCodeStyleOptions.UseImplicitTypeForIntrinsicTypes, offWithInfo));

        private IDictionary<OptionKey, object> ExplicitTypeNoneEnforcement() => OptionsSet(
            SingleOption(CSharpCodeStyleOptions.UseImplicitTypeWherePossible, offWithNone),
            SingleOption(CSharpCodeStyleOptions.UseImplicitTypeWhereApparent, offWithNone),
            SingleOption(CSharpCodeStyleOptions.UseImplicitTypeForIntrinsicTypes, offWithNone));

        private IDictionary<OptionKey, object> Options(OptionKey option, object value)
        {
            var options = new Dictionary<OptionKey, object>();
            options.Add(option, value);
            return options;
        }

        #region Error Cases

        [WpfFact, Trait(Traits.Feature, Traits.Features.CodeActionsUseExplicitType)]
        public async Task NotOnFieldDeclaration()
        {
            await TestMissingInRegularAndScriptAsync(
@"using System;

class Program
{
    [|var|] _myfield = 5;
}", new TestParameters(options: ExplicitTypeEverywhere()));
        }

        [WpfFact, Trait(Traits.Feature, Traits.Features.CodeActionsUseExplicitType)]
        public async Task NotOnFieldLikeEvents()
        {
            await TestMissingInRegularAndScriptAsync(
@"using System;

class Program
{
    public event [|var|] _myevent;
}", new TestParameters(options: ExplicitTypeEverywhere()));
        }

        [WpfFact, Trait(Traits.Feature, Traits.Features.CodeActionsUseExplicitType)]
        public async Task NotOnAnonymousMethodExpression()
        {
            await TestMissingInRegularAndScriptAsync(
@"using System;

class Program
{
    void Method()
    {
        [|var|] comparer = delegate (string value) {
            return value != ""0"";
        };
    }
}", new TestParameters(options: ExplicitTypeEverywhere()));
        }

        [WpfFact, Trait(Traits.Feature, Traits.Features.CodeActionsUseExplicitType)]
        public async Task NotOnLambdaExpression()
        {
            await TestMissingInRegularAndScriptAsync(
@"using System;

class Program
{
    void Method()
    {
        [|var|] x = y => y * y;
    }
}", new TestParameters(options: ExplicitTypeEverywhere()));
        }

        [WpfFact, Trait(Traits.Feature, Traits.Features.CodeActionsUseExplicitType)]
        public async Task NotOnDeclarationWithMultipleDeclarators()
        {
            await TestMissingInRegularAndScriptAsync(
@"using System;

class Program
{
    void Method()
    {
        [|var|] x = 5, y = x;
    }
}", new TestParameters(options: ExplicitTypeEverywhere()));
        }

        [WpfFact, Trait(Traits.Feature, Traits.Features.CodeActionsUseExplicitType)]
        public async Task NotOnDeclarationWithoutInitializer()
        {
            await TestMissingInRegularAndScriptAsync(
@"using System;

class Program
{
    void Method()
    {
        [|var|] x;
    }
}", new TestParameters(options: ExplicitTypeEverywhere()));
        }

        [WpfFact, Trait(Traits.Feature, Traits.Features.CodeActionsUseExplicitType)]
        public async Task NotDuringConflicts()
        {
            await TestMissingInRegularAndScriptAsync(
@"using System;

class Program
{
    void Method()
    {
        [|var|] p = new var();
    }

    class var
    {
    }
}", new TestParameters(options: ExplicitTypeEverywhere()));
        }

        [WpfFact, Trait(Traits.Feature, Traits.Features.CodeActionsUseExplicitType)]
        public async Task NotIfAlreadyExplicitlyTyped()
        {
            await TestMissingInRegularAndScriptAsync(
@"using System;

class Program
{
    void Method()
    {
        [|Program|] p = new Program();
    }
}", new TestParameters(options: ExplicitTypeEverywhere()));
        }

        [WpfFact, Trait(Traits.Feature, Traits.Features.CodeActionsUseExplicitType)]
        public async Task NotOnRHS()
        {
            await TestMissingInRegularAndScriptAsync(
@"using System;

class C
{
    void M()
    {
        var c = new [|var|]();
    }
}

class var
{
}");
        }

        [WpfFact, Trait(Traits.Feature, Traits.Features.CodeActionsUseExplicitType)]
        public async Task NotOnErrorSymbol()
        {
            await TestMissingInRegularAndScriptAsync(
@"using System;

class Program
{
    void Method()
    {
        [|var|] x = new Goo();
    }
}", new TestParameters(options: ExplicitTypeEverywhere()));
        }

        #endregion

        [WpfFact, Trait(Traits.Feature, Traits.Features.CodeActionsUseExplicitType)]
        public async Task NotOnDynamic()
        {
            await TestMissingInRegularAndScriptAsync(
@"using System;

class Program
{
    void Method()
    {
        [|dynamic|] x = 1;
    }
}", new TestParameters(options: ExplicitTypeEverywhere()));
        }

        [WpfFact, Trait(Traits.Feature, Traits.Features.CodeActionsUseExplicitType)]
        public async Task NotOnForEachVarWithAnonymousType()
        {
            await TestMissingInRegularAndScriptAsync(
@"using System;
using System.Linq;

class Program
{
    void Method()
    {
        var values = Enumerable.Range(1, 5).Select(i => new { Value = i });

        foreach ([|var|] value in values)
        {
            Console.WriteLine(value.Value);
        }
    }
}", new TestParameters(options: ExplicitTypeEverywhere()));
        }

        [WpfFact, Trait(Traits.Feature, Traits.Features.CodeActionsUseExplicitType)]
        public async Task OnForEachVarWithExplicitType()
        {
            await TestInRegularAndScriptAsync(
@"using System;
using System.Linq;

class Program
{
    void Method()
    {
        var values = Enumerable.Range(1, 5);

        foreach ([|var|] value in values)
        {
            Console.WriteLine(value.Value);
        }
    }
}",
@"using System;
using System.Linq;

class Program
{
    void Method()
    {
        var values = Enumerable.Range(1, 5);

        foreach (int value in values)
        {
            Console.WriteLine(value.Value);
        }
    }
}", options: ExplicitTypeEverywhere());
        }

        [WpfFact, Trait(Traits.Feature, Traits.Features.CodeActionsUseExplicitType)]
        public async Task NotOnAnonymousType()
        {
            await TestMissingInRegularAndScriptAsync(
@"using System;

class Program
{
    void Method()
    {
        [|var|] x = new { Amount = 108, Message = ""Hello"" };
    }
}", new TestParameters(options: ExplicitTypeEverywhere()));
        }

        [WpfFact, Trait(Traits.Feature, Traits.Features.CodeActionsUseExplicitType)]
        public async Task NotOnArrayOfAnonymousType()
        {
            await TestMissingInRegularAndScriptAsync(
@"using System;

class Program
{
    void Method()
    {
        [|var|] x = new[] { new { name = ""apple"", diam = 4 }, new { name = ""grape"", diam = 1 } };
    }
}", new TestParameters(options: ExplicitTypeEverywhere()));
        }

        [WpfFact, Trait(Traits.Feature, Traits.Features.CodeActionsUseExplicitType)]
        public async Task NotOnEnumerableOfAnonymousTypeFromAQueryExpression()
        {
            await TestMissingInRegularAndScriptAsync(
@"using System;
using System.Collections.Generic;
using System.Linq;

class Program
{
    void Method()
    {
        var products = new List<Product>();
        [|var|] productQuery = from prod in products
                           select new { prod.Color, prod.Price };
    }
}

class Product
{
    public ConsoleColor Color { get; set; }
    public int Price { get; set; }
}");
        }

        [WpfFact, Trait(Traits.Feature, Traits.Features.CodeActionsUseExplicitType)]
        public async Task SuggestExplicitTypeOnLocalWithIntrinsicTypeString()
        {
            await TestInRegularAndScriptAsync(
@"using System;

class C
{
    static void M()
    {
        [|var|] s = ""hello"";
    }
}",
@"using System;

class C
{
    static void M()
    {
        string s = ""hello"";
    }
}", options: ExplicitTypeEverywhere());
        }

        [WpfFact, Trait(Traits.Feature, Traits.Features.CodeActionsUseExplicitType)]
        public async Task SuggestExplicitTypeOnIntrinsicType()
        {
            await TestInRegularAndScriptAsync(
@"using System;

class C
{
    static void M()
    {
        [|var|] s = 5;
    }
}",
@"using System;

class C
{
    static void M()
    {
        int s = 5;
    }
}", options: ExplicitTypeEverywhere());
        }

        [WpfFact, Trait(Traits.Feature, Traits.Features.CodeActionsUseExplicitType)]
        public async Task SuggestExplicitTypeOnFrameworkType()
        {
            await TestInRegularAndScriptAsync(
@"using System.Collections.Generic;

class C
{
    static void M()
    {
        [|var|] c = new List<int>();
    }
}",
@"using System.Collections.Generic;

class C
{
    static void M()
    {
        List<int> c = new List<int>();
    }
}", options: ExplicitTypeEverywhere());
        }

        [WpfFact, Trait(Traits.Feature, Traits.Features.CodeActionsUseExplicitType)]
        public async Task SuggestExplicitTypeOnUserDefinedType()
        {
            await TestInRegularAndScriptAsync(
@"using System;

class C
{
    void M()
    {
        [|var|] c = new C();
    }
}",
@"using System;

class C
{
    void M()
    {
        C c = new C();
    }
}", options: ExplicitTypeEverywhere());
        }

        [WpfFact, Trait(Traits.Feature, Traits.Features.CodeActionsUseExplicitType)]
        public async Task SuggestExplicitTypeOnGenericType()
        {
            await TestInRegularAndScriptAsync(
@"using System;

class C<T>
{
    static void M()
    {
        [|var|] c = new C<int>();
    }
}",
@"using System;

class C<T>
{
    static void M()
    {
        C<int> c = new C<int>();
    }
}", options: ExplicitTypeEverywhere());
        }

        [WpfFact, Trait(Traits.Feature, Traits.Features.CodeActionsUseExplicitType)]
        public async Task SuggestExplicitTypeOnSingleDimensionalArrayTypeWithNewOperator()
        {
            await TestInRegularAndScriptAsync(
@"using System;

class C
{
    static void M()
    {
        [|var|] n1 = new int[4] { 2, 4, 6, 8 };
    }
}",
@"using System;

class C
{
    static void M()
    {
        int[] n1 = new int[4] { 2, 4, 6, 8 };
    }
}", options: ExplicitTypeEverywhere());
        }

        [WpfFact, Trait(Traits.Feature, Traits.Features.CodeActionsUseExplicitType)]
        public async Task SuggestExplicitTypeOnSingleDimensionalArrayTypeWithNewOperator2()
        {
            await TestInRegularAndScriptAsync(
@"using System;

class C
{
    static void M()
    {
        [|var|] n1 = new[] { 2, 4, 6, 8 };
    }
}",
@"using System;

class C
{
    static void M()
    {
        int[] n1 = new[] { 2, 4, 6, 8 };
    }
}", options: ExplicitTypeEverywhere());
        }

        [WpfFact, Trait(Traits.Feature, Traits.Features.CodeActionsUseExplicitType)]
        public async Task SuggestExplicitTypeOnSingleDimensionalJaggedArrayType()
        {
            await TestInRegularAndScriptAsync(
@"using System;

class C
{
    static void M()
    {
        [|var|] cs = new[] {
            new[] { 1, 2, 3, 4 },
            new[] { 5, 6, 7, 8 }
        };
    }
}",
@"using System;

class C
{
    static void M()
    {
        int[][] cs = new[] {
            new[] { 1, 2, 3, 4 },
            new[] { 5, 6, 7, 8 }
        };
    }
}", options: ExplicitTypeEverywhere());
        }

        [WpfFact, Trait(Traits.Feature, Traits.Features.CodeActionsUseExplicitType)]
        public async Task SuggestExplicitTypeOnDeclarationWithObjectInitializer()
        {
            await TestInRegularAndScriptAsync(
@"using System;

class C
{
    static void M()
    {
        [|var|] cc = new Customer { City = ""Madras"" };
    }

    private class Customer
    {
        public string City { get; set; }
    }
}",
@"using System;

class C
{
    static void M()
    {
        Customer cc = new Customer { City = ""Madras"" };
    }

    private class Customer
    {
        public string City { get; set; }
    }
}", options: ExplicitTypeEverywhere());
        }

        [WpfFact, Trait(Traits.Feature, Traits.Features.CodeActionsUseExplicitType)]
        public async Task SuggestExplicitTypeOnDeclarationWithCollectionInitializer()
        {
            await TestInRegularAndScriptAsync(
@"using System;
using System.Collections.Generic;

class C
{
    static void M()
    {
        [|var|] digits = new List<int> { 1, 2, 3 };
    }
}",
@"using System;
using System.Collections.Generic;

class C
{
    static void M()
    {
        List<int> digits = new List<int> { 1, 2, 3 };
    }
}", options: ExplicitTypeEverywhere());
        }

        [WpfFact, Trait(Traits.Feature, Traits.Features.CodeActionsUseExplicitType)]
        public async Task SuggestExplicitTypeOnDeclarationWithCollectionAndObjectInitializers()
        {
            await TestInRegularAndScriptAsync(
@"using System;
using System.Collections.Generic;

class C
{
    static void M()
    {
        [|var|] cs = new List<Customer>
        {
            new Customer { City = ""Madras"" }
        };
    }

    private class Customer
    {
        public string City { get; set; }
    }
}",
@"using System;
using System.Collections.Generic;

class C
{
    static void M()
    {
        List<Customer> cs = new List<Customer>
        {
            new Customer { City = ""Madras"" }
        };
    }

    private class Customer
    {
        public string City { get; set; }
    }
}", options: ExplicitTypeEverywhere());
        }

        [WpfFact, Trait(Traits.Feature, Traits.Features.CodeActionsUseExplicitType)]
        public async Task SuggestExplicitTypeOnForStatement()
        {
            await TestInRegularAndScriptAsync(
@"using System;

class C
{
    static void M()
    {
        for ([|var|] i = 0; i < 5; i++)
        {
        }
    }
}",
@"using System;

class C
{
    static void M()
    {
        for (int i = 0; i < 5; i++)
        {
        }
    }
}", options: ExplicitTypeEverywhere());
        }

        [WpfFact, Trait(Traits.Feature, Traits.Features.CodeActionsUseExplicitType)]
        public async Task SuggestExplicitTypeOnForeachStatement()
        {
            await TestInRegularAndScriptAsync(
@"using System;
using System.Collections.Generic;

class C
{
    static void M()
    {
        var l = new List<int> { 1, 3, 5 };
        foreach ([|var|] item in l)
        {
        }
    }
}",
@"using System;
using System.Collections.Generic;

class C
{
    static void M()
    {
        var l = new List<int> { 1, 3, 5 };
        foreach (int item in l)
        {
        }
    }
}", options: ExplicitTypeEverywhere());
        }

        [WpfFact, Trait(Traits.Feature, Traits.Features.CodeActionsUseExplicitType)]
        public async Task SuggestExplicitTypeOnQueryExpression()
        {
            await TestInRegularAndScriptAsync(
@"using System;
using System.Collections.Generic;
using System.Linq;

class C
{
    static void M()
    {
        var customers = new List<Customer>();
        [|var|] expr = from c in customers
                   where c.City == ""London""
                   select c;
    }

    private class Customer
    {
        public string City { get; set; }
    }
}
}",
@"using System;
using System.Collections.Generic;
using System.Linq;

class C
{
    static void M()
    {
        var customers = new List<Customer>();
        IEnumerable<Customer> expr = from c in customers
                   where c.City == ""London""
                   select c;
    }

    private class Customer
    {
        public string City { get; set; }
    }
}
}", options: ExplicitTypeEverywhere());
        }

        [WpfFact, Trait(Traits.Feature, Traits.Features.CodeActionsUseExplicitType)]
        public async Task SuggestExplicitTypeInUsingStatement()
        {
            await TestInRegularAndScriptAsync(
@"using System;

class C
{
    static void M()
    {
        using ([|var|] r = new Res())
        {
        }
    }

    private class Res : IDisposable
    {
        public void Dispose()
        {
            throw new NotImplementedException();
        }
    }
}",
@"using System;

class C
{
    static void M()
    {
        using (Res r = new Res())
        {
        }
    }

    private class Res : IDisposable
    {
        public void Dispose()
        {
            throw new NotImplementedException();
        }
    }
}", options: ExplicitTypeEverywhere());
        }

        [WpfFact, Trait(Traits.Feature, Traits.Features.CodeActionsUseExplicitType)]
        public async Task SuggestExplicitTypeOnInterpolatedString()
        {
            await TestInRegularAndScriptAsync(
@"using System;

class Program
{
    void Method()
    {
        [|var|] s = $""Hello, {name}""
    }
}",
@"using System;

class Program
{
    void Method()
    {
        string s = $""Hello, {name}""
    }
}", options: ExplicitTypeEverywhere());
        }

        [WpfFact, Trait(Traits.Feature, Traits.Features.CodeActionsUseExplicitType)]
        public async Task SuggestExplicitTypeOnExplicitConversion()
        {
            await TestInRegularAndScriptAsync(
@"using System;

class C
{
    static void M()
    {
        double x = 1234.7;
        [|var|] a = (int)x;
    }
}",
@"using System;

class C
{
    static void M()
    {
        double x = 1234.7;
        int a = (int)x;
    }
}", options: ExplicitTypeEverywhere());
        }

        [WpfFact, Trait(Traits.Feature, Traits.Features.CodeActionsUseExplicitType)]
        public async Task SuggestExplicitTypeOnConditionalAccessExpression()
        {
            await TestInRegularAndScriptAsync(
@"using System;

class C
{
    static void M()
    {
        C obj = new C();
        [|var|] anotherObj = obj?.Test();
    }

    C Test()
    {
        return this;
    }
}",
@"using System;

class C
{
    static void M()
    {
        C obj = new C();
        C anotherObj = obj?.Test();
    }

    C Test()
    {
        return this;
    }
}", options: ExplicitTypeEverywhere());
        }

        [WpfFact, Trait(Traits.Feature, Traits.Features.CodeActionsUseImplicitType)]
        public async Task SuggestExplicitTypeInCheckedExpression()
        {
            await TestInRegularAndScriptAsync(
@"using System;

class C
{
    static void M()
    {
        long number1 = int.MaxValue + 20L;
        [|var|] intNumber = checked((int)number1);
    }
}",
@"using System;

class C
{
    static void M()
    {
        long number1 = int.MaxValue + 20L;
        int intNumber = checked((int)number1);
    }
}", options: ExplicitTypeEverywhere());
        }

        [WpfFact, Trait(Traits.Feature, Traits.Features.CodeActionsUseImplicitType)]
        public async Task SuggestExplicitTypeInAwaitExpression()
        {
            await TestInRegularAndScriptAsync(
@"using System;
using System.Threading.Tasks;

class C
{
    public async void ProcessRead()
    {
        [|var|] text = await ReadTextAsync(null);
    }

    private async Task<string> ReadTextAsync(string filePath)
    {
        return string.Empty;
    }
}",
@"using System;
using System.Threading.Tasks;

class C
{
    public async void ProcessRead()
    {
        string text = await ReadTextAsync(null);
    }

    private async Task<string> ReadTextAsync(string filePath)
    {
        return string.Empty;
    }
}", options: ExplicitTypeEverywhere());
        }

        [WpfFact, Trait(Traits.Feature, Traits.Features.CodeActionsUseImplicitType)]
        public async Task SuggestExplicitTypeInBuiltInNumericType()
        {
            await TestInRegularAndScriptAsync(
@"using System;

class C
{
    public void ProcessRead()
    {
        [|var|] text = 1;
    }
}",
@"using System;

class C
{
    public void ProcessRead()
    {
        int text = 1;
    }
}", options: ExplicitTypeForBuiltInTypesOnly());
        }

        [WpfFact, Trait(Traits.Feature, Traits.Features.CodeActionsUseImplicitType)]
        public async Task SuggestExplicitTypeInBuiltInCharType()
        {
            await TestInRegularAndScriptAsync(
@"using System;

class C
{
    public void ProcessRead()
    {
        [|var|] text = GetChar();
    }

    public char GetChar() => 'c';
}",
@"using System;

class C
{
    public void ProcessRead()
    {
        char text = GetChar();
    }

    public char GetChar() => 'c';
}", options: ExplicitTypeForBuiltInTypesOnly());
        }

        [WpfFact, Trait(Traits.Feature, Traits.Features.CodeActionsUseImplicitType)]
        public async Task SuggestExplicitTypeInBuiltInType_string()
        {
            // though string isn't an intrinsic type per the compiler
            // we in the IDE treat it as an intrinsic type for this feature.
            await TestInRegularAndScriptAsync(
@"using System;

class C
{
    public void ProcessRead()
    {
        [|var|] text = string.Empty;
    }
}",
@"using System;

class C
{
    public void ProcessRead()
    {
        string text = string.Empty;
    }
}", options: ExplicitTypeForBuiltInTypesOnly());
        }

        [WpfFact, Trait(Traits.Feature, Traits.Features.CodeActionsUseImplicitType)]
        public async Task SuggestExplicitTypeInBuiltInType_object()
        {
            // object isn't an intrinsic type per the compiler
            // we in the IDE treat it as an intrinsic type for this feature.
            await TestInRegularAndScriptAsync(
@"using System;

class C
{
    public void ProcessRead()
    {
        object j = new C();
        [|var|] text = j;
    }
}",
@"using System;

class C
{
    public void ProcessRead()
    {
        object j = new C();
        object text = j;
    }
}", options: ExplicitTypeForBuiltInTypesOnly());
        }

        [WpfFact, Trait(Traits.Feature, Traits.Features.CodeActionsUseImplicitType)]
        public async Task SuggestExplicitTypeNotificationLevelNone()
        {
            var source =
@"using System;
class C
{
    static void M()
    {
        [|var|] n1 = new C();
    }
}";
            await TestMissingInRegularAndScriptAsync(source,
                new TestParameters(options: ExplicitTypeNoneEnforcement()));
        }

        [WpfFact, Trait(Traits.Feature, Traits.Features.CodeActionsUseImplicitType)]
        public async Task SuggestExplicitTypeNotificationLevelInfo()
        {
            var source =
@"using System;
class C
{
    static void M()
    {
        [|var|] s = 5;
    }
}";
            await TestDiagnosticInfoAsync(source,
                options: ExplicitTypeEnforcements(),
                diagnosticId: IDEDiagnosticIds.UseExplicitTypeDiagnosticId,
                diagnosticSeverity: DiagnosticSeverity.Info);
        }

        [WpfFact, Trait(Traits.Feature, Traits.Features.CodeActionsUseImplicitType)]
        public async Task SuggestExplicitTypeNotificationLevelWarning()
        {
            var source =
@"using System;
class C
{
    static void M()
    {
        [|var|] n1 = new[] {2, 4, 6, 8};
    }
}";
            await TestDiagnosticInfoAsync(source,
                options: ExplicitTypeEnforcements(),
                diagnosticId: IDEDiagnosticIds.UseExplicitTypeDiagnosticId,
                diagnosticSeverity: DiagnosticSeverity.Warning);
        }

        [WpfFact, Trait(Traits.Feature, Traits.Features.CodeActionsUseImplicitType)]
        public async Task SuggestExplicitTypeNotificationLevelError()
        {
            var source =
@"using System;
class C
{
    static void M()
    {
        [|var|] n1 = new C();
    }
}";
            await TestDiagnosticInfoAsync(source,
                options: ExplicitTypeEnforcements(),
                diagnosticId: IDEDiagnosticIds.UseExplicitTypeDiagnosticId,
                diagnosticSeverity: DiagnosticSeverity.Error);
        }

        [WpfFact, Trait(Traits.Feature, Traits.Features.CodeActionsUseExplicitType)]
        public async Task SuggestExplicitTypeOnLocalWithIntrinsicTypeTuple()
        {
            await TestInRegularAndScriptAsync(
@"class C
{
    static void M()
    {
        [|var|] s = (1, ""hello"");
    }
}",
@"class C
{
    static void M()
    {
        (int, string) s = (1, ""hello"");
    }
}",
options: ExplicitTypeEverywhere());
        }

        [WpfFact, Trait(Traits.Feature, Traits.Features.CodeActionsUseExplicitType)]
        public async Task SuggestExplicitTypeOnLocalWithIntrinsicTypeTupleWithNames()
        {
            await TestInRegularAndScriptAsync(
@"class C
{
    static void M()
    {
        [|var|] s = (a: 1, b: ""hello"");
    }
}",
@"class C
{
    static void M()
    {
        (int a, string b) s = (a: 1, b: ""hello"");
    }
}",
options: ExplicitTypeEverywhere());
        }

        [WpfFact, Trait(Traits.Feature, Traits.Features.CodeActionsUseExplicitType)]
        public async Task SuggestExplicitTypeOnLocalWithIntrinsicTypeTupleWithOneName()
        {
            await TestInRegularAndScriptAsync(
@"class C
{
    static void M()
    {
        [|var|] s = (a: 1, ""hello"");
    }
}",
@"class C
{
    static void M()
    {
        (int a, string) s = (a: 1, ""hello"");
    }
}",
options: ExplicitTypeEverywhere());
        }

<<<<<<< HEAD
        [WpfFact, Trait(Traits.Feature, Traits.Features.CodeActionsUseImplicitType)]
        [WorkItem(20244, "https://github.com/dotnet/roslyn/issues/20244")]
        public async Task ExplicitTypeOnPredefinedTypesByTheirMetadataNames1()
        {
            await TestMissingInRegularAndScriptAsync(
@"using System;

class Program
{
    void Method()
    {
        [|String|] test = new String(' ', 4);
    }
}", new TestParameters(options: ExplicitTypeForBuiltInTypesOnly()));
        }

        [WpfFact, Trait(Traits.Feature, Traits.Features.CodeActionsUseImplicitType)]
        [WorkItem(20244, "https://github.com/dotnet/roslyn/issues/20244")]
        public async Task ExplicitTypeOnPredefinedTypesByTheirMetadataNames2()
        {
            await TestMissingInRegularAndScriptAsync(
@"using System;

class Program
{
    void Main()
    {
        foreach ([|String|] test in new String[] { ""test1"", ""test2"" })
        {
        }
    }
}", new TestParameters(options: ExplicitTypeForBuiltInTypesOnly()));
        }

        [WpfFact, Trait(Traits.Feature, Traits.Features.CodeActionsUseImplicitType)]
        [WorkItem(20244, "https://github.com/dotnet/roslyn/issues/20244")]
        public async Task ExplicitTypeOnPredefinedTypesByTheirMetadataNames3()
        {
            await TestMissingInRegularAndScriptAsync(
@"using System;

class Program
{
    void Main()
    {
        [|Int32[]|] array = new[] { 1, 2, 3 };
    }
}", new TestParameters(options: ExplicitTypeForBuiltInTypesOnly()));
        }

        [WpfFact, Trait(Traits.Feature, Traits.Features.CodeActionsUseImplicitType)]
        [WorkItem(20244, "https://github.com/dotnet/roslyn/issues/20244")]
        public async Task ExplicitTypeOnPredefinedTypesByTheirMetadataNames4()
        {
            await TestMissingInRegularAndScriptAsync(
@"using System;

class Program
{
    void Main()
    {
        [|Int32[][]|] a = new Int32[][]
        {
            new[] { 1, 2 },
            new[] { 3, 4 }
        };
    }
}", new TestParameters(options: ExplicitTypeForBuiltInTypesOnly()));
        }

        [WpfFact, Trait(Traits.Feature, Traits.Features.CodeActionsUseImplicitType)]
        [WorkItem(20244, "https://github.com/dotnet/roslyn/issues/20244")]
        public async Task ExplicitTypeOnPredefinedTypesByTheirMetadataNames5()
        {
            await TestMissingInRegularAndScriptAsync(
@"using System;
using System.Collections.Generic;

class Program
{
    void Main()
    {
        [|IEnumerable<Int32>|] a = new List<Int32> { 1, 2 }.Where(x => x > 1);
    }
}", new TestParameters(options: ExplicitTypeForBuiltInTypesOnly()));
        }

        [Fact, Trait(Traits.Feature, Traits.Features.CodeActionsUseImplicitType)]
        [WorkItem(20244, "https://github.com/dotnet/roslyn/issues/20244")]
        public async Task ExplicitTypeOnPredefinedTypesByTheirMetadataNames6()
        {
            await TestMissingInRegularAndScriptAsync(
@"using System;

class Program
{
    void Main()
    {
        String name = ""name"";
        [|String|] s = $""Hello, {name}""
    }
}", new TestParameters(options: ExplicitTypeForBuiltInTypesOnly()));
        }

        [Fact, Trait(Traits.Feature, Traits.Features.CodeActionsUseImplicitType)]
        [WorkItem(20244, "https://github.com/dotnet/roslyn/issues/20244")]
        public async Task ExplicitTypeOnPredefinedTypesByTheirMetadataNames7()
        {
            await TestMissingInRegularAndScriptAsync(
@"using System;

class Program
{
    void Main()
    {
        Object name = ""name"";
        [|String|] s = (String) name;
    }
}", new TestParameters(options: ExplicitTypeForBuiltInTypesOnly()));
        }

        [Fact, Trait(Traits.Feature, Traits.Features.CodeActionsUseImplicitType)]
        [WorkItem(20244, "https://github.com/dotnet/roslyn/issues/20244")]
        public async Task ExplicitTypeOnPredefinedTypesByTheirMetadataNames8()
        {
            await TestMissingInRegularAndScriptAsync(
@"using System;
using System.Threading.Tasks;

class C
{
    public async void ProcessRead()
    {
        [|String|] text = await ReadTextAsync(null);
    }

    private async Task<string> ReadTextAsync(string filePath)
    {
        return String.Empty;
    }
}", new TestParameters(options: ExplicitTypeForBuiltInTypesOnly()));
        }

        [WpfFact, Trait(Traits.Feature, Traits.Features.CodeActionsUseImplicitType)]
        [WorkItem(20244, "https://github.com/dotnet/roslyn/issues/20244")]
        public async Task ExplicitTypeOnPredefinedTypesByTheirMetadataNames9()
        {
            await TestMissingInRegularAndScriptAsync(
@"using System;

class Program
{
    void Main()
    {
        String number = ""12"";
        Int32.TryParse(name, out [|Int32|] number)
    }
}", new TestParameters(options: ExplicitTypeForBuiltInTypesOnly()));
        }

        [WpfFact, Trait(Traits.Feature, Traits.Features.CodeActionsUseImplicitType)]
        [WorkItem(20244, "https://github.com/dotnet/roslyn/issues/20244")]
        public async Task ExplicitTypeOnPredefinedTypesByTheirMetadataNames10()
        {
            await TestMissingInRegularAndScriptAsync(
@"using System;

class Program
{
    void Main()
    {
        for ([|Int32|] i = 0; i < 5; i++)
        {
        }
    }
}", new TestParameters(options: ExplicitTypeForBuiltInTypesOnly()));
        }

        [WpfFact, Trait(Traits.Feature, Traits.Features.CodeActionsUseImplicitType)]
        [WorkItem(20244, "https://github.com/dotnet/roslyn/issues/20244")]
        public async Task ExplicitTypeOnPredefinedTypesByTheirMetadataNames11()
        {
            await TestMissingInRegularAndScriptAsync(
@"using System;
using System.Collections.Generic;

class Program
{
    void Main()
    {
        [|List<Int32>|] a = new List<Int32> { 1, 2 };
    }
}", new TestParameters(options: ExplicitTypeForBuiltInTypesOnly()));
=======
        [WpfFact, Trait(Traits.Feature, Traits.Features.CodeActionsUseExplicitType)]
        [WorkItem(20437, "https://github.com/dotnet/roslyn/issues/20437")]
        public async Task SuggestExplicitTypeOnDeclarationExpressionSyntax()
        {
            await TestInRegularAndScriptAsync(
@"using System;

class C
{
    static void M()
    {
        DateTime.TryParse(string.Empty, [|out var|] date);
    }
}",
@"using System;

class C
{
    static void M()
    {
        DateTime.TryParse(string.Empty, out DateTime date);
    }
}",
options: ExplicitTypeEverywhere());
>>>>>>> 869c62a4
        }
    }
}<|MERGE_RESOLUTION|>--- conflicted
+++ resolved
@@ -1184,7 +1184,32 @@
 options: ExplicitTypeEverywhere());
         }
 
-<<<<<<< HEAD
+        [WpfFact, Trait(Traits.Feature, Traits.Features.CodeActionsUseExplicitType)]
+        [WorkItem(20437, "https://github.com/dotnet/roslyn/issues/20437")]
+        public async Task SuggestExplicitTypeOnDeclarationExpressionSyntax()
+        {
+            await TestInRegularAndScriptAsync(
+@"using System;
+
+class C
+{
+    static void M()
+    {
+        DateTime.TryParse(string.Empty, [|out var|] date);
+    }
+}",
+@"using System;
+
+class C
+{
+    static void M()
+    {
+        DateTime.TryParse(string.Empty, out DateTime date);
+    }
+}",
+options: ExplicitTypeEverywhere());
+        }
+
         [WpfFact, Trait(Traits.Feature, Traits.Features.CodeActionsUseImplicitType)]
         [WorkItem(20244, "https://github.com/dotnet/roslyn/issues/20244")]
         public async Task ExplicitTypeOnPredefinedTypesByTheirMetadataNames1()
@@ -1378,32 +1403,6 @@
         [|List<Int32>|] a = new List<Int32> { 1, 2 };
     }
 }", new TestParameters(options: ExplicitTypeForBuiltInTypesOnly()));
-=======
-        [WpfFact, Trait(Traits.Feature, Traits.Features.CodeActionsUseExplicitType)]
-        [WorkItem(20437, "https://github.com/dotnet/roslyn/issues/20437")]
-        public async Task SuggestExplicitTypeOnDeclarationExpressionSyntax()
-        {
-            await TestInRegularAndScriptAsync(
-@"using System;
-
-class C
-{
-    static void M()
-    {
-        DateTime.TryParse(string.Empty, [|out var|] date);
-    }
-}",
-@"using System;
-
-class C
-{
-    static void M()
-    {
-        DateTime.TryParse(string.Empty, out DateTime date);
-    }
-}",
-options: ExplicitTypeEverywhere());
->>>>>>> 869c62a4
         }
     }
 }