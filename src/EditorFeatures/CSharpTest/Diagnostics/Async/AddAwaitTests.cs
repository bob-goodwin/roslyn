﻿// Copyright (c) Microsoft.  All Rights Reserved.  Licensed under the Apache License, Version 2.0.  See License.txt in the project root for license information.

using System;
using Microsoft.CodeAnalysis.CodeFixes;
using Microsoft.CodeAnalysis.CSharp.CodeFixes.Async;
using Microsoft.CodeAnalysis.Diagnostics;
using Roslyn.Test.Utilities;
using Xunit;

namespace Microsoft.CodeAnalysis.Editor.CSharp.UnitTests.Diagnostics.Async
{
    public partial class AddAwaitTests : AbstractCSharpDiagnosticProviderBasedUserDiagnosticTest
    {
        [Fact, Trait(Traits.Feature, Traits.Features.CodeActionsAddAwait)]
        public void BadAsyncReturnOperand1()
        {
            var initial =
@"using System.Threading.Tasks;

class Program
{
    async Task<int> Test()
    {
        return 3;
    }

    async Task<int> Test2()
    {
        [|return Test();|]
    }
}";

            var expected =
@"using System.Threading.Tasks;

class Program
{
    async Task<int> Test()
    {
        return 3;
    }

    async Task<int> Test2()
    {
        return await Test();
    }
}";
            Test(initial, expected);
        }

        [Fact, Trait(Traits.Feature, Traits.Features.CodeActionsAddAwait)]
<<<<<<< HEAD
        public void BadAsyncReturnOperand_WithLeadingTrivia1()
=======
        public void BadAsyncReturnOperand1_WithLeadingTrivia()
>>>>>>> 33952307
        {
            var initial =
@"using System.Threading.Tasks;

class Program
{
    async Task<int> Test()
    {
        return 3;
    }

    async Task<int> Test2()
    {
<<<<<<< HEAD
        return
        // Useful comment
        [|Test()|];
=======
        [|return /* dada! */ Test();|]
>>>>>>> 33952307
    }
}";

            var expected =
@"using System.Threading.Tasks;

class Program
{
    async Task<int> Test()
    {
        return 3;
    }

    async Task<int> Test2()
    {
<<<<<<< HEAD
        return
        // Useful comment
        await Test();
    }
}";
            Test(initial, expected);
        }

        [Fact, Trait(Traits.Feature, Traits.Features.CodeActionsAddAwait)]
        public void BadAsyncReturnOperand_WithTrailingTrivia1()
        {
            var initial =
@"using System.Threading.Tasks;

class Program
{
    async Task<int> Test() => 3;

    async Task<int> Test2()
    {[|
        return true ? Test() /* true */ : Test() /* false */;
    |]}
}";

            var expected =
@"using System.Threading.Tasks;

class Program
{
    async Task<int> Test() => 3;

    async Task<int> Test2()
    {
        return await (true ? Test() /* true */ : Test() /* false */);
    }
}";
            Test(initial, expected);
        }

        [Fact, Trait(Traits.Feature, Traits.Features.CodeActionsAddAwait)]
        public void BadAsyncReturnOperand_WithTrailingTrivia2()
        {
            var initial =
@"using System.Threading.Tasks;

class Program
{
    async Task<int> Test() => 3;

    async Task<int> Test2()
    {[|
        return true ? Test() // aaa
                    : Test() // bbb
                    ;
    |]}
}";

            var expected =
@"using System.Threading.Tasks;

class Program
{
    async Task<int> Test() => 3;

    async Task<int> Test2()
    {
        return await (true ? Test() // aaa
                    : Test() // bbb
);
=======
        return /* dada! */ await Test();
>>>>>>> 33952307
    }
}";
            Test(initial, expected);
        }

        [Fact, Trait(Traits.Feature, Traits.Features.CodeActionsAddAwait)]
        public void TaskNotAwaited()
        {
            var initial =
@"using System.Threading.Tasks;
class Program
{
    async void Test()
    {
        [|Task.Delay(3);|]
    }
}";

            var expected =
@"using System.Threading.Tasks;
class Program
{
    async void Test()
    {
        await Task.Delay(3);
    }
}";
            Test(initial, expected);
        }

        [Fact, Trait(Traits.Feature, Traits.Features.CodeActionsAddAwait)]
        public void TaskNotAwaited_WithLeadingTrivia()
        {
            var initial =
@"using System.Threading.Tasks;
class Program
{
    async void Test()
    {

        // Useful comment
        [|Task.Delay(3);|]
    }
}";

            var expected =
@"using System.Threading.Tasks;
class Program
{
    async void Test()
    {

        // Useful comment
        await Task.Delay(3);
    }
}";
            Test(initial, expected);
        }

        [Fact, Trait(Traits.Feature, Traits.Features.CodeActionsAddAwait)]
        public void FunctionNotAwaited()
        {
            var initial =
@"using System.Threading.Tasks;
class Program
{
    Task AwaitableFunction()
    {
        return Task.FromResult(true);
    }

    async void Test()
    {
        [|AwaitableFunction();|]
    }
}";

            var expected =
@"using System.Threading.Tasks;
class Program
{
    Task AwaitableFunction()
    {
        return Task.FromResult(true);
    }

    async void Test()
    {
        await AwaitableFunction();
    }
}";
            Test(initial, expected);
        }

        [Fact, Trait(Traits.Feature, Traits.Features.CodeActionsAddAwait)]
        public void FunctionNotAwaited_WithLeadingTrivia()
        {
            var initial =
@"using System.Threading.Tasks;
class Program
{
    Task AwaitableFunction()
    {
        return Task.FromResult(true);
    }

    async void Test()
    {

        // Useful comment
        [|AwaitableFunction();|]
    }
}";

            var expected =
@"using System.Threading.Tasks;
class Program
{
    Task AwaitableFunction()
    {
        return Task.FromResult(true);
    }

    async void Test()
    {

        // Useful comment
        await AwaitableFunction();
    }
}";
            Test(initial, expected);
        }

        [Fact, Trait(Traits.Feature, Traits.Features.CodeActionsAddAwait)]
        public void FunctionNotAwaited_WithLeadingTrivia1()
        {
            var initial =
@"using System.Threading.Tasks;
class Program
{
    Task AwaitableFunction()
    {
        return Task.FromResult(true);
    }

    async void Test()
    {
        var i = 0;

        [|AwaitableFunction();|]
    }
}";

            var expected =
@"using System.Threading.Tasks;
class Program
{
    Task AwaitableFunction()
    {
        return Task.FromResult(true);
    }

    async void Test()
    {
        var i = 0;

        await AwaitableFunction();
    }
}";
            Test(initial, expected);
        }

        [Fact, Trait(Traits.Feature, Traits.Features.CodeActionsAddAwait)]
        public void TestAssignmentExpression()
        {
            Test(
@"using System . Threading . Tasks ; class TestClass { private async Task MyTestMethod1Async ( ) { int myInt = [|MyIntMethodAsync ( )|] ; } private Task < int > MyIntMethodAsync ( ) { return Task . FromResult ( result : 1 ) ; } } ",
@"using System . Threading . Tasks ; class TestClass { private async Task MyTestMethod1Async ( ) { int myInt = await MyIntMethodAsync ( ) ; } private Task < int > MyIntMethodAsync ( ) { return Task . FromResult ( result : 1 ) ; } } ");
        }

        [Fact, Trait(Traits.Feature, Traits.Features.CodeActionsAddAwait)]
        public void TestAssignmentExpressionWithConversion()
        {
            Test(
@"using System . Threading . Tasks ; class TestClass { private async Task MyTestMethod1Async ( ) { long myInt = [|MyIntMethodAsync ( )|] ; } private Task < int > MyIntMethodAsync ( ) { return Task . FromResult ( result : 1 ) ; } } ",
@"using System . Threading . Tasks ; class TestClass { private async Task MyTestMethod1Async ( ) { long myInt = await MyIntMethodAsync ( ) ; } private Task < int > MyIntMethodAsync ( ) { return Task . FromResult ( result : 1 ) ; } } ");
        }

        [Fact, Trait(Traits.Feature, Traits.Features.CodeActionsAddAwait)]
        public void TestAssignmentExpressionWithConversionInNonAsyncFunction()
        {
            TestMissing(
@"using System . Threading . Tasks ; class TestClass { private Task MyTestMethod1Async ( ) { long myInt = [|MyIntMethodAsync ( )|] ; } private Task < int > MyIntMethodAsync ( ) { return Task . FromResult ( result : 1 ) ; } } ");
        }

        [Fact, Trait(Traits.Feature, Traits.Features.CodeActionsAddAwait)]
        public void TestAssignmentExpressionWithConversionInAsyncFunction()
        {
            Test(
@"using System . Threading . Tasks ; class TestClass { private async Task MyTestMethod1Async ( ) { long myInt = [|MyIntMethodAsync ( )|] ; } private Task < object > MyIntMethodAsync ( ) { return Task . FromResult ( new object ( ) ) ; } } ",
@"using System . Threading . Tasks ; class TestClass { private async Task MyTestMethod1Async ( ) { long myInt = await MyIntMethodAsync ( ) ; } private Task < object > MyIntMethodAsync ( ) { return Task . FromResult ( new object ( ) ) ; } } ");
        }

        [Fact, Trait(Traits.Feature, Traits.Features.CodeActionsAddAwait)]
        public void Test()
        {
            Test(
@"using System ; using System . Threading . Tasks ; class TestClass { private async Task MyTestMethod1Async ( ) { Action lambda = async ( ) => { int myInt = [|MyIntMethodAsync ( )|] ; } ; } private Task < int > MyIntMethodAsync ( ) { return Task . FromResult ( result : 1 ) ; } } ",
@"using System ; using System . Threading . Tasks ; class TestClass { private async Task MyTestMethod1Async ( ) { Action lambda = async ( ) => { int myInt = await MyIntMethodAsync ( ) ; } ; } private Task < int > MyIntMethodAsync ( ) { return Task . FromResult ( result : 1 ) ; } } ");
        }

        [Fact, Trait(Traits.Feature, Traits.Features.CodeActionsAddAwait)]
        public void TestAssignmentExpression2()
        {
            Test(
@"using System ; using System . Threading . Tasks ; class TestClass { private async Task MyTestMethod1Async ( ) { Func < Task > lambda = async ( ) => { int myInt = [|MyIntMethodAsync ( )|] ; } ; } private Task < int > MyIntMethodAsync ( ) { return Task . FromResult ( result : 1 ) ; } } ",
@"using System ; using System . Threading . Tasks ; class TestClass { private async Task MyTestMethod1Async ( ) { Func < Task > lambda = async ( ) => { int myInt = await MyIntMethodAsync ( ) ; } ; } private Task < int > MyIntMethodAsync ( ) { return Task . FromResult ( result : 1 ) ; } } ");
        }

        [Fact, Trait(Traits.Feature, Traits.Features.CodeActionsAddAwait)]
        public void TestAssignmentExpression3()
        {
            TestMissing(
@"using System ; using System . Threading . Tasks ; class TestClass { private async Task MyTestMethod1Async ( ) { Func < Task > lambda = ( ) => { int myInt = MyInt [||] MethodAsync ( ) ; } ; } private Task < int > MyIntMethodAsync ( ) { return Task . FromResult ( result : 1 ) ; } } ");
        }

        [Fact, Trait(Traits.Feature, Traits.Features.CodeActionsAddAwait)]
        public void TestAssignmentExpression4()
        {
            TestMissing(
@"using System ; using System . Threading . Tasks ; class TestClass { private async Task MyTestMethod1Async ( ) { Action lambda = ( ) => { int myInt = MyIntM [||] ethodAsync ( ) ; } ; } private Task < int > MyIntMethodAsync ( ) { return Task . FromResult ( result : 1 ) ; } } ");
        }

        [Fact, Trait(Traits.Feature, Traits.Features.CodeActionsAddAwait)]
        public void TestAssignmentExpression5()
        {
            Test(
@"using System ; using System . Threading . Tasks ; class TestClass { private async Task MyTestMethod1Async ( ) { Action @delegate = async delegate { int myInt = [|MyIntMethodAsync ( )|] ; } ; } private Task < int > MyIntMethodAsync ( ) { return Task . FromResult ( result : 1 ) ; } } ",
@"using System ; using System . Threading . Tasks ; class TestClass { private async Task MyTestMethod1Async ( ) { Action @delegate = async delegate { int myInt = await MyIntMethodAsync ( ) ; } ; } private Task < int > MyIntMethodAsync ( ) { return Task . FromResult ( result : 1 ) ; } } ");
        }

        [Fact, Trait(Traits.Feature, Traits.Features.CodeActionsAddAwait)]
        public void TestAssignmentExpression6()
        {
            Test(
@"using System ; using System . Threading . Tasks ; class TestClass { private async Task MyTestMethod1Async ( ) { Func < Task > @delegate = async delegate { int myInt = [|MyIntMethodAsync ( )|] ; } ; } private Task < int > MyIntMethodAsync ( ) { return Task . FromResult ( result : 1 ) ; } } ",
@"using System ; using System . Threading . Tasks ; class TestClass { private async Task MyTestMethod1Async ( ) { Func < Task > @delegate = async delegate { int myInt = await MyIntMethodAsync ( ) ; } ; } private Task < int > MyIntMethodAsync ( ) { return Task . FromResult ( result : 1 ) ; } } ");
        }

        [Fact, Trait(Traits.Feature, Traits.Features.CodeActionsAddAwait)]
        public void TestAssignmentExpression7()
        {
            TestMissing(
@"using System ; using System . Threading . Tasks ; class TestClass { private async Task MyTestMethod1Async ( ) { Action @delegate = delegate { int myInt = MyInt [||] MethodAsync ( ) ; } ; } private Task < int > MyIntMethodAsync ( ) { return Task . FromResult ( result : 1 ) ; } } ");
        }

        [Fact, Trait(Traits.Feature, Traits.Features.CodeActionsAddAwait)]
        public void TestAssignmentExpression8()
        {
            TestMissing(
@"using System ; using System . Threading . Tasks ; class TestClass { private async Task MyTestMethod1Async ( ) { Func < Task > @delegate = delegate { int myInt = MyIntM [||] ethodAsync ( ) ; } ; } private Task < int > MyIntMethodAsync ( ) { return Task . FromResult ( result : 1 ) ; } } ");
        }

        [Fact, Trait(Traits.Feature, Traits.Features.CodeActionsAddAwait)]
        public void TestTernaryOperator()
        {
            Test(
@"using System ; using System . Threading . Tasks ; class Program { async Task < int > A ( ) { return [|true ? Task . FromResult ( 0 ) : Task . FromResult ( 1 )|] ; } } ",
@"using System ; using System . Threading . Tasks ; class Program { async Task < int > A ( ) { return await ( true ? Task . FromResult ( 0 ) : Task . FromResult ( 1 ) ) ; } } ");
        }

        [Fact, Trait(Traits.Feature, Traits.Features.CodeActionsAddAwait)]
        public void TestNullCoalescingOperator()
        {
            Test(
@"using System ; using System . Threading . Tasks ; class Program { async Task < int > A ( ) { return [|null ?? Task . FromResult ( 1 )|] } } ",
@"using System ; using System . Threading . Tasks ; class Program { async Task < int > A ( ) { return await ( null ?? Task . FromResult ( 1 ) ) } } ");
        }

        [Fact, Trait(Traits.Feature, Traits.Features.CodeActionsAddAwait)]
        public void TestAsExpression()
        {
            Test(
@"using System ; using System . Threading . Tasks ; class Program { async Task < int > A ( ) { return [|null as Task < int >|] } } ",
@"using System ; using System . Threading . Tasks ; class Program { async Task < int > A ( ) { return await ( null as Task < int > ) } } ");
        }

        internal override Tuple<DiagnosticAnalyzer, CodeFixProvider> CreateDiagnosticProviderAndFixer(Workspace workspace)
        {
            return new Tuple<DiagnosticAnalyzer, CodeFixProvider>(null, new CSharpAddAwaitCodeFixProvider());
        }
    }
}<|MERGE_RESOLUTION|>--- conflicted
+++ resolved
@@ -49,11 +49,7 @@
         }
 
         [Fact, Trait(Traits.Feature, Traits.Features.CodeActionsAddAwait)]
-<<<<<<< HEAD
         public void BadAsyncReturnOperand_WithLeadingTrivia1()
-=======
-        public void BadAsyncReturnOperand1_WithLeadingTrivia()
->>>>>>> 33952307
         {
             var initial =
 @"using System.Threading.Tasks;
@@ -67,13 +63,9 @@
 
     async Task<int> Test2()
     {
-<<<<<<< HEAD
         return
         // Useful comment
         [|Test()|];
-=======
-        [|return /* dada! */ Test();|]
->>>>>>> 33952307
     }
 }";
 
@@ -89,7 +81,6 @@
 
     async Task<int> Test2()
     {
-<<<<<<< HEAD
         return
         // Useful comment
         await Test();
@@ -159,9 +150,6 @@
         return await (true ? Test() // aaa
                     : Test() // bbb
 );
-=======
-        return /* dada! */ await Test();
->>>>>>> 33952307
     }
 }";
             Test(initial, expected);
