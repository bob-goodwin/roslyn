--- conflicted
+++ resolved
@@ -7,226 +7,6 @@
 {
     public abstract class AbstractCSharpClassifierTests : AbstractClassifierTests
     {
-<<<<<<< HEAD
-        internal abstract Task<ImmutableArray<ClassifiedSpan>> GetClassificationSpansAsync(string code, TextSpan textSpan, CSharpParseOptions options);
-
-        protected string GetText(Tuple<string, string> tuple)
-        {
-            return "(" + tuple.Item1 + ", " + tuple.Item2 + ")";
-        }
-
-        internal string GetText(ClassifiedSpan tuple)
-        {
-            return "(" + tuple.TextSpan + ", " + tuple.ClassificationType + ")";
-        }
-
-        protected async Task TestAsync(string code,
-           string allCode,
-           Tuple<string, string>[] expected,
-           CSharpParseOptions options = null)
-        {
-            var start = allCode.IndexOf(code, StringComparison.Ordinal);
-            var length = code.Length;
-            var span = new TextSpan(start, length);
-
-            var actual = (await GetClassificationSpansAsync(allCode, span, options: options)).ToList();
-
-            actual.Sort((t1, t2) => t1.TextSpan.Start - t2.TextSpan.Start);
-
-            var actualFormatted = actual.Select(a => new FormattedClassification(a.ClassificationType, allCode.Substring(a.TextSpan.Start, a.TextSpan.Length)));
-            var expectedFormatted = expected.Select(e => new FormattedClassification(e.Item2, e.Item1));
-            AssertEx.Equal(expectedFormatted, actualFormatted);
-        }
-
-        private class FormattedClassification
-        {
-            private readonly string _classification;
-            private readonly string _text;
-
-            public FormattedClassification(string classification, string text)
-            {
-                _classification = classification;
-                _text = text;
-            }
-
-            public override bool Equals(object obj)
-            {
-                if (obj is FormattedClassification other)
-                {
-                    return this._classification == other._classification && this._text == other._text;
-                }
-
-                return false;
-            }
-
-            public override int GetHashCode()
-            {
-                return _classification.GetHashCode() ^ _text.GetHashCode();
-            }
-
-            public override string ToString()
-            {
-                switch(_classification)
-                {
-                    case "punctuation":
-                        switch (_text)
-                        {
-                            case "(":
-                                return "Punctuation.OpenParen";
-                            case ")":
-                                return "Punctuation.CloseParen";
-                            case ";":
-                                return "Punctuation.Semicolon";
-                            case ":":
-                                return "Punctuation.Colon";
-                            case ",":
-                                return "Punctuation.Comma";
-                        }
-                        goto default;
-
-                    case "operator":
-                        switch(_text)
-                        {
-                            case "=":
-                                return "Operators.Equals";
-                            case "++":
-                                return "Operators.DoublePlus";
-                        }
-                        goto default;
-
-                    default:
-                        return $"{char.ToUpperInvariant(_classification[0])}{_classification.Substring(1)}(\"{_text}\")";
-                }
-            }
-        }
-
-        protected Tuple<string, string>[] Classifications(params Tuple<string, string>[] expected)
-        {
-            return expected;
-        }
-
-        protected Task TestAsync(
-            string code,
-            string allCode,
-            params Tuple<string, string>[] expected)
-        {
-            return TestAsync(code, allCode, expected, null);
-        }
-
-        protected Task TestAsync(
-            string code,
-            string allCode,
-            CSharpParseOptions options,
-            params Tuple<string, string>[] expected)
-        {
-            return TestAsync(code, allCode, expected, options);
-        }
-
-        protected async Task TestAsync(
-            string code,
-            params Tuple<string, string>[] expected)
-        {
-            await TestAsync(code, code, expected);
-            await TestAsync(code, code, expected, Options.Script);
-        }
-
-        protected async Task TestAsync(
-            string code,
-            CSharpParseOptions options,
-            CSharpParseOptions scriptOptions,
-            params Tuple<string, string>[] expected)
-        {
-            await TestAsync(code, code, expected, options);
-            await TestAsync(code, code, expected, scriptOptions);
-        }
-
-        protected async Task TestInNamespaceAsync(
-            string code,
-            params Tuple<string, string>[] expected)
-        {
-            var allCode = "namespace N {\r\n" + code + "\r\n}";
-            await TestAsync(code, allCode, expected);
-            await TestAsync(code, allCode, expected, Options.Script);
-        }
-
-        protected async Task TestInClassAsync(
-            string className,
-            string code,
-            params Tuple<string, string>[] expected)
-        {
-            var allCode = "class " + className + " {\r\n    " +
-                code + "\r\n}";
-            await TestAsync(code, allCode, expected);
-            await TestAsync(code, allCode, expected, Options.Script);
-        }
-
-        protected Task TestInClassAsync(
-            string code,
-            params Tuple<string, string>[] expected)
-        {
-            return TestInClassAsync("C", code, expected);
-        }
-
-        protected async Task TestInMethodAsync(
-            string className,
-            string methodName,
-            string code,
-            params Tuple<string, string>[] expected)
-        {
-            var allCode = "class " + className + " {\r\n    void " + methodName + "() {\r\n        " +
-                code + "\r\n    \r\n}\r\n}";
-            await TestAsync(code, allCode, expected);
-            await TestAsync(code, allCode, expected, Options.Script);
-        }
-
-        protected async Task TestInMethodAsync(
-            string className,
-            string methodName,
-            string code,
-            CSharpParseOptions options,
-            CSharpParseOptions scriptOptions,
-            params Tuple<string, string>[] expected)
-        {
-            var allCode = "class " + className + " {\r\n    void " + methodName + "() {\r\n        " +
-                code + "\r\n    \r\n}\r\n}";
-            await TestAsync(code, allCode, expected, options);
-            await TestAsync(code, allCode, expected, scriptOptions);
-        }
-
-        protected Task TestInMethodAsync(
-            string methodName,
-            string code,
-            params Tuple<string, string>[] expected)
-        {
-            return TestInMethodAsync("C", methodName, code, expected);
-        }
-
-        protected Task TestInMethodAsync(
-            string code,
-            params Tuple<string, string>[] expected)
-        {
-            return TestInMethodAsync("C", "M", code, expected);
-        }
-
-        protected Task TestInMethodAsync(
-            string code,
-            CSharpParseOptions options,
-            CSharpParseOptions scriptOptions,
-            params Tuple<string, string>[] expected)
-        {
-            return TestInMethodAsync("C", "M", code, options, scriptOptions, expected);
-        }
-
-        protected async Task TestInExpressionAsync(
-            string code,
-            params Tuple<string, string>[] expected)
-        {
-            var allCode = "class C {\r\n    void M() {\r\n        var q = \r\n        " +
-                code + "\r\n    ;\r\n    }\r\n}";
-            await TestAsync(code, allCode, expected);
-            await TestAsync(code, allCode, expected, Options.Script);
-        }
-=======
         protected override async Task DefaultTestAsync(string code, string allCode, FormattedClassification[] expected)
         {
             await TestAsync(code, allCode, parseOptions: null, expected);
@@ -257,6 +37,5 @@
 $@"namespace N {{
     {code}
 }}";
->>>>>>> 0559722d
     }
 }