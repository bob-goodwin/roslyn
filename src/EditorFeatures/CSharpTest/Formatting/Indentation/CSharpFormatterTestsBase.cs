﻿// Copyright (c) Microsoft.  All Rights Reserved.  Licensed under the Apache License, Version 2.0.  See License.txt in the project root for license information.

using System.Collections.Generic;
using System.Linq;
using System.Threading;
using System.Threading.Tasks;
using Microsoft.CodeAnalysis;
using Microsoft.CodeAnalysis.CSharp.Indentation;
using Microsoft.CodeAnalysis.CSharp.Syntax;
using Microsoft.CodeAnalysis.Editor.UnitTests.Formatting;
using Microsoft.CodeAnalysis.Editor.UnitTests.Utilities;
using Microsoft.CodeAnalysis.Editor.UnitTests.Workspaces;
using Microsoft.CodeAnalysis.Formatting;
using Microsoft.CodeAnalysis.Formatting.Rules;
using Microsoft.CodeAnalysis.Shared.Extensions;
using Microsoft.CodeAnalysis.Test.Utilities;
using Microsoft.CodeAnalysis.Text;
using Microsoft.CodeAnalysis.Text.Shared.Extensions;
using Microsoft.VisualStudio.Text;
using Xunit;

namespace Microsoft.CodeAnalysis.Editor.CSharp.UnitTests.Formatting.Indentation
{
    [UseExportProvider]
    public class CSharpFormatterTestsBase : CoreFormatterTestsBase
    {
        protected const string HtmlMarkup = @"<html>
    <body>
        <%{|S1:|}%>
    </body>
</html>";
        protected const int BaseIndentationOfNugget = 8;

        internal override string GetLanguageName()
            => LanguageNames.CSharp;

        protected static async Task<int> GetSmartTokenFormatterIndentationWorkerAsync(
            TestWorkspace workspace,
            ITextBuffer buffer,
            int indentationLine,
            char ch)
        {
            await TokenFormatWorkerAsync(workspace, buffer, indentationLine, ch);

            return buffer.CurrentSnapshot.GetLineFromLineNumber(indentationLine).GetColumnOfFirstNonWhitespaceCharacterOrEndOfLine(TestEditorOptions.Instance);
        }

        protected static async Task<string> TokenFormatAsync(
            TestWorkspace workspace,
            ITextBuffer buffer,
            int indentationLine,
            char ch)
        {
            await TokenFormatWorkerAsync(workspace, buffer, indentationLine, ch);

            return buffer.CurrentSnapshot.GetText();
        }

        private static async Task TokenFormatWorkerAsync(TestWorkspace workspace, ITextBuffer buffer, int indentationLine, char ch)
        {
            var document = buffer.CurrentSnapshot.GetRelatedDocumentsWithChanges().First();
            var root = (CompilationUnitSyntax)await document.GetSyntaxRootAsync();

            var line = root.GetText().Lines[indentationLine];

            var index = line.ToString().LastIndexOf(ch);
            Assert.InRange(index, 0, int.MaxValue);

            // get token
            var position = line.Start + index;
            var token = root.FindToken(position);

            var formattingRuleProvider = workspace.Services.GetService<IHostDependentFormattingRuleFactoryService>();

            var rules = formattingRuleProvider.CreateRule(document, position).Concat(Formatter.GetDefaultFormattingRules(document));

            var documentOptions = await document.GetOptionsAsync();
            var formatter = new CSharpSmartTokenFormatter(documentOptions, rules, root);
            var changes = await formatter.FormatTokenAsync(workspace, token, CancellationToken.None);

            ApplyChanges(buffer, changes);
        }

        private static void ApplyChanges(ITextBuffer buffer, IList<TextChange> changes)
        {
            using var edit = buffer.CreateEdit();
            foreach (var change in changes)
            {
                edit.Replace(change.Span.ToSpan(), change.NewText);
            }

            edit.Apply();
        }

        protected async Task<int> GetSmartTokenFormatterIndentationAsync(
            string code,
            int indentationLine,
            char ch,
            bool useTabs,
            int? baseIndentation = null,
            TextSpan span = default)
        {
            // create tree service
            using var workspace = TestWorkspace.CreateCSharp(code);
            if (baseIndentation.HasValue)
            {
<<<<<<< HEAD
                workspace.Options = workspace.Options.WithChangedOption(FormattingOptions.UseTabs, LanguageNames.CSharp, useTabs);

                if (baseIndentation.HasValue)
                {
                    var factory = workspace.Services.GetService<IHostDependentFormattingRuleFactoryService>()
                                as TestFormattingRuleFactoryServiceFactory.Factory;
=======
                var factory = workspace.Services.GetService<IHostDependentFormattingRuleFactoryService>()
                            as TestFormattingRuleFactoryServiceFactory.Factory;
>>>>>>> 191a4efc

                factory.BaseIndentation = baseIndentation.Value;
                factory.TextSpan = span;
            }

            var buffer = workspace.Documents.First().GetTextBuffer();
            return await GetSmartTokenFormatterIndentationWorkerAsync(workspace, buffer, indentationLine, ch);
        }
    }
}<|MERGE_RESOLUTION|>--- conflicted
+++ resolved
@@ -102,19 +102,12 @@
         {
             // create tree service
             using var workspace = TestWorkspace.CreateCSharp(code);
+            workspace.Options = workspace.Options.WithChangedOption(FormattingOptions.UseTabs, LanguageNames.CSharp, useTabs);
+
             if (baseIndentation.HasValue)
             {
-<<<<<<< HEAD
-                workspace.Options = workspace.Options.WithChangedOption(FormattingOptions.UseTabs, LanguageNames.CSharp, useTabs);
-
-                if (baseIndentation.HasValue)
-                {
-                    var factory = workspace.Services.GetService<IHostDependentFormattingRuleFactoryService>()
-                                as TestFormattingRuleFactoryServiceFactory.Factory;
-=======
                 var factory = workspace.Services.GetService<IHostDependentFormattingRuleFactoryService>()
                             as TestFormattingRuleFactoryServiceFactory.Factory;
->>>>>>> 191a4efc
 
                 factory.BaseIndentation = baseIndentation.Value;
                 factory.TextSpan = span;
