﻿// Copyright (c) Microsoft.  All Rights Reserved.  Licensed under the Apache License, Version 2.0.  See License.txt in the project root for license information.

using System.Collections.Generic;
using System.Collections.Immutable;
using System.Linq;
using System.Threading.Tasks;
using Microsoft.CodeAnalysis.Completion;
using Microsoft.CodeAnalysis.CSharp.Completion.Providers;
using Microsoft.CodeAnalysis.Editor.UnitTests;
using Microsoft.CodeAnalysis.Editor.UnitTests.Workspaces;
using Microsoft.CodeAnalysis.Experiments;
using Microsoft.CodeAnalysis.Test.Utilities;
using Microsoft.VisualStudio.Composition;
using Roslyn.Test.Utilities;
using Xunit;

namespace Microsoft.CodeAnalysis.Editor.CSharp.UnitTests.Completion.CompletionProviders
{
    [UseExportProvider]
    public class TypeImportCompletionProviderTests : AbstractCSharpCompletionProviderTests
    {
        public TypeImportCompletionProviderTests(CSharpTestWorkspaceFixture workspaceFixture) : base(workspaceFixture)
        {
        }

        internal override CompletionProvider CreateCompletionProvider()
        {
            return new TypeImportCompletionProvider();
        }

        private bool? ShowImportCompletionItemsOptionValue { get; set; } = true;

        // -1 would disable timebox, whereas 0 means always timeout.
        private int TimeoutInMilliseconds { get; set; } = -1;

        protected override void SetWorkspaceOptions(TestWorkspace workspace)
        {
            workspace.Options = workspace.Options
                .WithChangedOption(CompletionOptions.ShowItemsFromUnimportedNamespaces, LanguageNames.CSharp, ShowImportCompletionItemsOptionValue)
                .WithChangedOption(CompletionServiceOptions.TimeoutInMillisecondsForImportCompletion, TimeoutInMilliseconds);
        }

        protected override ExportProvider GetExportProvider()
        {
            return ExportProviderCache
                .GetOrCreateExportProviderFactory(TestExportProvider.EntireAssemblyCatalogWithCSharpAndVisualBasic.WithPart(typeof(TestExperimentationService)))
                .CreateExportProvider();
        }

        #region "Option tests"

        [Fact, Trait(Traits.Feature, Traits.Features.Completion)]
        public async Task OptionSetToNull_ExpEnabled()
        {
            SetExperimentOption(WellKnownExperimentNames.TypeImportCompletion, true);

            ShowImportCompletionItemsOptionValue = null;

            var markup = @"
class Bar
{
     $$
}";

            await VerifyAnyItemExistsAsync(markup);
        }

        [Fact, Trait(Traits.Feature, Traits.Features.Completion)]
        public async Task OptionSetToNull_ExpDisabled()
        {
            ShowImportCompletionItemsOptionValue = null;
            var markup = @"
class Bar
{
     $$
}";

            await VerifyNoItemsExistAsync(markup);
        }

        [InlineData(true)]
        [InlineData(false)]
        [Theory, Trait(Traits.Feature, Traits.Features.Completion)]
        public async Task OptionSetToFalse(bool isExperimentEnabled)
        {
            SetExperimentOption(WellKnownExperimentNames.TypeImportCompletion, isExperimentEnabled);

            ShowImportCompletionItemsOptionValue = false;

            var markup = @"
class Bar
{
     $$
}";

            await VerifyNoItemsExistAsync(markup);
        }

        [InlineData(true)]
        [InlineData(false)]
        [Theory, Trait(Traits.Feature, Traits.Features.Completion)]
        public async Task OptionSetToTrue(bool isExperimentEnabled)
        {
            SetExperimentOption(WellKnownExperimentNames.TypeImportCompletion, isExperimentEnabled);

            ShowImportCompletionItemsOptionValue = true;

            var markup = @"
class Bar
{
     $$
}";

            await VerifyAnyItemExistsAsync(markup);
        }

        #endregion

        #region "CompletionItem tests"

        [InlineData("class", (int)Glyph.ClassPublic)]
        [InlineData("struct", (int)Glyph.StructurePublic)]
        [InlineData("enum", (int)Glyph.EnumPublic)]
        [InlineData("interface", (int)Glyph.InterfacePublic)]
        [Theory, Trait(Traits.Feature, Traits.Features.Completion)]
        public async Task Show_TopLevel_NoImport_InProject(string typeKind, int glyph)
        {
            var file1 = $@"
namespace Foo
{{
    public {typeKind} Bar
    {{}}
}}";
            var file2 = @"
namespace Baz
{
    class Bat
    {
         $$
    }
}";
            await VerifyTypeImportItemExistsAsync(
                CreateMarkupForSingleProject(file2, file1, LanguageNames.CSharp),
                "Bar",
                glyph: glyph,
                inlineDescription: "Foo");
        }

        [InlineData("class")]
        [InlineData("struct")]
        [InlineData("enum")]
        [InlineData("interface")]
        [Theory, Trait(Traits.Feature, Traits.Features.Completion)]
        public async Task DoNotShow_TopLevel_SmaeNamespace_InProject(string typeKind)
        {
            var file1 = $@"
namespace Foo
{{
    public {typeKind} Bar
    {{}}
}}";
            var file2 = @"
namespace Foo
{
    class Bat
    {
         $$
    }
}";
            await VerifyTypeImportItemIsAbsentAsync(
                CreateMarkupForSingleProject(file2, file1, LanguageNames.CSharp),
                "Bar",
                inlineDescription: "Foo");
        }

        [InlineData("class", (int)Glyph.ClassPublic)]
        [InlineData("struct", (int)Glyph.StructurePublic)]
        [InlineData("interface", (int)Glyph.InterfacePublic)]
        [Theory, Trait(Traits.Feature, Traits.Features.Completion)]
        public async Task Show_TopLevel_MutipleOverrides_NoImport_InProject(string typeKind, int glyph)
        {
            var file1 = $@"
namespace Foo
{{
    public {typeKind} Bar
    {{}} 

    public {typeKind} Bar<T>
    {{}}                   

    public {typeKind} Bar<T1, T2>
    {{}}
}}";

            var file2 = @"
namespace Baz
{
    class Bat
    {
         $$
    }
}";
            var markup = CreateMarkupForSingleProject(file2, file1, LanguageNames.CSharp);
            await VerifyTypeImportItemExistsAsync(markup, "Bar", glyph: glyph, inlineDescription: "Foo");
            await VerifyTypeImportItemExistsAsync(markup, "Bar", displayTextSuffix: "<>", glyph: glyph, inlineDescription: "Foo");
        }

        [InlineData("class")]
        [InlineData("struct")]
        [InlineData("enum")]
        [InlineData("interface")]
        [Theory, Trait(Traits.Feature, Traits.Features.Completion)]
        public async Task DoNotShow_NestedType_NoImport_InProject(string typeKind)
        {
            var file1 = $@"
namespace Foo
{{
    public class Bar
    {{
        public {typeKind} Faz {{}}
    }}
}}";

            var file2 = @"
namespace Baz
{
    class Bat
    {
         $$
    }
}";
            var markup = CreateMarkupForSingleProject(file2, file1, LanguageNames.CSharp);
            await VerifyTypeImportItemIsAbsentAsync(markup, "Faz", inlineDescription: "Foo");
            await VerifyTypeImportItemIsAbsentAsync(markup, "Faz", inlineDescription: "Foo.Bar");
        }

        [InlineData("class")]
        [InlineData("struct")]
        [InlineData("enum")]
        [InlineData("interface")]
        [Theory, Trait(Traits.Feature, Traits.Features.Completion)]
        public async Task DoNotShow_TopLevel_WithImport_InProject(string typeKind)
        {
            var file1 = $@"
namespace Foo
{{
    public {typeKind} Bar
    {{}}
}}";

            var file2 = @"
namespace Baz
{
    using Foo;

    class Bat
    {
         $$
    }
}";
            var markup = CreateMarkupForSingleProject(file2, file1, LanguageNames.CSharp);
            await VerifyTypeImportItemIsAbsentAsync(markup, "Bar", inlineDescription: "Foo");
        }

        private static string GetMarkupWithReference(string currentFile, string referencedFile, bool isProjectReference, string alias = null)
        {
            return isProjectReference
                ? CreateMarkupForProjecWithProjectReference(currentFile, referencedFile, LanguageNames.CSharp, LanguageNames.CSharp)
                : CreateMarkupForProjectWithMetadataReference(currentFile, referencedFile, LanguageNames.CSharp, LanguageNames.CSharp);
        }

        [InlineData(true)]
        [InlineData(false)]
        [Theory, Trait(Traits.Feature, Traits.Features.Completion)]
        public async Task Show_TopLevel_Public_NoImport_InReference(bool isProjectReference)
        {
            var file1 = $@"
namespace Foo
{{
    public class Bar
    {{}}
}}";
            var file2 = @"
namespace Baz
{
    class Bat
    {
         $$
    }
}";
            var markup = GetMarkupWithReference(file2, file1, isProjectReference);
            await VerifyTypeImportItemExistsAsync(markup, "Bar", glyph: (int)Glyph.ClassPublic, inlineDescription: "Foo");
        }

        [InlineData(true)]
        [InlineData(false)]
        [Theory, Trait(Traits.Feature, Traits.Features.Completion)]
        public async Task DoNotShow_TopLevel_Public_WithImport_InReference(bool isProjectReference)
        {
            var file1 = $@"
namespace Foo
{{
    public class Bar
    {{}}
}}";
            var file2 = @"
using Foo;
namespace Baz
{
    class Bat
    {
         $$
    }
}";
            var markup = GetMarkupWithReference(file2, file1, isProjectReference);
            await VerifyTypeImportItemIsAbsentAsync(markup, "Bar", inlineDescription: "Foo");
        }

        [InlineData(true)]
        [InlineData(false)]
        [Theory, Trait(Traits.Feature, Traits.Features.Completion)]
        public async Task DoNotShow_TopLevel_Internal_NoImport_InReference(bool isProjectReference)
        {
            var file1 = $@"
namespace Foo
{{
    internal class Bar
    {{}}
}}";
            var file2 = @"
namespace Baz
{
    class Bat
    {
         $$
    }
}";
            var markup = GetMarkupWithReference(file2, file1, isProjectReference);
            await VerifyTypeImportItemIsAbsentAsync(markup, "Bar", inlineDescription: "Foo");
        }

        [InlineData(true)]
        [InlineData(false)]
        [Theory, Trait(Traits.Feature, Traits.Features.Completion)]
        public async Task TopLevel_OverloadsWithMixedAccessibility_Internal_NoImport_InReference1(bool isProjectReference)
        {
            var file1 = $@"
namespace Foo
{{
    internal class Bar
    {{}}

    public class Bar<T>
    {{}}
}}";
            var file2 = @"
namespace Baz
{
    class Bat
    {
         $$
    }
}";
            var markup = GetMarkupWithReference(file2, file1, isProjectReference);
            await VerifyTypeImportItemIsAbsentAsync(markup, "Bar", displayTextSuffix: "", inlineDescription: "Foo");
            await VerifyTypeImportItemExistsAsync(markup, "Bar", displayTextSuffix: "<>", glyph: (int)Glyph.ClassPublic, inlineDescription: "Foo");
        }

        [InlineData(true)]
        [InlineData(false)]
        [Theory, Trait(Traits.Feature, Traits.Features.Completion)]
        public async Task DoNotShow_TopLevel_OverloadsWithMixedAccessibility_Internal_WithImport_InReference1(bool isProjectReference)
        {
            var file1 = $@"
namespace Foo
{{
    internal class Bar
    {{}}

    public class Bar<T>
    {{}}
}}";
            var file2 = @"
using Foo;
namespace Baz
{
    class Bat
    {
         $$
    }
}";
            var markup = GetMarkupWithReference(file2, file1, isProjectReference);
            await VerifyTypeImportItemIsAbsentAsync(markup, "Bar", displayTextSuffix: "", inlineDescription: "Foo");
            await VerifyTypeImportItemIsAbsentAsync(markup, "Bar", displayTextSuffix: "<>", inlineDescription: "Foo");
        }

        [InlineData(true)]
        [InlineData(false)]
        [Theory, Trait(Traits.Feature, Traits.Features.Completion)]
        public async Task TopLevel_OverloadsWithMixedAccessibility_InternalWithIVT_NoImport_InReference1(bool isProjectReference)
        {
            var file1 = $@"     
[assembly: System.Runtime.CompilerServices.InternalsVisibleTo(""Project1"")]

namespace Foo
{{
    internal class Bar
    {{}}

    public class Bar<T>
    {{}}
}}";
            var file2 = @"
namespace Baz
{
    class Bat
    {
         $$
    }
}";
            var markup = GetMarkupWithReference(file2, file1, isProjectReference);
            await VerifyTypeImportItemExistsAsync(markup, "Bar", glyph: (int)Glyph.ClassInternal, inlineDescription: "Foo");
            await VerifyTypeImportItemExistsAsync(markup, "Bar", displayTextSuffix: "<>", glyph: (int)Glyph.ClassPublic, inlineDescription: "Foo");
        }

        [InlineData(true)]
        [InlineData(false)]
        [Theory, Trait(Traits.Feature, Traits.Features.Completion)]
        public async Task DoNotShow_TopLevel_OverloadsWithMixedAccessibility_InternalWithIVT_WithImport_InReference1(bool isProjectReference)
        {
            var file1 = $@"     
[assembly: System.Runtime.CompilerServices.InternalsVisibleTo(""Project1"")]

namespace Foo
{{
    internal class Bar
    {{}}

    public class Bar<T>
    {{}}
}}";
            var file2 = @"
using Foo;
namespace Baz
{
    class Bat
    {
         $$
    }
}";
            var markup = GetMarkupWithReference(file2, file1, isProjectReference);
            await VerifyTypeImportItemIsAbsentAsync(markup, "Bar", inlineDescription: "Foo");
            await VerifyTypeImportItemIsAbsentAsync(markup, "Bar", displayTextSuffix: "<>", inlineDescription: "Foo");
        }

        [InlineData(true)]
        [InlineData(false)]
        [Theory, Trait(Traits.Feature, Traits.Features.Completion)]
        public async Task TopLevel_OverloadsWithMixedAccessibility_Internal_NoImport_InReference2(bool isProjectReference)
        {
            var file1 = $@"
namespace Foo
{{
    public class Bar
    {{}}

    public class Bar<T>
    {{}}    

    internal class Bar<T1, T2>
    {{}}
}}";
            var file2 = @"
namespace Baz
{
    class Bat
    {
         $$
    }
}";
            var markup = GetMarkupWithReference(file2, file1, isProjectReference);
            await VerifyTypeImportItemExistsAsync(markup, "Bar", glyph: (int)Glyph.ClassPublic, inlineDescription: "Foo");
            await VerifyTypeImportItemExistsAsync(markup, "Bar", displayTextSuffix: "<>", glyph: (int)Glyph.ClassPublic, inlineDescription: "Foo");
        }

        [InlineData(true)]
        [InlineData(false)]
        [Theory, Trait(Traits.Feature, Traits.Features.Completion)]
        public async Task DoNotShow_TopLevel_OverloadsWithMixedAccessibility_Internal_SameNamespace_InReference2(bool isProjectReference)
        {
            var file1 = $@"
namespace Foo
{{
    public class Bar
    {{}}

    public class Bar<T>
    {{}}    

    internal class Bar<T1, T2>
    {{}}
}}";
            var file2 = @"
namespace Foo.Baz
{
    class Bat
    {
         $$
    }
}";
            var markup = GetMarkupWithReference(file2, file1, isProjectReference);
            await VerifyTypeImportItemIsAbsentAsync(markup, "Bar", inlineDescription: "Foo");
            await VerifyTypeImportItemIsAbsentAsync(markup, "Bar", displayTextSuffix: "<>", inlineDescription: "Foo");
        }

        [InlineData(true)]
        [InlineData(false)]
        [Theory, Trait(Traits.Feature, Traits.Features.Completion)]
        public async Task TopLevel_OverloadsWithMixedAccessibility_InternalWithIVT_NoImport_InReference2(bool isProjectReference)
        {
            var file1 = $@"   
[assembly: System.Runtime.CompilerServices.InternalsVisibleTo(""Project1"")]

namespace Foo
{{
    internal class Bar
    {{}}

    internal class Bar<T>
    {{}}    

    internal class Bar<T1, T2>
    {{}}
}}";
            var file2 = @"
namespace Baz
{
    class Bat
    {
         $$
    }
}";
            var markup = GetMarkupWithReference(file2, file1, isProjectReference);
            await VerifyTypeImportItemExistsAsync(markup, "Bar", glyph: (int)Glyph.ClassInternal, inlineDescription: "Foo");
            await VerifyTypeImportItemExistsAsync(markup, "Bar", displayTextSuffix: "<>", glyph: (int)Glyph.ClassInternal, inlineDescription: "Foo");
        }

        [InlineData(true)]
        [InlineData(false)]
        [Theory, Trait(Traits.Feature, Traits.Features.Completion)]
        public async Task Show_TopLevel_Internal_WithIVT_NoImport_InReference(bool isProjectReference)
        {
            var file1 = $@"
[assembly: System.Runtime.CompilerServices.InternalsVisibleTo(""Project1"")]

namespace Foo
{{
    internal class Bar
    {{}}
}}";
            var file2 = @"
namespace Baz
{
    class Bat
    {
         $$
    }
}";
            var markup = GetMarkupWithReference(file2, file1, isProjectReference);
            await VerifyTypeImportItemExistsAsync(markup, "Bar", glyph: (int)Glyph.ClassInternal, inlineDescription: "Foo");
        }

        [Fact, Trait(Traits.Feature, Traits.Features.Completion)]
        public async Task Show_TopLevel_NoImport_InVBReference()
        {
            var file1 = $@"
Namespace Bar
    Public Class Barr
    End CLass
End Namespace";
            var file2 = @"
namespace Baz
{
    class Bat
    {
         $$
    }
}";
            var markup = CreateMarkupForProjecWithVBProjectReference(file2, file1, sourceLanguage: LanguageNames.CSharp, rootnamespace: "Foo");
            await VerifyTypeImportItemExistsAsync(markup, "Barr", glyph: (int)Glyph.ClassPublic, inlineDescription: "Foo.Bar");
        }

        [Fact, Trait(Traits.Feature, Traits.Features.Completion)]
        public async Task VB_MixedCapitalization_Test()
        {
            var file1 = $@"
Namespace Na
    Public Class Foo
    End Class
End Namespace

Namespace na
    Public Class Bar
    End Class
End Namespace
";
            var file2 = @"
namespace Baz
{
    class Bat
    {
         $$
    }
}";
            var markup = CreateMarkupForProjecWithVBProjectReference(file2, file1, sourceLanguage: LanguageNames.CSharp, rootnamespace: "");
            await VerifyTypeImportItemExistsAsync(markup, "Bar", glyph: (int)Glyph.ClassPublic, inlineDescription: "Na");
            await VerifyTypeImportItemExistsAsync(markup, "Foo", glyph: (int)Glyph.ClassPublic, inlineDescription: "Na");
            await VerifyTypeImportItemIsAbsentAsync(markup, "Bar", inlineDescription: "na");
            await VerifyTypeImportItemIsAbsentAsync(markup, "Foo", inlineDescription: "na");
        }

        [Fact, Trait(Traits.Feature, Traits.Features.Completion)]
        public async Task VB_MixedCapitalization_WithImport_Test()
        {
            var file1 = $@"
Namespace Na
    Public Class Foo
    End Class
End Namespace

Namespace na
    Public Class Bar
    End Class
End Namespace
";
            var file2 = @"
using Na;
namespace Baz
{
    class Bat
    {
         $$
    }
}";
            var markup = CreateMarkupForProjecWithVBProjectReference(file2, file1, sourceLanguage: LanguageNames.CSharp, rootnamespace: "");
            await VerifyTypeImportItemIsAbsentAsync(markup, "Bar", inlineDescription: "Na");
            await VerifyTypeImportItemIsAbsentAsync(markup, "Foo", inlineDescription: "Na");
            await VerifyTypeImportItemIsAbsentAsync(markup, "Bar", inlineDescription: "na");
            await VerifyTypeImportItemIsAbsentAsync(markup, "Foo", inlineDescription: "na");
        }

        [Fact, Trait(Traits.Feature, Traits.Features.Completion)]
        public async Task DoNotShow_TopLevel_Internal_NoImport_InVBReference()
        {
            var file1 = $@"
Namespace Bar
    Friend Class Barr
    End CLass
End Namespace";
            var file2 = @"
namespace Baz
{
    class Bat
    {
         $$
    }
}";
            var markup = CreateMarkupForProjecWithVBProjectReference(file2, file1, sourceLanguage: LanguageNames.CSharp, rootnamespace: "Foo");
            await VerifyTypeImportItemIsAbsentAsync(markup, "Barr", inlineDescription: "Foo.Bar");
        }

        [Fact, Trait(Traits.Feature, Traits.Features.Completion)]
        public async Task DoNotShow_TopLevel_WithImport_InVBReference()
        {
            var file1 = $@"
Namespace Bar
    Public Class Barr
    End CLass
End Namespace";
            var file2 = @"
using Foo.Bar;
namespace Baz
{
    class Bat
    {
         $$
    }
}";
            var markup = CreateMarkupForProjecWithVBProjectReference(file2, file1, sourceLanguage: LanguageNames.CSharp, rootnamespace: "Foo");
            await VerifyTypeImportItemIsAbsentAsync(markup, "Barr", inlineDescription: "Foo.Bar");
        }

        [InlineData(true)]
        [InlineData(false)]
        [Theory, Trait(Traits.Feature, Traits.Features.Completion)]
        public async Task TypesWithIdenticalNameButDifferentNamespaces(bool isProjectReference)
        {
            var file1 = $@"
namespace Foo
{{
    public class Bar
    {{}}

    public class Bar<T>
    {{}}
}}
namespace Baz
{{
    public class Bar<T>
    {{}} 

    public class Bar
    {{}}
}}";
            var file2 = @"
namespace NS
{
    class C
    {
         $$
    }
}";
            var markup = GetMarkupWithReference(file2, file1, isProjectReference);
            await VerifyTypeImportItemExistsAsync(markup, "Bar", glyph: (int)Glyph.ClassPublic, inlineDescription: "Foo");
            await VerifyTypeImportItemExistsAsync(markup, "Bar", displayTextSuffix: "<>", glyph: (int)Glyph.ClassPublic, inlineDescription: "Foo");
            await VerifyTypeImportItemExistsAsync(markup, "Bar", glyph: (int)Glyph.ClassPublic, inlineDescription: "Baz");
            await VerifyTypeImportItemExistsAsync(markup, "Bar", displayTextSuffix: "<>", glyph: (int)Glyph.ClassPublic, inlineDescription: "Baz");
        }

        #endregion

        #region "Commit Change Tests"
        [InlineData(SourceCodeKind.Regular)]
        [InlineData(SourceCodeKind.Script)]
        [WpfTheory, Trait(Traits.Feature, Traits.Features.Completion)]
        public async Task Commit_NoImport_InProject(SourceCodeKind kind)
        {
            var file1 = $@"
namespace Foo
{{
    public class Bar
    {{
    }}
}}";

            var file2 = @"
namespace Baz
{
    class Bat
    {
        $$
    }
}";
            var expectedCodeAfterCommit = @"
using Foo;

namespace Baz
{
    class Bat
    {
        Bar$$
    }
}";
            var markup = CreateMarkupForSingleProject(file2, file1, LanguageNames.CSharp);
            await VerifyCustomCommitProviderAsync(markup, "Bar", expectedCodeAfterCommit, sourceCodeKind: kind);
        }


        [InlineData(SourceCodeKind.Regular)]
        [InlineData(SourceCodeKind.Script)]
        [WpfTheory, Trait(Traits.Feature, Traits.Features.Completion)]
        public async Task Commit_NoImport_InVBReference(SourceCodeKind kind)
        {
            var file1 = $@"
Namespace Bar
    Public Class Barr
    End CLass
End Namespace";
            var file2 = @"
namespace Baz
{
    class Bat
    {
        $$
    }
}"; var expectedCodeAfterCommit = @"
using Foo.Bar;

namespace Baz
{
    class Bat
    {
        Barr$$
    }
}";
            var markup = CreateMarkupForProjecWithVBProjectReference(file2, file1, sourceLanguage: LanguageNames.CSharp, rootnamespace: "Foo");
            await VerifyCustomCommitProviderAsync(markup, "Barr", expectedCodeAfterCommit, sourceCodeKind: kind);
        }

        [InlineData(SourceCodeKind.Regular)]
        [InlineData(SourceCodeKind.Script)]
        [WpfTheory, Trait(Traits.Feature, Traits.Features.Completion)]
        public async Task Commit_NoImport_InPEReference(SourceCodeKind kind)
        {
            var markup = $@"<Workspace>
    <Project Language=""{LanguageNames.CSharp}"" CommonReferences=""true"">
        <Document FilePath=""CSharpDocument"">
class Bar
{{
     $$
}}</Document>
    </Project>    
</Workspace>";
            var expectedCodeAfterCommit = @"
using System;

class Bar
{
     Console$$
}";

            await VerifyCustomCommitProviderAsync(markup, "Console", expectedCodeAfterCommit, sourceCodeKind: kind);
        }

        #endregion

        [Fact, Trait(Traits.Feature, Traits.Features.Completion)]
        public async Task DoNotShow_TopLevel_Public_NoImport_InNonGLobalAliasedMetadataReference()
        {
            var file1 = $@"
namespace Foo
{{
    public class Bar
    {{}}
}}";
            var file2 = @"
namespace Baz
{
    class Bat
    {
         $$
    }
}";
            var markup = CreateMarkupForProjectWithAliasedMetadataReference(file2, "alias1", file1, LanguageNames.CSharp, LanguageNames.CSharp, hasGlobalAlias: false);
            await VerifyTypeImportItemIsAbsentAsync(markup, "Bar", inlineDescription: "Foo");
        }

        [Fact, Trait(Traits.Feature, Traits.Features.Completion)]
        public async Task Show_TopLevel_Public_NoImport_InGlobalAliasedMetadataReference()
        {
            var file1 = $@"
namespace Foo
{{
    public class Bar
    {{}}
}}";
            var file2 = @"
namespace Baz
{
    class Bat
    {
         $$
    }
}";
            var markup = CreateMarkupForProjectWithAliasedMetadataReference(file2, "alias1", file1, LanguageNames.CSharp, LanguageNames.CSharp, hasGlobalAlias: true);
            await VerifyTypeImportItemExistsAsync(markup, "Bar", glyph: (int)Glyph.ClassPublic, inlineDescription: "Foo");
        }

        [Fact, Trait(Traits.Feature, Traits.Features.Completion)]
        public async Task DoNotShow_TopLevel_Public_NoImport_InNonGlobalAliasedProjectReference()
        {
            var file1 = $@"
namespace Foo
{{
    public class Bar
    {{}}
}}";
            var file2 = @"
namespace Baz
{
    class Bat
    {
         $$
    }
}";
            var markup = CreateMarkupForProjecWithAliasedProjectReference(file2, "alias1", file1, LanguageNames.CSharp, LanguageNames.CSharp);
            await VerifyTypeImportItemIsAbsentAsync(markup, "Bar", inlineDescription: "Foo");
        }

        [Fact, Trait(Traits.Feature, Traits.Features.Completion)]
        public async Task ShorterTypeNameShouldShowBeforeLongerTypeName()
        {
            var file1 = $@"
namespace Foo
{{
    public class SomeType
    {{}} 
    public class SomeTypeWithLongerName
    {{}}
}}";
            var file2 = @"
namespace Baz
{
    class Bat
    {
         $$
    }
}";
            var markup = CreateMarkupForSingleProject(file2, file1, LanguageNames.CSharp);
            var completionList = await GetCompletionListAsync(markup).ConfigureAwait(false);
            AssertRelativeOrder(new List<string>() { "SomeType", "SomeTypeWithLongerName" }, completionList.Items);
        }

        [Fact, Trait(Traits.Feature, Traits.Features.Completion)]
        [WorkItem(35540, "https://github.com/dotnet/roslyn/issues/35540")]
        public async Task AttributeTypeInAttributeNameContext()
        {
            var file1 = @"
namespace Foo
{
    public class MyAttribute : System.Attribute { }
    public class MyAttributeWithoutSuffix : System.Attribute { }
    public class MyClass { }
}";

            var file2 = @"
namespace Test
{
    [$$
    class Program { }
}";
            var markup = CreateMarkupForSingleProject(file2, file1, LanguageNames.CSharp);

            await VerifyTypeImportItemExistsAsync(markup, "My", glyph: (int)Glyph.ClassPublic, inlineDescription: "Foo", expectedDescriptionOrNull: "class Foo.MyAttribute");
            await VerifyTypeImportItemIsAbsentAsync(markup, "MyAttributeWithoutSuffix", inlineDescription: "Foo");  // We intentionally ignore attribute types without proper suffix for perf reason
            await VerifyTypeImportItemIsAbsentAsync(markup, "MyAttribute", inlineDescription: "Foo");
            await VerifyTypeImportItemIsAbsentAsync(markup, "MyClass", inlineDescription: "Foo");
        }

        [InlineData(SourceCodeKind.Regular)]
        [InlineData(SourceCodeKind.Script)]
        [WpfTheory, Trait(Traits.Feature, Traits.Features.Completion)]
        [WorkItem(35540, "https://github.com/dotnet/roslyn/issues/35540")]
        public async Task CommitAttributeTypeInAttributeNameContext(SourceCodeKind kind)
        {
            var file1 = @"
namespace Foo
{
    public class MyAttribute : System.Attribute { }
}";

            var file2 = @"
namespace Test
{
    [$$
    class Program { }
}";

            string expectedCodeAfterCommit = @"
using Foo;

namespace Test
{
    [My$$
    class Program { }
}";

            var markup = CreateMarkupForSingleProject(file2, file1, LanguageNames.CSharp);
            await VerifyCustomCommitProviderAsync(markup, "My", expectedCodeAfterCommit, sourceCodeKind: kind);
        }

        [Fact, Trait(Traits.Feature, Traits.Features.Completion)]
        [WorkItem(35540, "https://github.com/dotnet/roslyn/issues/35540")]
        public async Task AttributeTypeInNonAttributeNameContext()
        {
            var file1 = @"
namespace Foo
{
    public class MyAttribute : System.Attribute { }
    public class MyAttributeWithoutSuffix : System.Attribute { }
    public class MyClass { }
}";

            var file2 = @"
namespace Test
{
    class Program 
    {
        $$
    }
}";
            var markup = CreateMarkupForSingleProject(file2, file1, LanguageNames.CSharp);

            await VerifyTypeImportItemExistsAsync(markup, "MyAttribute", glyph: (int)Glyph.ClassPublic, inlineDescription: "Foo", expectedDescriptionOrNull: "class Foo.MyAttribute");
            await VerifyTypeImportItemExistsAsync(markup, "MyAttributeWithoutSuffix", glyph: (int)Glyph.ClassPublic, inlineDescription: "Foo", expectedDescriptionOrNull: "class Foo.MyAttributeWithoutSuffix");
            await VerifyTypeImportItemIsAbsentAsync(markup, "My", inlineDescription: "Foo");
            await VerifyTypeImportItemExistsAsync(markup, "MyClass", glyph: (int)Glyph.ClassPublic, inlineDescription: "Foo", expectedDescriptionOrNull: "class Foo.MyClass");
        }

        [InlineData(SourceCodeKind.Regular)]
        [InlineData(SourceCodeKind.Script)]
        [WpfTheory, Trait(Traits.Feature, Traits.Features.Completion)]
        [WorkItem(35540, "https://github.com/dotnet/roslyn/issues/35540")]
        public async Task CommitAttributeTypeInNonAttributeNameContext(SourceCodeKind kind)
        {
            var file1 = @"
namespace Foo
{
    public class MyAttribute : System.Attribute { }
}";

            var file2 = @"
namespace Test
{
    class Program 
    {
        $$
    }
}";

            string expectedCodeAfterCommit = @"
using Foo;

namespace Test
{
    class Program 
    {
        MyAttribute$$
    }
}";
            var markup = CreateMarkupForSingleProject(file2, file1, LanguageNames.CSharp);
            await VerifyCustomCommitProviderAsync(markup, "MyAttribute", expectedCodeAfterCommit, sourceCodeKind: kind);
        }

        [Fact, Trait(Traits.Feature, Traits.Features.Completion)]
        [WorkItem(35540, "https://github.com/dotnet/roslyn/issues/35540")]
        public async Task AttributeTypeWithoutSuffixInAttributeNameContext()
        {
            // attribute suffix isn't capitalized
            var file1 = @"
namespace Foo
{
    public class Myattribute : System.Attribute { }
    public class MyClass { }
}";

            var file2 = @"
namespace Test
{
    [$$
    class Program { }
}";
            var markup = CreateMarkupForSingleProject(file2, file1, LanguageNames.CSharp);

            await VerifyTypeImportItemExistsAsync(markup, "Myattribute", glyph: (int)Glyph.ClassPublic, inlineDescription: "Foo", expectedDescriptionOrNull: "class Foo.Myattribute");
            await VerifyTypeImportItemIsAbsentAsync(markup, "My", inlineDescription: "Foo");
            await VerifyTypeImportItemIsAbsentAsync(markup, "MyClass", inlineDescription: "Foo");
        }

        [InlineData(SourceCodeKind.Regular)]
        [InlineData(SourceCodeKind.Script)]
        [WpfTheory, Trait(Traits.Feature, Traits.Features.Completion)]
        [WorkItem(35540, "https://github.com/dotnet/roslyn/issues/35540")]
        public async Task CommitAttributeTypeWithoutSuffixInAttributeNameContext(SourceCodeKind kind)
        {
            // attribute suffix isn't capitalized
            var file1 = @"
namespace Foo
{
    public class Myattribute : System.Attribute { }
}";

            var file2 = @"
namespace Test
{
    [$$
    class Program { }
}";

            string expectedCodeAfterCommit = @"
using Foo;

namespace Test
{
    [Myattribute$$
    class Program { }
}";

            var markup = CreateMarkupForSingleProject(file2, file1, LanguageNames.CSharp);
            await VerifyCustomCommitProviderAsync(markup, "Myattribute", expectedCodeAfterCommit, sourceCodeKind: kind);
        }

        [Fact, Trait(Traits.Feature, Traits.Features.Completion)]
        [WorkItem(35540, "https://github.com/dotnet/roslyn/issues/35540")]
        public async Task AttributeTypeWithoutSuffixInNonAttributeNameContext()
        {
            // attribute suffix isn't capitalized
            var file1 = @"
namespace Foo
{
    public class Myattribute : System.Attribute { }
    public class MyClass { }
}";

            var file2 = @"
namespace Test
{
    class Program 
    {
        $$
    }
}";
            var markup = CreateMarkupForSingleProject(file2, file1, LanguageNames.CSharp);

            await VerifyTypeImportItemExistsAsync(markup, "Myattribute", glyph: (int)Glyph.ClassPublic, inlineDescription: "Foo", expectedDescriptionOrNull: "class Foo.Myattribute");
            await VerifyTypeImportItemIsAbsentAsync(markup, "My", inlineDescription: "Foo");
            await VerifyTypeImportItemExistsAsync(markup, "MyClass", glyph: (int)Glyph.ClassPublic, inlineDescription: "Foo", expectedDescriptionOrNull: "class Foo.MyClass");
        }

        [InlineData(SourceCodeKind.Regular)]
        [InlineData(SourceCodeKind.Script)]
        [WpfTheory, Trait(Traits.Feature, Traits.Features.Completion)]
        [WorkItem(35540, "https://github.com/dotnet/roslyn/issues/35540")]
        public async Task CommitAttributeTypeWithoutSuffixInNonAttributeNameContext(SourceCodeKind kind)
        {
            // attribute suffix isn't capitalized
            var file1 = @"
namespace Foo
{
    public class Myattribute : System.Attribute { }
}";

            var file2 = @"
namespace Test
{
    class Program 
    {
        $$
    }
}";

            string expectedCodeAfterCommit = @"
using Foo;

namespace Test
{
    class Program 
    {
        Myattribute$$
    }
}";
            var markup = CreateMarkupForSingleProject(file2, file1, LanguageNames.CSharp);
            await VerifyCustomCommitProviderAsync(markup, "Myattribute", expectedCodeAfterCommit, sourceCodeKind: kind);
        }

        [Fact, Trait(Traits.Feature, Traits.Features.Completion)]
        [WorkItem(35540, "https://github.com/dotnet/roslyn/issues/35540")]
        public async Task VBAttributeTypeWithoutSuffixInAttributeNameContext()
        {
            var file1 = @"
Namespace Foo
    Public Class Myattribute
        Inherits System.Attribute
    End Class
    Public Class MyVBClass
    End Class
End Namespace";

            var file2 = @"
namespace Test
{
    [$$
    class Program 
    {
    }
}";

            var markup = CreateMarkupForProjecWithProjectReference(file2, file1, LanguageNames.CSharp, LanguageNames.VisualBasic);

            await VerifyTypeImportItemExistsAsync(markup, "Myattribute", glyph: (int)Glyph.ClassPublic, inlineDescription: "Foo", expectedDescriptionOrNull: "class Foo.Myattribute");
            await VerifyTypeImportItemIsAbsentAsync(markup, "My", inlineDescription: "Foo");
            await VerifyTypeImportItemIsAbsentAsync(markup, "MyVBClass", inlineDescription: "Foo");
        }

        [InlineData(SourceCodeKind.Regular)]
        [InlineData(SourceCodeKind.Script)]
        [WpfTheory, Trait(Traits.Feature, Traits.Features.Completion)]
        [WorkItem(37038, "https://github.com/dotnet/roslyn/issues/37038")]
        public async Task CommitTypeInUsingStaticContextShouldUseFullyQualifiedName(SourceCodeKind kind)
        {
            var file1 = @"
namespace Foo
{
    public class MyClass { }
}";

            var file2 = @"
using static $$";

            var expectedCodeAfterCommit = @"
using static Foo.MyClass$$";

            var markup = CreateMarkupForSingleProject(file2, file1, LanguageNames.CSharp);
            await VerifyCustomCommitProviderAsync(markup, "MyClass", expectedCodeAfterCommit, sourceCodeKind: kind);
        }

        [InlineData(SourceCodeKind.Regular)]
        [InlineData(SourceCodeKind.Script)]
        [WpfTheory, Trait(Traits.Feature, Traits.Features.Completion)]
        [WorkItem(37038, "https://github.com/dotnet/roslyn/issues/37038")]
        public async Task CommitGenericTypeParameterInUsingAliasContextShouldUseFullyQualifiedName(SourceCodeKind kind)
        {
            var file1 = @"
namespace Foo
{
    public class MyClass { }
}";

            var file2 = @"
using CollectionOfStringBuilders = System.Collections.Generic.List<$$>";

            var expectedCodeAfterCommit = @"
using CollectionOfStringBuilders = System.Collections.Generic.List<Foo.MyClass$$>";

            var markup = CreateMarkupForSingleProject(file2, file1, LanguageNames.CSharp);
            await VerifyCustomCommitProviderAsync(markup, "MyClass", expectedCodeAfterCommit, sourceCodeKind: kind);
        }

        [InlineData(SourceCodeKind.Regular)]
        [InlineData(SourceCodeKind.Script)]
        [WpfTheory, Trait(Traits.Feature, Traits.Features.Completion)]
        [WorkItem(37038, "https://github.com/dotnet/roslyn/issues/37038")]
        public async Task CommitGenericTypeParameterInUsingAliasContextShouldUseFullyQualifiedName2(SourceCodeKind kind)
        {
            var file1 = @"
namespace Foo.Bar
{
    public class MyClass { }
}";

            var file2 = @"
namespace Foo
{
    using CollectionOfStringBuilders = System.Collections.Generic.List<$$>
}";

            // Completion is not fully qualified
            var expectedCodeAfterCommit = @"
namespace Foo
{
    using CollectionOfStringBuilders = System.Collections.Generic.List<Foo.Bar.MyClass$$>
}";

            var markup = CreateMarkupForSingleProject(file2, file1, LanguageNames.CSharp);
            await VerifyCustomCommitProviderAsync(markup, "MyClass", expectedCodeAfterCommit, sourceCodeKind: kind);
        }

        [Fact, Trait(Traits.Feature, Traits.Features.Completion)]
        [WorkItem(36624, "https://github.com/dotnet/roslyn/issues/36624")]
        public async Task DoNotShowImportItemsIfTimeout()
        {
            // Set timeout to 0 so it always timeout
            TimeoutInMilliseconds = 0;

            var file1 = $@"
namespace NS1
{{
    public class Bar
    {{}}
}}";
            var file2 = @"
namespace NS2
{
    class C
    {
         $$
    }
}";

            var markup = CreateMarkupForSingleProject(file2, file1, LanguageNames.CSharp);
            await VerifyTypeImportItemIsAbsentAsync(markup, "Bar", inlineDescription: "NS1");
        }
<<<<<<< HEAD

=======
        
>>>>>>> a2ee4379
        private static void AssertRelativeOrder(List<string> expectedTypesInRelativeOrder, ImmutableArray<CompletionItem> allCompletionItems)
        {
            var hashset = new HashSet<string>(expectedTypesInRelativeOrder);
            var actualTypesInRelativeOrder = allCompletionItems.Where(item => hashset.Contains(item.DisplayText)).Select(item => item.DisplayText).ToImmutableArray();

            Assert.Equal(expectedTypesInRelativeOrder.Count, actualTypesInRelativeOrder.Length);
            for (var i = 0; i < expectedTypesInRelativeOrder.Count; ++i)
            {
                Assert.Equal(expectedTypesInRelativeOrder[i], actualTypesInRelativeOrder[i]);
            }
        }

        private Task VerifyTypeImportItemExistsAsync(string markup, string expectedItem, int glyph, string inlineDescription, string displayTextSuffix = null, string expectedDescriptionOrNull = null)
        {
            return VerifyItemExistsAsync(markup, expectedItem, displayTextSuffix: displayTextSuffix, glyph: glyph, inlineDescription: inlineDescription, expectedDescriptionOrNull: expectedDescriptionOrNull);
        }


        private Task VerifyTypeImportItemIsAbsentAsync(string markup, string expectedItem, string inlineDescription, string displayTextSuffix = null)
        {
            return VerifyItemIsAbsentAsync(markup, expectedItem, displayTextSuffix: displayTextSuffix, inlineDescription: inlineDescription);
        }
    }
}<|MERGE_RESOLUTION|>--- conflicted
+++ resolved
@@ -1280,11 +1280,7 @@
             var markup = CreateMarkupForSingleProject(file2, file1, LanguageNames.CSharp);
             await VerifyTypeImportItemIsAbsentAsync(markup, "Bar", inlineDescription: "NS1");
         }
-<<<<<<< HEAD
-
-=======
         
->>>>>>> a2ee4379
         private static void AssertRelativeOrder(List<string> expectedTypesInRelativeOrder, ImmutableArray<CompletionItem> allCompletionItems)
         {
             var hashset = new HashSet<string>(expectedTypesInRelativeOrder);
