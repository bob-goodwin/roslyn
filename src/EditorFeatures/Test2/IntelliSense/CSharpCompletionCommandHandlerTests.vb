--- conflicted
+++ resolved
@@ -5687,14 +5687,10 @@
             Public AutomationTextString As String = "Hello from IntelliCode: Length"
 
             Public Overrides Function ProvideCompletionsAsync(context As CompletionContext) As Task
-<<<<<<< HEAD
-                context.AddItem(CompletionItem.Create(displayText:="★ Length", filterText:="Length"))
-=======
                 Dim intelliCodeItem = CompletionItem.Create(displayText:="★ Length", filterText:="Length")
                 intelliCodeItem.AutomationText = AutomationTextString
 
                 context.AddItem(intelliCodeItem)
->>>>>>> 28fdbf20
                 context.AddItem(CompletionItem.Create(displayText:="★ Normalize", filterText:="Normalize", displayTextSuffix:="()"))
                 context.AddItem(CompletionItem.Create(displayText:="Length", filterText:="Length"))
                 context.AddItem(CompletionItem.Create(displayText:="ToString", filterText:="ToString", displayTextSuffix:="()"))
