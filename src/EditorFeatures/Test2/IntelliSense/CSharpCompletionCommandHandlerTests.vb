﻿' Copyright (c) Microsoft.  All Rights Reserved.  Licensed under the Apache License, Version 2.0.  See License.txt in the project root for license information.

Imports System.Collections.Immutable
Imports System.Globalization
Imports System.Threading
Imports Microsoft.CodeAnalysis.Completion
Imports Microsoft.CodeAnalysis.CSharp
Imports Microsoft.CodeAnalysis.Editor.CSharp.Formatting
Imports Microsoft.CodeAnalysis.Editor.UnitTests.Extensions
Imports Microsoft.CodeAnalysis.Options
Imports Microsoft.CodeAnalysis.Tags
Imports Microsoft.CodeAnalysis.Text
Imports Microsoft.VisualStudio.Text
Imports Microsoft.VisualStudio.Text.Editor
Imports Microsoft.VisualStudio.Text.Operations
Imports Microsoft.VisualStudio.Text.Projection
Imports Microsoft.VisualStudio.Utilities

Namespace Microsoft.CodeAnalysis.Editor.UnitTests.IntelliSense
    <[UseExportProvider]>
    Public Class CSharpCompletionCommandHandlerTests

        Public Shared ReadOnly Property AllCompletionImplementations() As IEnumerable(Of Object())
            Get
                Return TestStateFactory.GetAllCompletionImplementations()
            End Get
        End Property

        <WorkItem(541201, "http://vstfdevdiv:8080/DevDiv2/DevDiv/_workitems/edit/541201")>
        <MemberData(NameOf(AllCompletionImplementations))>
        <WpfTheory, Trait(Traits.Feature, Traits.Features.Completion)>
        Public Async Function TabCommitsWithoutAUniqueMatch(completionImplementation As CompletionImplementation) As Task
            Using state = TestStateFactory.CreateCSharpTestState(completionImplementation,
                              <Document>
                                  $$
                              </Document>)

                state.SendTypeChars("using System.Ne")
                Await state.WaitForAsynchronousOperationsAsync()
                Await state.AssertSelectedCompletionItem(displayText:="Net", isHardSelected:=True)
                state.SendTypeChars("x")
                Await state.WaitForAsynchronousOperationsAsync()
                Await state.AssertSelectedCompletionItem(displayText:="Net", isSoftSelected:=True)
                state.SendTab()
                Await state.AssertNoCompletionSession()
                Assert.Contains("using System.Net", state.GetLineTextFromCaretPosition(), StringComparison.Ordinal)
            End Using
        End Function

        <MemberData(NameOf(AllCompletionImplementations))>
        <WpfTheory, Trait(Traits.Feature, Traits.Features.Completion)>
        Public Async Function TestAtEndOfFile(completionImplementation As CompletionImplementation) As Task
            Using state = TestStateFactory.CreateCSharpTestState(completionImplementation,
                              <Document>$$</Document>)

                state.SendTypeChars("us")
                state.SendTab()
                Await state.AssertNoCompletionSession()
                Assert.Contains("using", state.GetLineTextFromCaretPosition(), StringComparison.Ordinal)
            End Using
        End Function

        <MemberData(NameOf(AllCompletionImplementations))>
        <WpfTheory, Trait(Traits.Feature, Traits.Features.Completion)>
        Public Async Function TestDeletingWholeWordResetCompletionToTheDefaultItem(completionImplementation As CompletionImplementation) As Task
            Using state = TestStateFactory.CreateCSharpTestState(completionImplementation,
                              <Document>
                                  using System;

class C
{
    void M()
    {
        var replyUri = new Uri("");
        $$
    }
}

                              </Document>)

                state.Workspace.Options = state.Workspace.Options.WithChangedOption(
                    CompletionOptions.TriggerOnDeletion, LanguageNames.CSharp, True)

                state.SendTypeChars("repl")
                state.SendTab()
                For i = 1 To 7
                    state.SendBackspace()
                    Await state.WaitForAsynchronousOperationsAsync()
                Next
                Await state.AssertCompletionSession()

                state.SendBackspace()
                Await state.AssertSelectedCompletionItem("AccessViolationException")
            End Using
        End Function

        <MemberData(NameOf(AllCompletionImplementations))>
        <WpfTheory, Trait(Traits.Feature, Traits.Features.Completion)>
        Public Async Function TestTabsDoNotTriggerCompletion(completionImplementation As CompletionImplementation) As Task
            Using state = TestStateFactory.CreateCSharpTestState(completionImplementation,
                              <Document>
                                  using System;

class C
{
    void M()
    {
        var replyUri = new Uri("");
        replyUri$$
    }
}

                              </Document>)

                state.SendTab()
                state.SendTab()
                Await state.WaitForAsynchronousOperationsAsync()
                Assert.Equal("        replyUri" & vbTab & vbTab, state.GetLineTextFromCaretPosition())
            End Using
        End Function

        <MemberData(NameOf(AllCompletionImplementations))>
        <WpfTheory, Trait(Traits.Feature, Traits.Features.Completion)>
        Public Async Function TestNotAtStartOfExistingWord(completionImplementation As CompletionImplementation) As Task
            Using state = TestStateFactory.CreateCSharpTestState(completionImplementation,
                              <Document>$$using</Document>)

                state.SendTypeChars("u")
                Await state.AssertNoCompletionSession()
                Assert.Contains("using", state.GetLineTextFromCaretPosition(), StringComparison.Ordinal)
            End Using
        End Function

        <MemberData(NameOf(AllCompletionImplementations))>
        <WpfTheory, Trait(Traits.Feature, Traits.Features.Completion)>
        Public Async Function TestMSCorLibTypes(completionImplementation As CompletionImplementation) As Task
            Using state = TestStateFactory.CreateCSharpTestState(completionImplementation,
                              <Document>
using System;

class c : $$
                              </Document>)

                state.SendTypeChars("A")
                Await state.AssertCompletionSession()

                Assert.True(state.CompletionItemsContainsAll(displayText:={"Attribute", "Exception", "IDisposable"}))
            End Using
        End Function

        <MemberData(NameOf(AllCompletionImplementations))>
        <WpfTheory, Trait(Traits.Feature, Traits.Features.Completion)>
        Public Async Function TestFiltering1(completionImplementation As CompletionImplementation) As Task
            Using state = TestStateFactory.CreateCSharpTestState(completionImplementation,
                              <Document>
using System;

class c { $$
                              </Document>)

                state.SendTypeChars("Sy")
                Await state.AssertCompletionSession()

                Assert.True(state.CompletionItemsContainsAll(displayText:={"OperatingSystem", "System", "SystemException"}))
                Assert.False(state.CompletionItemsContainsAny(displayText:={"Exception", "Activator"}))
            End Using
        End Function

        ' NOTE(cyrusn): This should just be a unit test for SymbolCompletionProvider.  However, I'm
        ' just porting the integration tests to here for now.
        <MemberData(NameOf(AllCompletionImplementations))>
        <WpfTheory, Trait(Traits.Feature, Traits.Features.Completion)>
        Public Async Function TestMultipleTypes(completionImplementation As CompletionImplementation) As Task
            Using state = TestStateFactory.CreateCSharpTestState(completionImplementation,
                              <Document>
class C { $$ } struct S { } enum E { } interface I { } delegate void D();
                              </Document>)

                state.SendTypeChars("C")
                Await state.AssertCompletionSession()
                Assert.True(state.CompletionItemsContainsAll(displayText:={"C", "S", "E", "I", "D"}))
            End Using
        End Function

        ' NOTE(cyrusn): This should just be a unit test for KeywordCompletionProvider.  However, I'm
        ' just porting the integration tests to here for now.
        <MemberData(NameOf(AllCompletionImplementations))>
        <WpfTheory, Trait(Traits.Feature, Traits.Features.Completion)>
        Public Async Function TestInEmptyFile(completionImplementation As CompletionImplementation) As Task
            Using state = TestStateFactory.CreateCSharpTestState(completionImplementation,
                              <Document>
$$
                              </Document>)

                state.SendInvokeCompletionList()
                Await state.AssertCompletionSession()
                Assert.True(state.CompletionItemsContainsAll(displayText:={"abstract", "class", "namespace"}))
            End Using
        End Function

        <MemberData(NameOf(AllCompletionImplementations))>
        <WpfTheory, Trait(Traits.Feature, Traits.Features.Completion)>
        Public Async Function TestNotAfterTypingDotAfterIntegerLiteral(completionImplementation As CompletionImplementation) As Task
            Using state = TestStateFactory.CreateCSharpTestState(completionImplementation,
                              <Document>
class c { void M() { 3$$ } }
                              </Document>)

                state.SendTypeChars(".")
                Await state.AssertNoCompletionSession()
            End Using
        End Function

        <MemberData(NameOf(AllCompletionImplementations))>
        <WpfTheory, Trait(Traits.Feature, Traits.Features.Completion)>
        Public Async Function TestAfterExplicitInvokeAfterDotAfterIntegerLiteral(completionImplementation As CompletionImplementation) As Task
            Using state = TestStateFactory.CreateCSharpTestState(completionImplementation,
                              <Document>
class c { void M() { 3.$$ } }
                              </Document>)

                state.SendInvokeCompletionList()
                Await state.AssertCompletionSession()
                Assert.True(state.CompletionItemsContainsAll({"ToString"}))
            End Using
        End Function

        <MemberData(NameOf(AllCompletionImplementations))>
        <WpfTheory, Trait(Traits.Feature, Traits.Features.Completion)>
        Public Async Function TestTypingDotBeforeExistingDot(completionImplementation As CompletionImplementation) As Task
            ' Starting C# 8.0 two dots are considered as a DotDotToken of a Range expression.
            ' However, typing dot before a single dot (and adding the second one) should lead to a completion
            ' in the context of the previous token if this completion exists.
            Using state = TestStateFactory.CreateCSharpTestState(completionImplementation,
                              <Document>
class c { void M() { this$$.ToString() } }
                              </Document>)

                state.SendTypeChars(".")
                Await state.AssertCompletionSession()
                Assert.True(state.CompletionItemsContainsAll({"ToString"}))
            End Using
        End Function

        <MemberData(NameOf(AllCompletionImplementations))>
        <WpfTheory, Trait(Traits.Feature, Traits.Features.Completion)>
        Public Async Function TestTypingDotAfterExistingDot(completionImplementation As CompletionImplementation) As Task
            ' Starting C# 8.0 two dots are considered as a DotDotToken of a Range expression.
            ' A test above (TestTypingDotBeforeExistingDot) verifies that the completion happens
            ' if we type dot before a single dot.
            ' However, we should not have a completion if typing dot after a dot.
            Using state = TestStateFactory.CreateCSharpTestState(completionImplementation,
                              <Document>
class c { void M() { this.$$ToString() } }
                              </Document>)

                state.SendTypeChars(".")
                Await state.AssertNoCompletionSession()
            End Using
        End Function

        <MemberData(NameOf(AllCompletionImplementations))>
        <WpfTheory, Trait(Traits.Feature, Traits.Features.Completion)>
        Public Async Function TestInvokingCompletionBetweenTwoDots(completionImplementation As CompletionImplementation) As Task
            ' Starting C# 8.0 two dots are considered as a DotDotToken of a Range expression.
            ' However, we may want to have a completion when invoking it aqfter the first dot.
            Using state = TestStateFactory.CreateCSharpTestState(completionImplementation,
                              <Document>
class c { void M() { this.$$.ToString() } }
                              </Document>)

                state.SendInvokeCompletionList()
                Await state.AssertCompletionSession()
                Assert.True(state.CompletionItemsContainsAll({"ToString"}))
            End Using
        End Function

        <MemberData(NameOf(AllCompletionImplementations))>
        <WpfTheory, Trait(Traits.Feature, Traits.Features.Completion)>
        Public Async Function TestEnterIsConsumed(completionImplementation As CompletionImplementation) As Task
            Using state = TestStateFactory.CreateCSharpTestState(completionImplementation,
                  <Document>
class Class1
{
    void Main(string[] args)
    {
        $$
    }
}</Document>)

                state.SendTypeChars("System.TimeSpan.FromMin")
                state.SendReturn()
                Await state.WaitForAsynchronousOperationsAsync()
                Assert.Equal(<text>
class Class1
{
    void Main(string[] args)
    {
        System.TimeSpan.FromMinutes
    }
}</text>.NormalizedValue, state.GetDocumentText())
            End Using
        End Function

        <MemberData(NameOf(AllCompletionImplementations))>
        <WpfTheory, Trait(Traits.Feature, Traits.Features.Completion)>
        Public Async Function TestDescription1(completionImplementation As CompletionImplementation) As Task
            Using state = TestStateFactory.CreateCSharpTestState(completionImplementation,
                  <Document><![CDATA[
using System;

/// <summary>
/// TestDocComment
/// </summary>
class TestException : Exception { }

class MyException : $$]]></Document>)

                state.SendTypeChars("Test")
                Await state.WaitForAsynchronousOperationsAsync()
                Await state.AssertSelectedCompletionItem(description:="class TestException" & vbCrLf & "TestDocComment")
            End Using
        End Function

        <MemberData(NameOf(AllCompletionImplementations))>
        <WpfTheory, Trait(Traits.Feature, Traits.Features.Completion)>
        Public Async Function TestObjectCreationPreselection1(completionImplementation As CompletionImplementation) As Task
            Using state = TestStateFactory.CreateCSharpTestState(completionImplementation,
                  <Document><![CDATA[
using System.Collections.Generic;

class C
{
    public void Goo()
    {
        List<int> list = new$$
    }
}]]></Document>)

                state.SendTypeChars(" ")
                Await state.WaitForAsynchronousOperationsAsync()
                Await state.AssertSelectedCompletionItem(displayText:="List<int>", isHardSelected:=True)
                Assert.True(state.CompletionItemsContainsAll(displayText:={"LinkedList", "List", "System"}))
                state.SendTypeChars("Li")
                Await state.WaitForAsynchronousOperationsAsync()
                Await state.AssertSelectedCompletionItem(displayText:="List<int>", isHardSelected:=True)
                Assert.True(state.CompletionItemsContainsAll(displayText:={"LinkedList", "List"}))
                Assert.False(state.CompletionItemsContainsAny(displayText:={"System"}))
                state.SendTypeChars("n")
                Await state.WaitForAsynchronousOperationsAsync()
                Await state.AssertSelectedCompletionItem(displayText:="LinkedList", displayTextSuffix:="<>", isHardSelected:=True)
                state.SendBackspace()
                Await state.WaitForAsynchronousOperationsAsync()
                Await state.AssertSelectedCompletionItem(displayText:="List<int>", isHardSelected:=True)
                state.SendTab()
                Assert.Contains("new List<int>", state.GetLineTextFromCaretPosition(), StringComparison.Ordinal)
            End Using
        End Function

        <MemberData(NameOf(AllCompletionImplementations))>
        <WpfTheory, Trait(Traits.Feature, Traits.Features.Completion)>
        Public Async Function TestDeconstructionDeclaration(completionImplementation As CompletionImplementation) As Task
            Using state = TestStateFactory.CreateCSharpTestState(completionImplementation,
                  <Document><![CDATA[
class C
{
    public void Goo()
    {
       var ($$
    }
}]]></Document>)

                state.SendTypeChars("i")
                Await state.AssertNoCompletionSession()
            End Using
        End Function

        <MemberData(NameOf(AllCompletionImplementations))>
        <WpfTheory, Trait(Traits.Feature, Traits.Features.Completion)>
        Public Async Function TestDeconstructionDeclaration2(completionImplementation As CompletionImplementation) As Task
            Using state = TestStateFactory.CreateCSharpTestState(completionImplementation,
                  <Document><![CDATA[
class C
{
    public void Goo()
    {
       var (a, $$
    }
}]]></Document>)

                state.SendTypeChars("i")
                Await state.AssertNoCompletionSession()
            End Using
        End Function

        <MemberData(NameOf(AllCompletionImplementations))>
        <WpfTheory, Trait(Traits.Feature, Traits.Features.Completion)>
        Public Async Function TestDeconstructionDeclaration3(completionImplementation As CompletionImplementation) As Task
            Using state = TestStateFactory.CreateCSharpTestState(completionImplementation,
                  <Document><![CDATA[
class C
{
    public void Goo()
    {
       var ($$) = (1, 2);
    }
}]]></Document>)

                state.SendTypeChars("i")
                Await state.AssertNoCompletionSession()
            End Using
        End Function

        <MemberData(NameOf(AllCompletionImplementations))>
        <WpfTheory, Trait(Traits.Feature, Traits.Features.Completion)>
        Public Async Function TestParenthesizedDeconstructionDeclarationWithVar(completionImplementation As CompletionImplementation) As Task
            Using state = TestStateFactory.CreateCSharpTestState(completionImplementation,
                  <Document><![CDATA[
class Variable
{
    public void Goo()
    {
       (var a$$) = (1, 2);
    }
}]]></Document>)

                state.SendInvokeCompletionList()
                Await state.AssertSelectedCompletionItem(displayText:="as", isHardSelected:=False)
            End Using
        End Function

        <MemberData(NameOf(AllCompletionImplementations))>
        <WpfTheory, Trait(Traits.Feature, Traits.Features.Completion)>
        Public Async Function TestParenthesizedDeconstructionDeclarationWithVarAfterComma(completionImplementation As CompletionImplementation) As Task
            Using state = TestStateFactory.CreateCSharpTestState(completionImplementation,
                  <Document><![CDATA[
class Variable
{
    public void Goo()
    {
       (var a, var a$$) = (1, 2);
    }
}]]></Document>)

                state.SendInvokeCompletionList()
                Await state.AssertSelectedCompletionItem(displayText:="as", isHardSelected:=False)
            End Using
        End Function

        <MemberData(NameOf(AllCompletionImplementations))>
        <WpfTheory, Trait(Traits.Feature, Traits.Features.Completion)>
        Public Async Function TestParenthesizedVarDeconstructionDeclarationWithVar(completionImplementation As CompletionImplementation) As Task
            Using state = TestStateFactory.CreateCSharpTestState(completionImplementation,
                  <Document><![CDATA[
class Variable
{
    public void Goo()
    {
       (var a, var ($$)) = (1, 2);
    }
}]]></Document>)


                state.SendTypeChars("a")
                Await state.AssertNoCompletionSession()

                state.SendTypeChars(", a")
                Await state.AssertNoCompletionSession()
                Assert.Contains("(var a, var (a, a)) = ", state.GetLineTextFromCaretPosition(), StringComparison.Ordinal)
            End Using
        End Function

        <MemberData(NameOf(AllCompletionImplementations))>
        <WpfTheory, Trait(Traits.Feature, Traits.Features.Completion)>
        Public Async Function TestVarDeconstructionDeclarationWithVar(completionImplementation As CompletionImplementation) As Task
            Using state = TestStateFactory.CreateCSharpTestState(completionImplementation,
                  <Document><![CDATA[
class Variable
{
    public void Goo()
    {
        $$
    }
}]]></Document>)

                state.SendTypeChars("va")
                Await state.AssertSelectedCompletionItem(displayText:="var", isHardSelected:=True)

                state.SendTypeChars(" (a")
                Await state.AssertNoCompletionSession()

                state.SendTypeChars(", a")
                Await state.AssertNoCompletionSession()
                Assert.Contains("var (a, a", state.GetLineTextFromCaretPosition(), StringComparison.Ordinal)
            End Using
        End Function

        <MemberData(NameOf(AllCompletionImplementations))>
        <WpfTheory, Trait(Traits.Feature, Traits.Features.Completion)>
        Public Async Function TestParenthesizedDeconstructionDeclarationWithSymbol(completionImplementation As CompletionImplementation) As Task
            Using state = TestStateFactory.CreateCSharpTestState(completionImplementation,
                  <Document><![CDATA[
class Variable
{
    public void Goo()
    {
       ($$) = (1, 2);
    }
}]]></Document>)

                state.SendTypeChars("vari")
                Await state.AssertSelectedCompletionItem(displayText:="Variable", isHardSelected:=True)
                state.SendTypeChars(" ")
                Assert.Contains("(Variable ", state.GetLineTextFromCaretPosition(), StringComparison.Ordinal)
                Await state.AssertNoCompletionSession()

                state.SendTypeChars("x, vari")
                Await state.AssertSelectedCompletionItem(displayText:="Variable", isHardSelected:=True)
                state.SendTypeChars(" ")
                Assert.Contains("(Variable x, Variable ", state.GetLineTextFromCaretPosition(), StringComparison.Ordinal)
                Await state.AssertSelectedCompletionItem(displayText:="Variable", isHardSelected:=False)
                Assert.True(state.CompletionItemsContainsAll({"variable"}))
            End Using
        End Function

        <MemberData(NameOf(AllCompletionImplementations))>
        <WpfTheory, Trait(Traits.Feature, Traits.Features.Completion)>
        Public Async Function TestParenthesizedDeconstructionDeclarationWithInt(completionImplementation As CompletionImplementation) As Task
            Using state = TestStateFactory.CreateCSharpTestState(completionImplementation,
                  <Document><![CDATA[
class Integer
{
    public void Goo()
    {
       ($$) = (1, 2);
    }
}]]></Document>)

                state.SendTypeChars("int")
                Await state.AssertSelectedCompletionItem(displayText:="int", isHardSelected:=True)
                state.SendTypeChars(" ")
                Assert.Contains("(int ", state.GetLineTextFromCaretPosition(), StringComparison.Ordinal)
                Await state.AssertNoCompletionSession()

                state.SendTypeChars("x, int")
                Await state.AssertSelectedCompletionItem(displayText:="int", isHardSelected:=True)
                state.SendTypeChars(" ")
                Assert.Contains("(int x, int ", state.GetLineTextFromCaretPosition(), StringComparison.Ordinal)
                Await state.AssertNoCompletionSession()
            End Using
        End Function

        <MemberData(NameOf(AllCompletionImplementations))>
        <WpfTheory, Trait(Traits.Feature, Traits.Features.Completion)>
        Public Async Function TestIncompleteParenthesizedDeconstructionDeclaration(completionImplementation As CompletionImplementation) As Task
            Using state = TestStateFactory.CreateCSharpTestState(completionImplementation,
                  <Document><![CDATA[
class Variable
{
    public void Goo()
    {
       ($$
    }
}]]></Document>)

                state.SendTypeChars("va")
                Await state.AssertSelectedCompletionItem(displayText:="var", isHardSelected:=True)
                state.SendTypeChars(" ")
                Await state.AssertNoCompletionSession()

                state.SendTypeChars("a")
                Await state.AssertSelectedCompletionItem(displayText:="as", isSoftSelected:=True)

                state.SendTypeChars(", va")
                Await state.AssertSelectedCompletionItem(displayText:="var", isHardSelected:=True)
                state.SendTypeChars(" ")
                Await state.AssertNoCompletionSession()

                state.SendTypeChars("a")
                Await state.AssertSelectedCompletionItem(displayText:="as", isSoftSelected:=True)
                state.SendTypeChars(")")
                Assert.Contains("(var a, var a)", state.GetLineTextFromCaretPosition(), StringComparison.Ordinal)
                Await state.AssertNoCompletionSession()
            End Using
        End Function

        <MemberData(NameOf(AllCompletionImplementations))>
        <WpfTheory, Trait(Traits.Feature, Traits.Features.Completion)>
        Public Async Function TestIncompleteParenthesizedDeconstructionDeclaration2(completionImplementation As CompletionImplementation) As Task
            Using state = TestStateFactory.CreateCSharpTestState(completionImplementation,
                  <Document><![CDATA[
class Variable
{
    public void Goo()
    {
       ($$)
    }
}]]></Document>)

                state.SendTypeChars("va")
                Await state.AssertSelectedCompletionItem(displayText:="var", isHardSelected:=True)
                state.SendTypeChars(" ")
                Await state.AssertNoCompletionSession()

                state.SendTypeChars("a")
                Await state.AssertSelectedCompletionItem(displayText:="as", isSoftSelected:=True)

                state.SendTypeChars(", va")
                Await state.AssertSelectedCompletionItem(displayText:="var", isHardSelected:=True)
                state.SendTypeChars(" ")
                Await state.AssertNoCompletionSession()

                state.SendTypeChars("a")
                Await state.AssertSelectedCompletionItem(displayText:="as", isSoftSelected:=True)
                state.SendReturn()
                Assert.Contains("(var a, var a", state.GetLineTextFromCaretPosition(), StringComparison.Ordinal)
            End Using
        End Function

        <MemberData(NameOf(AllCompletionImplementations))>
        <WpfTheory, Trait(Traits.Feature, Traits.Features.Completion)>
        Public Async Function TestBackspaceInIncompleteParenthesizedDeconstructionDeclaration(completionImplementation As CompletionImplementation) As Task
            Using state = TestStateFactory.CreateCSharpTestState(completionImplementation,
                  <Document><![CDATA[
class Variable
{
    public void Goo()
    {
       (var as$$
    }
}]]></Document>)

                state.Workspace.Options = state.Workspace.Options.WithChangedOption(
                    CompletionOptions.TriggerOnDeletion, LanguageNames.CSharp, True)

                state.SendBackspace()
                ' This completionImplementation is hard-selected because the suggestion mode never triggers on backspace
                ' See issue https://github.com/dotnet/roslyn/issues/15302
                Await state.AssertSelectedCompletionItem(displayText:="as", isHardSelected:=True)

                state.SendTypeChars(", var as")
                state.SendBackspace()
                Await state.AssertSelectedCompletionItem(displayText:="as", isSoftSelected:=True)

                state.SendTypeChars(")")
                Await state.AssertNoCompletionSession()
                Assert.Contains("(var as, var a)", state.GetLineTextFromCaretPosition(), StringComparison.Ordinal)
            End Using
        End Function

        <MemberData(NameOf(AllCompletionImplementations))>
        <WpfTheory, Trait(Traits.Feature, Traits.Features.Completion)>
        Public Async Function TestBackspaceInParenthesizedDeconstructionDeclaration(completionImplementation As CompletionImplementation) As Task
            Using state = TestStateFactory.CreateCSharpTestState(completionImplementation,
                  <Document><![CDATA[
class Variable
{
    public void Goo()
    {
       (var as$$)
    }
}]]></Document>)

                state.Workspace.Options = state.Workspace.Options.WithChangedOption(
                    CompletionOptions.TriggerOnDeletion, LanguageNames.CSharp, True)

                state.SendBackspace()
                ' This completionImplementation is hard-selected because the suggestion mode never triggers on backspace
                ' See issue https://github.com/dotnet/roslyn/issues/15302
                Await state.AssertSelectedCompletionItem(displayText:="as", isHardSelected:=True)

                state.SendTypeChars(", var as")
                state.SendBackspace()
                Await state.AssertSelectedCompletionItem(displayText:="as", isSoftSelected:=True)

                state.SendReturn()
                Await state.AssertNoCompletionSession()
                Assert.Contains("(var as, var a", state.GetLineTextFromCaretPosition(), StringComparison.Ordinal)
            End Using
        End Function

        <MemberData(NameOf(AllCompletionImplementations))>
        <WpfTheory, Trait(Traits.Feature, Traits.Features.Completion)>
        <WorkItem(17256, "https://github.com/dotnet/roslyn/issues/17256")>
        Public Async Function TestThrowExpression(completionImplementation As CompletionImplementation) As Task
            Using state = TestStateFactory.CreateCSharpTestState(completionImplementation,
                  <Document><![CDATA[
using System;
class C
{
    public object Goo()
    {
        return null ?? throw new$$
    }
}]]></Document>)

                state.SendTypeChars(" ")
                Await state.AssertSelectedCompletionItem(displayText:="Exception", isHardSelected:=True)
            End Using
        End Function

        <MemberData(NameOf(AllCompletionImplementations))>
        <WpfTheory, Trait(Traits.Feature, Traits.Features.Completion)>
        <WorkItem(17256, "https://github.com/dotnet/roslyn/issues/17256")>
        Public Async Function TestThrowStatement(completionImplementation As CompletionImplementation) As Task
            Using state = TestStateFactory.CreateCSharpTestState(completionImplementation,
                  <Document><![CDATA[
using System;
class C
{
    public object Goo()
    {
        throw new$$
    }
}]]></Document>)

                state.SendTypeChars(" ")
                Await state.AssertSelectedCompletionItem(displayText:="Exception", isHardSelected:=True)
            End Using
        End Function

        <MemberData(NameOf(AllCompletionImplementations))>
        <WpfTheory>
        Public Async Function TestNonTrailingNamedArgumentInCSharp7_1(completionImplementation As CompletionImplementation) As Task
            Using state = TestStateFactory.CreateTestStateFromWorkspace(completionImplementation,
                 <Workspace>
                     <Project Language="C#" LanguageVersion="CSharp7_1" CommonReferences="true" AssemblyName="CSProj">
                         <Document FilePath="C.cs">
class C
{
    public void M()
    {
        int better = 2;
        M(a: 1, $$)
    }
    public void M(int a, int bar, int c) { }
}
                         </Document>
                     </Project>
                 </Workspace>)

                state.SendTypeChars("b")
                Await state.AssertSelectedCompletionItem(displayText:="bar", displayTextSuffix:=":", isHardSelected:=True)
                state.SendTypeChars("e")
                Await state.AssertSelectedCompletionItem(displayText:="bar", displayTextSuffix:=":", isSoftSelected:=True)
            End Using
        End Function

        <MemberData(NameOf(AllCompletionImplementations))>
        <WpfTheory>
        Public Async Function TestNonTrailingNamedArgumentInCSharp7_2(completionImplementation As CompletionImplementation) As Task
            Using state = TestStateFactory.CreateTestStateFromWorkspace(completionImplementation,
                 <Workspace>
                     <Project Language="C#" LanguageVersion="CSharp7_2" CommonReferences="true" AssemblyName="CSProj">
                         <Document FilePath="C.cs">
class C
{
    public void M()
    {
        int better = 2;
        M(a: 1, $$)
    }
    public void M(int a, int bar, int c) { }
}
                         </Document>
                     </Project>
                 </Workspace>)

                state.SendTypeChars("b")
                Await state.AssertSelectedCompletionItem(displayText:="better", isHardSelected:=True)
                state.SendTypeChars("a")
                Await state.AssertSelectedCompletionItem(displayText:="bar", displayTextSuffix:=":", isHardSelected:=True)
                state.SendBackspace()
                Await state.AssertSelectedCompletionItem(displayText:="better", isHardSelected:=True)
                state.SendTypeChars(", ")
                Assert.Contains("M(a: 1, better,", state.GetLineTextFromCaretPosition(), StringComparison.Ordinal)
            End Using
        End Function

        <MemberData(NameOf(AllCompletionImplementations))>
        <WpfTheory, Trait(Traits.Feature, Traits.Features.Completion)>
        <WorkItem(4677, "https://github.com/dotnet/roslyn/issues/4677")>
        Public Async Function TestDefaultSwitchLabel(completionImplementation As CompletionImplementation) As Task
            Using state = TestStateFactory.CreateCSharpTestState(completionImplementation,
                  <Document><![CDATA[
class C
{
    public void M(object o)
    {
        switch (o)
        {
            default:
                goto $$
        }
    }
}]]></Document>)

                state.SendTypeChars("d")
                Await state.AssertSelectedCompletionItem(displayText:="default", isHardSelected:=True)
                state.SendTypeChars(";")
                Assert.Contains("goto default;", state.GetLineTextFromCaretPosition(), StringComparison.Ordinal)
            End Using
        End Function

        <MemberData(NameOf(AllCompletionImplementations))>
        <WpfTheory, Trait(Traits.Feature, Traits.Features.Completion)>
        <WorkItem(4677, "https://github.com/dotnet/roslyn/issues/4677")>
        Public Async Function TestGotoOrdinaryLabel(completionImplementation As CompletionImplementation) As Task
            Using state = TestStateFactory.CreateCSharpTestState(completionImplementation,
                  <Document><![CDATA[
class C
{
    public void M(object o)
    {
label1:
        goto $$
    }
}]]></Document>)

                state.SendTypeChars("l")
                Await state.AssertSelectedCompletionItem(displayText:="label1", isHardSelected:=True)
                state.SendTypeChars(";")
                Assert.Contains("goto label1;", state.GetLineTextFromCaretPosition(), StringComparison.Ordinal)
            End Using
        End Function

        <MemberData(NameOf(AllCompletionImplementations))>
        <WpfTheory, Trait(Traits.Feature, Traits.Features.Completion)>
        <WorkItem(4677, "https://github.com/dotnet/roslyn/issues/4677")>
        Public Async Function TestEscapedDefaultLabel(completionImplementation As CompletionImplementation) As Task
            Using state = TestStateFactory.CreateCSharpTestState(completionImplementation,
                  <Document><![CDATA[
class C
{
    public void M(object o)
    {
@default:
        goto $$
    }
}]]></Document>)

                state.SendTypeChars("d")
                Await state.AssertSelectedCompletionItem(displayText:="@default", isHardSelected:=True)
                state.SendTypeChars(";")
                Assert.Contains("goto @default;", state.GetLineTextFromCaretPosition(), StringComparison.Ordinal)
            End Using
        End Function

        <MemberData(NameOf(AllCompletionImplementations))>
        <WpfTheory, Trait(Traits.Feature, Traits.Features.Completion)>
        <WorkItem(4677, "https://github.com/dotnet/roslyn/issues/4677")>
        Public Async Function TestEscapedDefaultLabel2(completionImplementation As CompletionImplementation) As Task
            Using state = TestStateFactory.CreateCSharpTestState(completionImplementation,
                  <Document><![CDATA[
class C
{
    public void M(object o)
    {
        switch (o)
        {
            default:
@default:
                goto $$
        }
    }
}]]></Document>)

                state.SendTypeChars("d")
                Await state.AssertSelectedCompletionItem(displayText:="default", isHardSelected:=True)
                state.SendTypeChars(";")
                Assert.Contains("goto default;", state.GetLineTextFromCaretPosition(), StringComparison.Ordinal)
            End Using
        End Function

        <MemberData(NameOf(AllCompletionImplementations))>
        <WpfTheory, Trait(Traits.Feature, Traits.Features.Completion)>
        <WorkItem(4677, "https://github.com/dotnet/roslyn/issues/4677")>
        Public Async Function TestEscapedDefaultLabelWithoutSwitch(completionImplementation As CompletionImplementation) As Task
            Using state = TestStateFactory.CreateCSharpTestState(completionImplementation,
                  <Document><![CDATA[
class C
{
    public void M(object o)
    {
@default:
        goto $$
    }
}]]></Document>)

                state.SendTypeChars("d")
                Await state.AssertSelectedCompletionItem(displayText:="@default", isHardSelected:=True)
                state.SendTypeChars(";")
                Assert.Contains("goto @default;", state.GetLineTextFromCaretPosition(), StringComparison.Ordinal)
            End Using
        End Function

        <MemberData(NameOf(AllCompletionImplementations))>
        <WpfTheory, Trait(Traits.Feature, Traits.Features.Completion)>
        <WorkItem(24432, "https://github.com/dotnet/roslyn/issues/24432")>
        Public Async Function TestArrayInitialization(completionImplementation As CompletionImplementation) As Task
            Using state = TestStateFactory.CreateCSharpTestState(completionImplementation,
                  <Document><![CDATA[
class Class
{
    public void M()
    {
        Class[] x = $$
    }
}]]></Document>)

                state.SendTypeChars("new ")
                Await state.AssertSelectedCompletionItem(displayText:="Class", isSoftSelected:=True)
                state.SendTypeChars("C")
                Await state.AssertSelectedCompletionItem(displayText:="Class", isHardSelected:=True)
                state.SendTypeChars("[")
                Assert.Contains("Class[] x = new Class[", state.GetLineTextFromCaretPosition(), StringComparison.Ordinal)
                state.SendTypeChars("] {")
                Assert.Contains("Class[] x = new Class[] {", state.GetLineTextFromCaretPosition(), StringComparison.Ordinal)
            End Using
        End Function

        <MemberData(NameOf(AllCompletionImplementations))>
        <WpfTheory, Trait(Traits.Feature, Traits.Features.Completion)>
        <WorkItem(24432, "https://github.com/dotnet/roslyn/issues/24432")>
        Public Async Function TestImplicitArrayInitialization(completionImplementation As CompletionImplementation) As Task
            Using state = TestStateFactory.CreateCSharpTestState(completionImplementation,
                  <Document><![CDATA[
class Class
{
    public void M()
    {
        Class[] x = $$
    }
}]]></Document>)

                state.SendTypeChars("n")
                Await state.AssertSelectedCompletionItem(displayText:="nameof", isHardSelected:=True)
                state.SendTypeChars("e")
                Await state.AssertSelectedCompletionItem(displayText:="new", isHardSelected:=True)
                state.SendTypeChars(" ")
                Await state.AssertSelectedCompletionItem(displayText:="Class", isSoftSelected:=True)
                state.SendTypeChars("[")
                Assert.Contains("Class[] x = new [", state.GetLineTextFromCaretPosition(), StringComparison.Ordinal)
                state.SendTypeChars("] {")
                Assert.Contains("Class[] x = new [] {", state.GetLineTextFromCaretPosition(), StringComparison.Ordinal)
            End Using
        End Function

        <MemberData(NameOf(AllCompletionImplementations))>
        <WpfTheory, Trait(Traits.Feature, Traits.Features.Completion)>
        <WorkItem(24432, "https://github.com/dotnet/roslyn/issues/24432")>
        Public Async Function TestImplicitArrayInitialization2(completionImplementation As CompletionImplementation) As Task
            Using state = TestStateFactory.CreateCSharpTestState(completionImplementation,
                  <Document><![CDATA[
class Class
{
    public void M()
    {
        Class[] x = $$
    }
}]]></Document>)

                state.SendTypeChars("ne")
                Await state.AssertSelectedCompletionItem(displayText:="new", isHardSelected:=True)
                state.SendTypeChars("[")
                Assert.Contains("Class[] x = new[", state.GetLineTextFromCaretPosition(), StringComparison.Ordinal)
            End Using
        End Function

        <MemberData(NameOf(AllCompletionImplementations))>
        <WpfTheory, Trait(Traits.Feature, Traits.Features.Completion)>
        <WorkItem(24432, "https://github.com/dotnet/roslyn/issues/24432")>
        Public Async Function TestImplicitArrayInitialization3(completionImplementation As CompletionImplementation) As Task
            Using state = TestStateFactory.CreateCSharpTestState(completionImplementation,
                  <Document><![CDATA[
class Class
{
    public void M()
    {
        Class[] x = $$
    }
}]]></Document>)

                state.SendTypeChars("ne")
                Await state.AssertSelectedCompletionItem(displayText:="new", isHardSelected:=True)
                state.SendTypeChars(" ")
                Await state.AssertSelectedCompletionItem(displayText:="Class", isSoftSelected:=True)
                Assert.Contains("Class[] x = new ", state.GetLineTextFromCaretPosition(), StringComparison.Ordinal)
                state.SendTypeChars("[")
                Assert.Contains("Class[] x = new [", state.GetLineTextFromCaretPosition(), StringComparison.Ordinal)
            End Using
        End Function

        <MemberData(NameOf(AllCompletionImplementations))>
        <WpfTheory, Trait(Traits.Feature, Traits.Features.Completion)>
        <WorkItem(24432, "https://github.com/dotnet/roslyn/issues/24432")>
        Public Async Function TestImplicitArrayInitialization4(completionImplementation As CompletionImplementation) As Task
            Using state = TestStateFactory.CreateCSharpTestState(completionImplementation,
                  <Document><![CDATA[
class Class
{
    public void M()
    {
        Class[] x =$$
    }
}]]></Document>)

                state.SendTypeChars(" ")
                Await state.AssertNoCompletionSession()
                state.SendTypeChars("{")
                Assert.Contains("Class[] x = {", state.GetLineTextFromCaretPosition(), StringComparison.Ordinal)
            End Using
        End Function

        <MemberData(NameOf(AllCompletionImplementations))>
        <WpfTheory, Trait(Traits.Feature, Traits.Features.Completion)>
        <WorkItem(24432, "https://github.com/dotnet/roslyn/issues/24432")>
        Public Async Function TestImplicitArrayInitialization_WithTab(completionImplementation As CompletionImplementation) As Task
            Using state = TestStateFactory.CreateCSharpTestState(completionImplementation,
                  <Document><![CDATA[
class Class
{
    public void M()
    {
        Class[] x = $$
    }
}]]></Document>)

                state.SendTypeChars("ne")
                Await state.AssertSelectedCompletionItem(displayText:="new", isHardSelected:=True)
                state.SendTypeChars(" ")
                Await state.AssertSelectedCompletionItem(displayText:="Class", isSoftSelected:=True)
                Assert.Contains("Class[] x = new ", state.GetLineTextFromCaretPosition(), StringComparison.Ordinal)
                state.SendTab()
                Assert.Contains("Class[] x = new Class", state.GetLineTextFromCaretPosition(), StringComparison.Ordinal)
            End Using
        End Function

        <MemberData(NameOf(AllCompletionImplementations))>
        <WpfTheory, Trait(Traits.Feature, Traits.Features.Completion)>
        <WorkItem(24432, "https://github.com/dotnet/roslyn/issues/24432")>
        Public Async Function TestTypelessImplicitArrayInitialization(completionImplementation As CompletionImplementation) As Task
            Using state = TestStateFactory.CreateCSharpTestState(completionImplementation,
                  <Document><![CDATA[
class Class
{
    public void M()
    {
        var x = $$
    }
}]]></Document>)

                state.SendTypeChars("ne")
                Await state.AssertSelectedCompletionItem(displayText:="new", isHardSelected:=True)
                state.SendTypeChars(" ")
                Await state.AssertNoCompletionSession()
                state.SendTypeChars("[")
                Assert.Contains("var x = new [", state.GetLineTextFromCaretPosition(), StringComparison.Ordinal)
                state.SendTypeChars("] {")
                Assert.Contains("var x = new [] {", state.GetLineTextFromCaretPosition(), StringComparison.Ordinal)
            End Using
        End Function

        <MemberData(NameOf(AllCompletionImplementations))>
        <WpfTheory, Trait(Traits.Feature, Traits.Features.Completion)>
        <WorkItem(24432, "https://github.com/dotnet/roslyn/issues/24432")>
        Public Async Function TestTypelessImplicitArrayInitialization2(completionImplementation As CompletionImplementation) As Task
            Using state = TestStateFactory.CreateCSharpTestState(completionImplementation,
                  <Document><![CDATA[
class Class
{
    public void M()
    {
        var x = $$
    }
}]]></Document>)

                state.SendTypeChars("ne")
                Await state.AssertSelectedCompletionItem(displayText:="new", isHardSelected:=True)
                state.SendTypeChars("[")
                Assert.Contains("var x = new[", state.GetLineTextFromCaretPosition(), StringComparison.Ordinal)
            End Using
        End Function

        <MemberData(NameOf(AllCompletionImplementations))>
        <WpfTheory, Trait(Traits.Feature, Traits.Features.Completion)>
        <WorkItem(24432, "https://github.com/dotnet/roslyn/issues/24432")>
        Public Async Function TestTypelessImplicitArrayInitialization3(completionImplementation As CompletionImplementation) As Task
            Using state = TestStateFactory.CreateCSharpTestState(completionImplementation,
                  <Document><![CDATA[
class Class
{
    public void M()
    {
        var x = $$
    }
}]]></Document>)

                state.SendTypeChars("ne")
                Await state.AssertSelectedCompletionItem(displayText:="new", isHardSelected:=True)
                state.SendTypeChars(" ")
                Assert.Contains("var x = new ", state.GetLineTextFromCaretPosition(), StringComparison.Ordinal)
                state.SendTypeChars("[")
                Assert.Contains("var x = new [", state.GetLineTextFromCaretPosition(), StringComparison.Ordinal)
            End Using
        End Function

        <MemberData(NameOf(AllCompletionImplementations))>
        <WpfTheory, Trait(Traits.Feature, Traits.Features.Completion)>
        Public Async Function TestPropertyInPropertySubpattern(completionImplementation As CompletionImplementation) As Task
            Using state = TestStateFactory.CreateCSharpTestState(completionImplementation,
                  <Document><![CDATA[
class Class
{
    int Prop { get; set; }
    int OtherProp { get; set; }
    public void M()
    {
        _ = this is $$
    }
}]]></Document>)

                Await state.AssertNoCompletionSession()
                state.SendTypeChars("C")
                Await state.AssertSelectedCompletionItem(displayText:="Class", isHardSelected:=True)
                state.SendTypeChars(" { P")
                Await state.AssertSelectedCompletionItem(displayText:="Prop", displayTextSuffix:=":", isHardSelected:=True)
                state.SendTypeChars(":")
                Assert.Contains("{ Prop:", state.GetLineTextFromCaretPosition(), StringComparison.Ordinal)
                state.SendTypeChars(" 0, ")
                Await state.AssertSelectedCompletionItem(displayText:="OtherProp", displayTextSuffix:=":", isSoftSelected:=True)
                state.SendTypeChars("O")
                Await state.AssertSelectedCompletionItem(displayText:="OtherProp", displayTextSuffix:=":", isHardSelected:=True)
                state.SendTypeChars(": 1 }")
                Assert.Contains("is Class { Prop: 0, OtherProp: 1 }", state.GetLineTextFromCaretPosition(), StringComparison.Ordinal)
            End Using
        End Function

        <MemberData(NameOf(AllCompletionImplementations))>
        <WpfTheory, Trait(Traits.Feature, Traits.Features.Completion)>
        Public Async Function TestPropertyInPropertySubpattern_TriggerWithSpace(completionImplementation As CompletionImplementation) As Task
            Using state = TestStateFactory.CreateCSharpTestState(completionImplementation,
                  <Document><![CDATA[
class Class
{
    int Prop { get; set; }
    int OtherProp { get; set; }
    public void M()
    {
        _ = this is $$
    }
}]]></Document>)

                Await state.AssertNoCompletionSession()
                state.SendTypeChars("C")
                Await state.AssertSelectedCompletionItem(displayText:="Class", isHardSelected:=True)
                state.SendTypeChars(" ")
                Assert.Contains("is Class", state.GetLineTextFromCaretPosition(), StringComparison.Ordinal)
                state.SendTypeChars("{ P")
                Await state.AssertSelectedCompletionItem(displayText:="Prop", displayTextSuffix:=":", isHardSelected:=True)
                state.SendTypeChars(" ")
                Assert.Contains("is Class { Prop ", state.GetLineTextFromCaretPosition(), StringComparison.Ordinal)
                state.SendTypeChars(":")
                Assert.Contains("is Class { Prop :", state.GetLineTextFromCaretPosition(), StringComparison.Ordinal)
                state.SendTypeChars(" 0, ")
                Await state.AssertSelectedCompletionItem(displayText:="OtherProp", displayTextSuffix:=":", isSoftSelected:=True)
                state.SendTypeChars("O")
                Await state.AssertSelectedCompletionItem(displayText:="OtherProp", displayTextSuffix:=":", isHardSelected:=True)
                state.SendTypeChars(" ")
                Assert.Contains("is Class { Prop : 0, OtherProp", state.GetLineTextFromCaretPosition(), StringComparison.Ordinal)
                state.SendTypeChars(": 1 }")
                Assert.Contains("is Class { Prop : 0, OtherProp : 1 }", state.GetLineTextFromCaretPosition(), StringComparison.Ordinal)
            End Using
        End Function

        <MemberData(NameOf(AllCompletionImplementations))>
        <WpfTheory, Trait(Traits.Feature, Traits.Features.Completion)>
        <WorkItem(13527, "https://github.com/dotnet/roslyn/issues/13527")>
        Public Async Function TestSymbolInTupleLiteral(completionImplementation As CompletionImplementation) As Task
            Using state = TestStateFactory.CreateCSharpTestState(completionImplementation,
                  <Document><![CDATA[
class C
{
    public void Fo()
    {
        ($$)
    }
}]]></Document>)

                state.SendTypeChars("F")
                Await state.AssertSelectedCompletionItem(displayText:="Fo", isHardSelected:=True)
                state.SendTypeChars(":")
                Assert.Contains("(F:", state.GetLineTextFromCaretPosition(), StringComparison.Ordinal)
            End Using
        End Function

        <MemberData(NameOf(AllCompletionImplementations))>
        <WpfTheory, Trait(Traits.Feature, Traits.Features.Completion)>
        <WorkItem(13527, "https://github.com/dotnet/roslyn/issues/13527")>
        Public Async Function TestSymbolInTupleLiteralAfterComma(completionImplementation As CompletionImplementation) As Task
            Using state = TestStateFactory.CreateCSharpTestState(completionImplementation,
                  <Document><![CDATA[
class C
{
    public void Fo()
    {
        (x, $$)
    }
}]]></Document>)

                state.SendTypeChars("F")
                Await state.AssertSelectedCompletionItem(displayText:="Fo", isHardSelected:=True)
                state.SendTypeChars(":")
                Assert.Contains("(x, F:", state.GetLineTextFromCaretPosition(), StringComparison.Ordinal)
            End Using
        End Function

        <MemberData(NameOf(AllCompletionImplementations))>
        <WpfTheory, Trait(Traits.Feature, Traits.Features.Completion)>
        <WorkItem(19335, "https://github.com/dotnet/roslyn/issues/19335")>
        Public Async Function ColonInTupleNameInTupleLiteral(completionImplementation As CompletionImplementation) As Task
            Using state = TestStateFactory.CreateCSharpTestState(completionImplementation,
                  <Document><![CDATA[
class C
{
    public void M()
    {
        (int first, int second) t = ($$
    }
}]]></Document>)

                state.SendTypeChars("fi")
                Await state.AssertSelectedCompletionItem(displayText:="first", displayTextSuffix:=":", isHardSelected:=True)
                Assert.Equal("first", state.GetSelectedItem().FilterText)
                state.SendTypeChars(":")
                Assert.Contains("(first:", state.GetLineTextFromCaretPosition(), StringComparison.Ordinal)
            End Using
        End Function

        <MemberData(NameOf(AllCompletionImplementations))>
        <WpfTheory, Trait(Traits.Feature, Traits.Features.Completion)>
        <WorkItem(19335, "https://github.com/dotnet/roslyn/issues/19335")>
        Public Async Function ColonInExactTupleNameInTupleLiteral(completionImplementation As CompletionImplementation) As Task
            Using state = TestStateFactory.CreateCSharpTestState(completionImplementation,
                  <Document><![CDATA[
class C
{
    public void M()
    {
        (int first, int second) t = ($$
    }
}]]></Document>)

                state.SendTypeChars("first")
                Await state.AssertSelectedCompletionItem(displayText:="first", displayTextSuffix:=":", isHardSelected:=True)
                Assert.Equal("first", state.GetSelectedItem().FilterText)
                state.SendTypeChars(":")
                Assert.Contains("(first:", state.GetLineTextFromCaretPosition(), StringComparison.Ordinal)
            End Using
        End Function

        <MemberData(NameOf(AllCompletionImplementations))>
        <WpfTheory, Trait(Traits.Feature, Traits.Features.Completion)>
        <WorkItem(19335, "https://github.com/dotnet/roslyn/issues/19335")>
        Public Async Function ColonInTupleNameInTupleLiteralAfterComma(completionImplementation As CompletionImplementation) As Task
            Using state = TestStateFactory.CreateCSharpTestState(completionImplementation,
                  <Document><![CDATA[
class C
{
    public void M()
    {
        (int first, int second) t = (0, $$
    }
}]]></Document>)

                state.SendTypeChars("se")
                Await state.AssertSelectedCompletionItem(displayText:="second", displayTextSuffix:=":", isHardSelected:=True)
                Assert.Equal("second", state.GetSelectedItem().FilterText)
                state.SendTypeChars(":")
                Assert.Contains("(0, second:", state.GetLineTextFromCaretPosition(), StringComparison.Ordinal)
            End Using
        End Function

        <MemberData(NameOf(AllCompletionImplementations))>
        <WpfTheory, Trait(Traits.Feature, Traits.Features.Completion)>
        <WorkItem(19335, "https://github.com/dotnet/roslyn/issues/19335")>
        Public Async Function TabInTupleNameInTupleLiteral(completionImplementation As CompletionImplementation) As Task
            Using state = TestStateFactory.CreateCSharpTestState(completionImplementation,
                  <Document><![CDATA[
class C
{
    public void M()
    {
        (int first, int second) t = ($$
    }
}]]></Document>)

                state.SendTypeChars("fi")
                Await state.AssertSelectedCompletionItem(displayText:="first", displayTextSuffix:=":", isHardSelected:=True)
                Assert.Equal("first", state.GetSelectedItem().FilterText)
                state.SendTab()
                state.SendTypeChars(":")
                state.SendTypeChars("0")
                Assert.Contains("(first:0", state.GetLineTextFromCaretPosition(), StringComparison.Ordinal)
            End Using
        End Function

        <MemberData(NameOf(AllCompletionImplementations))>
        <WpfTheory, Trait(Traits.Feature, Traits.Features.Completion)>
        <WorkItem(19335, "https://github.com/dotnet/roslyn/issues/19335")>
        Public Async Function TabInExactTupleNameInTupleLiteral(completionImplementation As CompletionImplementation) As Task
            Using state = TestStateFactory.CreateCSharpTestState(completionImplementation,
                  <Document><![CDATA[
class C
{
    public void M()
    {
        (int first, int second) t = ($$
    }
}]]></Document>)

                state.SendTypeChars("first")
                Await state.AssertSelectedCompletionItem(displayText:="first", displayTextSuffix:=":", isHardSelected:=True)
                Assert.Equal("first", state.GetSelectedItem().FilterText)
                state.SendTab()
                state.SendTypeChars(":")
                state.SendTypeChars("0")
                Assert.Contains("(first:0", state.GetLineTextFromCaretPosition(), StringComparison.Ordinal)
            End Using
        End Function

        <MemberData(NameOf(AllCompletionImplementations))>
        <WpfTheory, Trait(Traits.Feature, Traits.Features.Completion)>
        <WorkItem(19335, "https://github.com/dotnet/roslyn/issues/19335")>
        Public Async Function TabInTupleNameInTupleLiteralAfterComma(completionImplementation As CompletionImplementation) As Task
            Using state = TestStateFactory.CreateCSharpTestState(completionImplementation,
                  <Document><![CDATA[
class C
{
    public void M()
    {
        (int first, int second) t = (0, $$
    }
}]]></Document>)

                state.SendTypeChars("se")
                Await state.AssertSelectedCompletionItem(displayText:="second", displayTextSuffix:=":", isHardSelected:=True)
                Assert.Equal("second", state.GetSelectedItem().FilterText)
                state.SendTab()
                state.SendTypeChars(":")
                state.SendTypeChars("1")
                Assert.Contains("(0, second:1", state.GetLineTextFromCaretPosition(), StringComparison.Ordinal)
            End Using
        End Function

        <MemberData(NameOf(AllCompletionImplementations))>
        <WpfTheory, Trait(Traits.Feature, Traits.Features.Completion)>
        <WorkItem(13527, "https://github.com/dotnet/roslyn/issues/13527")>
        Public Async Function TestKeywordInTupleLiteral(completionImplementation As CompletionImplementation) As Task
            Using state = TestStateFactory.CreateCSharpTestState(completionImplementation,
                  <Document><![CDATA[
class C
{
    public void Goo()
    {
        ($$)
    }
}]]></Document>)

                state.SendTypeChars("d")
                Await state.AssertSelectedCompletionItem(displayText:="decimal", isHardSelected:=True)
                state.SendTypeChars(":")
                Assert.Contains("(d:", state.GetLineTextFromCaretPosition(), StringComparison.Ordinal)
            End Using
        End Function

        <MemberData(NameOf(AllCompletionImplementations))>
        <WpfTheory, Trait(Traits.Feature, Traits.Features.Completion)>
        <WorkItem(13527, "https://github.com/dotnet/roslyn/issues/13527")>
        Public Async Function TestTupleType(completionImplementation As CompletionImplementation) As Task
            Using state = TestStateFactory.CreateCSharpTestState(completionImplementation,
                  <Document><![CDATA[
class C
{
    public void Goo()
    {
        ($$)
    }
}]]></Document>)

                state.SendTypeChars("d")
                Await state.AssertSelectedCompletionItem(displayText:="decimal", isHardSelected:=True)
                state.SendTypeChars(" ")
                Assert.Contains("(decimal ", state.GetLineTextFromCaretPosition(), StringComparison.Ordinal)
            End Using
        End Function

        <MemberData(NameOf(AllCompletionImplementations))>
        <WpfTheory, Trait(Traits.Feature, Traits.Features.Completion)>
        <WorkItem(13527, "https://github.com/dotnet/roslyn/issues/13527")>
        Public Async Function TestDefaultKeyword(completionImplementation As CompletionImplementation) As Task
            Using state = TestStateFactory.CreateCSharpTestState(completionImplementation,
                  <Document><![CDATA[
class C
{
    public void Goo()
    {
        switch(true)
        {
            $$
        }
    }
}]]></Document>)

                state.SendTypeChars("def")
                Await state.AssertSelectedCompletionItem(displayText:="default", isHardSelected:=True)
                state.SendTypeChars(":")
                Assert.Contains("default:", state.GetLineTextFromCaretPosition(), StringComparison.Ordinal)
            End Using
        End Function

        <MemberData(NameOf(AllCompletionImplementations))>
        <WpfTheory, Trait(Traits.Feature, Traits.Features.Completion)>
        <WorkItem(13527, "https://github.com/dotnet/roslyn/issues/13527")>
        Public Async Function TestParenthesizedExpression(completionImplementation As CompletionImplementation) As Task
            Using state = TestStateFactory.CreateCSharpTestState(completionImplementation,
                  <Document><![CDATA[
class C
{
    public void Fo()
    {
        ($$)
    }
}]]></Document>)

                state.SendTypeChars("F")
                Await state.AssertSelectedCompletionItem(displayText:="Fo", isHardSelected:=True)
                state.SendTypeChars(".")
                Assert.Contains("(Fo.", state.GetLineTextFromCaretPosition(), StringComparison.Ordinal)
            End Using
        End Function

        <MemberData(NameOf(AllCompletionImplementations))>
        <WpfTheory, Trait(Traits.Feature, Traits.Features.Completion)>
        <WorkItem(13527, "https://github.com/dotnet/roslyn/issues/13527")>
        Public Async Function TestInvocationExpression(completionImplementation As CompletionImplementation) As Task
            Using state = TestStateFactory.CreateCSharpTestState(completionImplementation,
                  <Document><![CDATA[
class C
{
    public void Goo(int Alice)
    {
        Goo($$)
    }
}]]></Document>)

                state.SendTypeChars("A")
                Await state.AssertSelectedCompletionItem(displayText:="Alice", isHardSelected:=True)
                state.SendTypeChars(":")
                Assert.Contains("Goo(Alice:", state.GetLineTextFromCaretPosition(), StringComparison.Ordinal)
            End Using
        End Function

        <MemberData(NameOf(AllCompletionImplementations))>
        <WpfTheory, Trait(Traits.Feature, Traits.Features.Completion)>
        <WorkItem(13527, "https://github.com/dotnet/roslyn/issues/13527")>
        Public Async Function TestInvocationExpressionAfterComma(completionImplementation As CompletionImplementation) As Task
            Using state = TestStateFactory.CreateCSharpTestState(completionImplementation,
                  <Document><![CDATA[
class C
{
    public void Goo(int Alice, int Bob)
    {
        Goo(1, $$)
    }
}]]></Document>)

                state.SendTypeChars("B")
                Await state.AssertSelectedCompletionItem(displayText:="Bob", isHardSelected:=True)
                state.SendTypeChars(":")
                Assert.Contains("Goo(1, Bob:", state.GetLineTextFromCaretPosition(), StringComparison.Ordinal)
            End Using
        End Function

        <MemberData(NameOf(AllCompletionImplementations))>
        <WpfTheory, Trait(Traits.Feature, Traits.Features.Completion)>
        <WorkItem(13527, "https://github.com/dotnet/roslyn/issues/13527")>
        Public Async Function TestCaseLabel(completionImplementation As CompletionImplementation) As Task
            Using state = TestStateFactory.CreateCSharpTestState(completionImplementation,
                  <Document><![CDATA[
class C
{
    public void Fo()
    {
        switch (1)
        {
            case $$
        }
    }
}]]></Document>)

                state.SendTypeChars("F")
                Await state.WaitForAsynchronousOperationsAsync()
                Await state.AssertSelectedCompletionItem(displayText:="Fo", isHardSelected:=True)
                state.SendTypeChars(":")
                Assert.Contains("case Fo:", state.GetLineTextFromCaretPosition(), StringComparison.Ordinal)
            End Using
        End Function

        <MemberData(NameOf(AllCompletionImplementations))>
        <WpfTheory, Trait(Traits.Feature, Traits.Features.Completion)>
        <WorkItem(543268, "http://vstfdevdiv:8080/DevDiv2/DevDiv/_workitems/edit/543268")>
        Public Async Function TestTypePreselection1(completionImplementation As CompletionImplementation) As Task
            Using state = TestStateFactory.CreateCSharpTestState(completionImplementation,
                  <Document><![CDATA[
partial class C
{
}
partial class C
{
    $$
}]]></Document>)

                state.SendTypeChars("C")
                Await state.WaitForAsynchronousOperationsAsync()
                Await state.AssertSelectedCompletionItem(displayText:="C", isHardSelected:=True)
                state.SendTypeChars(" ")
                Await state.AssertCompletionSession()
            End Using
        End Function

        <WorkItem(543519, "http://vstfdevdiv:8080/DevDiv2/DevDiv/_workitems/edit/543519")>
        <MemberData(NameOf(AllCompletionImplementations))>
        <WpfTheory, Trait(Traits.Feature, Traits.Features.Completion)>
        Public Async Function TestNewPreselectionAfterVar(completionImplementation As CompletionImplementation) As Task
            Using state = TestStateFactory.CreateCSharpTestState(completionImplementation,
                  <Document><![CDATA[
class C
{
    void M()
    {
        var c = $$
    }
}]]></Document>)

                state.SendTypeChars("new ")
                Await state.AssertNoCompletionSession()
            End Using
        End Function

        <WorkItem(543559, "http://vstfdevdiv:8080/DevDiv2/DevDiv/_workitems/edit/543559")>
        <WorkItem(543561, "http://vstfdevdiv:8080/DevDiv2/DevDiv/_workitems/edit/543561")>
        <MemberData(NameOf(AllCompletionImplementations))>
        <WpfTheory, Trait(Traits.Feature, Traits.Features.Completion)>
        Public Async Function TestEscapedIdentifiers(completionImplementation As CompletionImplementation) As Task
            Using state = TestStateFactory.CreateCSharpTestState(completionImplementation,
                  <Document><![CDATA[
class @return
{
    void goo()
    {
        $$
    }
}
]]></Document>)

                state.SendTypeChars("@")
                Await state.AssertNoCompletionSession()
                state.SendTypeChars("r")
                Await state.WaitForAsynchronousOperationsAsync()
                Await state.AssertSelectedCompletionItem(displayText:="@return", isHardSelected:=True)
                state.SendTab()
                Assert.Contains("@return", state.GetLineTextFromCaretPosition(), StringComparison.Ordinal)
            End Using
        End Function

        <WorkItem(543771, "http://vstfdevdiv:8080/DevDiv2/DevDiv/_workitems/edit/543771")>
        <MemberData(NameOf(AllCompletionImplementations))>
        <WpfTheory, Trait(Traits.Feature, Traits.Features.Completion)>
        Public Async Function TestCommitUniqueItem1(completionImplementation As CompletionImplementation) As Task
            Using state = TestStateFactory.CreateCSharpTestState(completionImplementation,
                  <Document><![CDATA[
using System;

class Program
{
    static void Main(string[] args)
    {
        Console.WriteL$$();
    }
}]]></Document>)

                state.SendCommitUniqueCompletionListItem()
                Await state.AssertNoCompletionSession()
                Assert.Contains("WriteLine()", state.GetLineTextFromCaretPosition(), StringComparison.Ordinal)
            End Using
        End Function

        <WorkItem(543771, "http://vstfdevdiv:8080/DevDiv2/DevDiv/_workitems/edit/543771")>
        <MemberData(NameOf(AllCompletionImplementations))>
        <WpfTheory, Trait(Traits.Feature, Traits.Features.Completion)>
        Public Async Function TestCommitUniqueItem2(completionImplementation As CompletionImplementation) As Task
            Using state = TestStateFactory.CreateCSharpTestState(completionImplementation,
                  <Document><![CDATA[
using System;

class Program
{
    static void Main(string[] args)
    {
        Console.WriteL$$ine();
    }
}]]></Document>)

                state.SendCommitUniqueCompletionListItem()
                Await state.AssertNoCompletionSession()
            End Using
        End Function

        <MemberData(NameOf(AllCompletionImplementations))>
        <WpfTheory, Trait(Traits.Feature, Traits.Features.Completion)>
        Public Async Function CommitForUsingDirective1(completionImplementation As CompletionImplementation) As Task
            Using state = TestStateFactory.CreateCSharpTestState(completionImplementation,
                              <Document>
                                  $$
                              </Document>)

                state.SendTypeChars("using Sys")
                Await state.WaitForAsynchronousOperationsAsync()
                Await state.AssertSelectedCompletionItem(displayText:="System", isHardSelected:=True)
                state.SendTypeChars("(")
                Await state.AssertNoCompletionSession()
                Assert.Contains("using Sys(", state.GetLineTextFromCaretPosition(), StringComparison.Ordinal)
            End Using
        End Function

        <MemberData(NameOf(AllCompletionImplementations))>
        <WpfTheory, Trait(Traits.Feature, Traits.Features.Completion)>
        Public Async Function CommitForUsingDirective2(completionImplementation As CompletionImplementation) As Task
            Using state = TestStateFactory.CreateCSharpTestState(completionImplementation,
                              <Document>
                                  $$
                              </Document>)

                state.SendTypeChars("using Sys")
                Await state.WaitForAsynchronousOperationsAsync()
                Await state.AssertSelectedCompletionItem(displayText:="System", isHardSelected:=True)
                state.SendTypeChars(".")
                Await state.AssertCompletionSession()
                Assert.Contains("using System.", state.GetLineTextFromCaretPosition(), StringComparison.Ordinal)
            End Using
        End Function

        <MemberData(NameOf(AllCompletionImplementations))>
        <WpfTheory, Trait(Traits.Feature, Traits.Features.Completion)>
        Public Async Function CommitForUsingDirective3(completionImplementation As CompletionImplementation) As Task
            Using state = TestStateFactory.CreateCSharpTestState(completionImplementation,
                              <Document>
                                  $$
                              </Document>, extraExportedTypes:={GetType(CSharpEditorFormattingService)}.ToList())

                state.SendTypeChars("using Sys")
                Await state.WaitForAsynchronousOperationsAsync()
                Await state.AssertSelectedCompletionItem(displayText:="System", isHardSelected:=True)
                state.SendTypeChars(";")
                Await state.AssertNoCompletionSession()
                state.AssertMatchesTextStartingAtLine(1, "using System;")
            End Using
        End Function

        <MemberData(NameOf(AllCompletionImplementations))>
        <WpfTheory, Trait(Traits.Feature, Traits.Features.Completion)>
        Public Async Function CommitForUsingDirective4(completionImplementation As CompletionImplementation) As Task
            Using state = TestStateFactory.CreateCSharpTestState(completionImplementation,
                            <Document>
                                $$
                            </Document>)

                state.SendTypeChars("using Sys")
                Await state.WaitForAsynchronousOperationsAsync()
                Await state.AssertSelectedCompletionItem(displayText:="System", isHardSelected:=True)
                state.SendTypeChars(" ")
                Await state.AssertNoCompletionSession()
                Assert.Contains("using Sys ", state.GetLineTextFromCaretPosition(), StringComparison.Ordinal)
            End Using
        End Function

        <MemberData(NameOf(AllCompletionImplementations))>
        <WpfTheory, Trait(Traits.Feature, Traits.Features.Completion)>
        Public Async Function KeywordsIncludedInObjectCreationCompletion(completionImplementation As CompletionImplementation) As Task
            Using state = TestStateFactory.CreateCSharpTestState(completionImplementation,
                              <Document>
class C
{
    void Goo()
    {
        string s = new$$
    }
}
                              </Document>)

                state.SendTypeChars(" ")
                Await state.WaitForAsynchronousOperationsAsync()
                Await state.AssertSelectedCompletionItem(displayText:="string", isHardSelected:=True)
                Assert.True(state.GetCompletionItems().Any(Function(c) c.DisplayText = "int"))
            End Using
        End Function

        <WorkItem(544293, "http://vstfdevdiv:8080/DevDiv2/DevDiv/_workitems/edit/544293")>
        <MemberData(NameOf(AllCompletionImplementations))>
        <WpfTheory, Trait(Traits.Feature, Traits.Features.Completion)>
        Public Async Function NoKeywordsOrSymbolsAfterNamedParameterWithCSharp7(completionImplementation As CompletionImplementation) As Task
            Using state = TestStateFactory.CreateCSharpTestState(completionImplementation,
                                <Document>
class Goo
{
    void Test()
    {
        object m = null;
        Method(obj:m, $$
    }

    void Method(object obj, int num = 23, string str = "")
    {
    }
}
                              </Document>, languageVersion:=LanguageVersion.CSharp7)

                state.SendTypeChars("a")
                Await state.AssertCompletionSession()
                Assert.True(state.GetCompletionItems().Any(Function(i) i.DisplayText = "num" AndAlso i.DisplayTextSuffix = ":"))
                Assert.False(state.GetCompletionItems().Any(Function(i) i.DisplayText = "System"))
                Assert.False(state.GetCompletionItems().Any(Function(c) c.DisplayText = "int"))
            End Using
        End Function

        <MemberData(NameOf(AllCompletionImplementations))>
        <WpfTheory(Skip:="https://github.com/dotnet/roslyn/pull/29820"), Trait(Traits.Feature, Traits.Features.Completion)>
        Public Async Function KeywordsOrSymbolsAfterNamedParameter(completionImplementation As CompletionImplementation) As Task
            Using state = TestStateFactory.CreateCSharpTestState(completionImplementation,
                                <Document>
class Goo
{
    void Test()
    {
        object m = null;
        Method(obj:m, $$
    }

    void Method(object obj, int num = 23, string str = "")
    {
    }
}
                              </Document>, languageVersion:=LanguageVersion.CSharp7)

                state.SendTypeChars("a")
                Await state.AssertCompletionSession()
                Assert.True(state.CompletionItemsContainsAny(displayText:="num", displayTextSuffix:=":"))
                Assert.True(state.CompletionItemsContainsAny({"System"}))
                Assert.True(state.CompletionItemsContainsAny({"int"}))
            End Using
        End Function

        <WorkItem(544017, "http://vstfdevdiv:8080/DevDiv2/DevDiv/_workitems/edit/544017")>
        <MemberData(NameOf(AllCompletionImplementations))>
        <WpfTheory, Trait(Traits.Feature, Traits.Features.Completion)>
        Public Async Function EnumCompletionTriggeredOnSpace(completionImplementation As CompletionImplementation) As Task
            Using state = TestStateFactory.CreateCSharpTestState(completionImplementation,
                              <Document>
enum Numeros { Uno, Dos }
class Goo
{
    void Bar(int a, Numeros n) { }
    void Baz()
    {
        Bar(0$$
    }
}
                              </Document>)

                state.SendTypeChars(", ")
                Await state.WaitForAsynchronousOperationsAsync()
                Await state.AssertSelectedCompletionItem(displayText:="Numeros", isHardSelected:=True)
                Assert.Equal(1, state.GetCompletionItems().Where(Function(c) c.DisplayText = "Numeros").Count())
            End Using
        End Function

        <WorkItem(479078, "http://vstfdevdiv:8080/DevDiv2/DevDiv/_workitems/edit/479078")>
        <MemberData(NameOf(AllCompletionImplementations))>
        <WpfTheory, Trait(Traits.Feature, Traits.Features.Completion)>
        Public Async Function EnumCompletionTriggeredOnSpaceForNullables(completionImplementation As CompletionImplementation) As Task
            Using state = TestStateFactory.CreateCSharpTestState(completionImplementation,
                              <Document>
enum Numeros { Uno, Dos }
class Goo
{
    void Bar(int a, Numeros? n) { }
    void Baz()
    {
        Bar(0$$
    }
}
                              </Document>)

                state.SendTypeChars(", ")
                Await state.WaitForAsynchronousOperationsAsync()
                Await state.AssertSelectedCompletionItem(displayText:="Numeros", isHardSelected:=True)
                Assert.Equal(1, state.GetCompletionItems().Where(Function(c) c.DisplayText = "Numeros").Count())
            End Using
        End Function

        <MemberData(NameOf(AllCompletionImplementations))>
        <WpfTheory, Trait(Traits.Feature, Traits.Features.Completion)>
        Public Async Function EnumCompletionTriggeredOnDot(completionImplementation As CompletionImplementation) As Task
            Using state = TestStateFactory.CreateCSharpTestState(completionImplementation,
                <Document>
enum Numeros { Uno, Dos }
class Goo
{
    void Bar()
    {
        Numeros num = $$
    }
}
                </Document>)

                state.SendTypeChars("Nu.")
                Await state.WaitForAsynchronousOperationsAsync()
                Assert.Contains("Numeros num = Numeros.", state.GetLineTextFromCaretPosition(), StringComparison.Ordinal)
            End Using
        End Function

        <MemberData(NameOf(AllCompletionImplementations))>
        <WpfTheory, Trait(Traits.Feature, Traits.Features.Completion)>
        Public Async Function EnumCompletionNotTriggeredOnPlusCommitCharacter(completionImplementation As CompletionImplementation) As Task
            Await EnumCompletionNotTriggeredOn("+"c, completionImplementation)
        End Function

        <MemberData(NameOf(AllCompletionImplementations))>
        <WpfTheory, Trait(Traits.Feature, Traits.Features.Completion)>
        Public Async Function EnumCompletionNotTriggeredOnLeftBraceCommitCharacter(completionImplementation As CompletionImplementation) As Task
            Await EnumCompletionNotTriggeredOn("{"c, completionImplementation)
        End Function

        <MemberData(NameOf(AllCompletionImplementations))>
        <WpfTheory, Trait(Traits.Feature, Traits.Features.Completion)>
        Public Async Function EnumCompletionNotTriggeredOnSpaceCommitCharacter(completionImplementation As CompletionImplementation) As Task
            Await EnumCompletionNotTriggeredOn(" "c, completionImplementation)
        End Function

        <MemberData(NameOf(AllCompletionImplementations))>
        <WpfTheory, Trait(Traits.Feature, Traits.Features.Completion)>
        Public Async Function EnumCompletionNotTriggeredOnSemicolonCommitCharacter(completionImplementation As CompletionImplementation) As Task
            Await EnumCompletionNotTriggeredOn(";"c, completionImplementation)
        End Function

        Private Async Function EnumCompletionNotTriggeredOn(c As Char, completionImplementation As CompletionImplementation) As Task
            Using state = TestStateFactory.CreateCSharpTestState(completionImplementation,
                <Document>
enum Numeros { Uno, Dos }
class Goo
{
    void Bar()
    {
        Numeros num = $$
    }
}
                </Document>)

                state.SendTypeChars("Nu")
                Await state.WaitForAsynchronousOperationsAsync()
                Await state.AssertSelectedCompletionItem(displayText:="Numeros", isHardSelected:=True)
                state.SendTypeChars(c.ToString())
                Await state.WaitForAsynchronousOperationsAsync()
                Assert.NotEqual("Numberos", state.GetSelectedItemOpt()?.DisplayText)
                Assert.Contains(String.Format("Numeros num = Nu{0}", c), state.GetLineTextFromCaretPosition(), StringComparison.Ordinal)
            End Using
        End Function

        <WorkItem(544296, "http://vstfdevdiv:8080/DevDiv2/DevDiv/_workitems/edit/544296")>
        <MemberData(NameOf(AllCompletionImplementations))>
        <WpfTheory, Trait(Traits.Feature, Traits.Features.Completion)>
        Public Async Function TestVerbatimNamedIdentifierFiltering(completionImplementation As CompletionImplementation) As Task
            Using state = TestStateFactory.CreateCSharpTestState(completionImplementation,
                              <Document>
class Program
{
    void Goo(int @int)
    {
        Goo($$
    }
}
                              </Document>)

                state.SendTypeChars("i")
                Await state.AssertCompletionSession()
                Assert.True(state.GetCompletionItems().Any(Function(i) i.DisplayText = "@int" AndAlso i.DisplayTextSuffix = ":"))
                state.SendTypeChars("n")
                Await state.WaitForAsynchronousOperationsAsync()
                Assert.True(state.GetCompletionItems().Any(Function(i) i.DisplayText = "@int" AndAlso i.DisplayTextSuffix = ":"))
                state.SendTypeChars("t")
                Await state.WaitForAsynchronousOperationsAsync()
                Assert.True(state.GetCompletionItems().Any(Function(i) i.DisplayText = "@int" AndAlso i.DisplayTextSuffix = ":"))
            End Using
        End Function

        <WorkItem(543687, "http://vstfdevdiv:8080/DevDiv2/DevDiv/_workitems/edit/543687")>
        <MemberData(NameOf(AllCompletionImplementations))>
        <WpfTheory, Trait(Traits.Feature, Traits.Features.Completion)>
        Public Async Function TestNoPreselectInInvalidObjectCreationLocation(completionImplementation As CompletionImplementation) As Task
            Using state = TestStateFactory.CreateCSharpTestState(completionImplementation,
                              <Document><![CDATA[
using System;

class Program
{
    void Test()
    {
        $$
    }
}

class Bar { }

class Goo<T> : IGoo<T>
{
}

interface IGoo<T>
{
}]]>
                              </Document>)

                state.SendTypeChars("IGoo<Bar> a = new ")
                Await state.AssertNoCompletionSession()
            End Using
        End Function

        <WorkItem(544925, "http://vstfdevdiv:8080/DevDiv2/DevDiv/_workitems/edit/544925")>
        <MemberData(NameOf(AllCompletionImplementations))>
        <WpfTheory, Trait(Traits.Feature, Traits.Features.Completion)>
        Public Async Function TestQualifiedEnumSelection(completionImplementation As CompletionImplementation) As Task
            Using state = TestStateFactory.CreateCSharpTestState(completionImplementation,
                              <Document>
using System;

class Program
{
    void Main()
    {
        Environment.GetFolderPath$$
    }
}
                              </Document>)

                state.SendTypeChars("(")
                state.SendTab()
                Await state.WaitForAsynchronousOperationsAsync()
                Assert.Contains("Environment.SpecialFolder", state.GetLineTextFromCaretPosition(), StringComparison.Ordinal)
            End Using
        End Function

        <WorkItem(545070, "http://vstfdevdiv:8080/DevDiv2/DevDiv/_workitems/edit/545070")>
        <MemberData(NameOf(AllCompletionImplementations))>
        <WpfTheory, Trait(Traits.Feature, Traits.Features.Completion)>
        Public Async Function TestTextChangeSpanWithAtCharacter(completionImplementation As CompletionImplementation) As Task
            Using state = TestStateFactory.CreateCSharpTestState(completionImplementation,
                              <Document>
public class @event
{
    $$@event()
    {
    }
}
                              </Document>)

                state.SendTypeChars("public ")
                Await state.AssertNoCompletionSession()
                Assert.Contains("public @event", state.GetLineTextFromCaretPosition(), StringComparison.Ordinal)
            End Using
        End Function

        <MemberData(NameOf(AllCompletionImplementations))>
        <WpfTheory, Trait(Traits.Feature, Traits.Features.Completion)>
        Public Async Function TestDoNotInsertColonSoThatUserCanCompleteOutAVariableNameThatDoesNotCurrentlyExist_IE_TheCyrusCase(completionImplementation As CompletionImplementation) As Task
            Using state = TestStateFactory.CreateCSharpTestState(completionImplementation,
                              <Document>
using System.Threading;

class Program
{
    static void Main(string[] args)
    {
        Goo($$)
    }

    void Goo(CancellationToken cancellationToken)
    {
    }
}
                              </Document>)

                state.SendTypeChars("can")
                state.SendTab()
                Await state.AssertNoCompletionSession()
                Assert.Contains("Goo(cancellationToken)", state.GetLineTextFromCaretPosition(), StringComparison.Ordinal)
            End Using
        End Function

#If False Then
    <Scenario Name="Verify correct intellisense selection on ENTER">
        <SetEditorText>
            <![CDATA[class Class1
{
    void Main(string[] args)
    {
        //
    }
}]]>
        </SetEditorText>
        <PlaceCursor Marker="//"/>
        <SendKeys>var a = System.TimeSpan.FromMin{ENTER}{(}</SendKeys>
        <VerifyEditorContainsText>
            <![CDATA[class Class1
{
    void Main(string[] args)
    {
        var a = System.TimeSpan.FromMinutes(
    }
}]]>
        </VerifyEditorContainsText>
    </Scenario>
#End If

        <WorkItem(544940, "http://vstfdevdiv:8080/DevDiv2/DevDiv/_workitems/edit/544940")>
        <MemberData(NameOf(AllCompletionImplementations))>
        <WpfTheory, Trait(Traits.Feature, Traits.Features.Completion)>
        Public Async Function AttributeNamedPropertyCompletionCommitWithTab(completionImplementation As CompletionImplementation) As Task
            Using state = TestStateFactory.CreateCSharpTestState(completionImplementation,
                            <Document>
class MyAttribute : System.Attribute
{
    public string Name { get; set; }
}

[MyAttribute($$
public class Goo
{
}
                            </Document>)
                state.SendTypeChars("Nam")
                state.SendTab()
                Await state.AssertNoCompletionSession()
                Assert.Equal("[MyAttribute(Name =", state.GetLineTextFromCaretPosition())
            End Using
        End Function

        <WorkItem(544940, "http://vstfdevdiv:8080/DevDiv2/DevDiv/_workitems/edit/544940")>
        <MemberData(NameOf(AllCompletionImplementations))>
        <WpfTheory, Trait(Traits.Feature, Traits.Features.Completion)>
        Public Async Function AttributeNamedPropertyCompletionCommitWithEquals(completionImplementation As CompletionImplementation) As Task
            Using state = TestStateFactory.CreateCSharpTestState(completionImplementation,
                            <Document>
class MyAttribute : System.Attribute
{
    public string Name { get; set; }
}

[MyAttribute($$
public class Goo
{
}
                            </Document>)
                state.SendTypeChars("Nam=")
                Await state.AssertNoCompletionSession()
                Assert.Equal("[MyAttribute(Name =", state.GetLineTextFromCaretPosition())
            End Using
        End Function

        <WorkItem(544940, "http://vstfdevdiv:8080/DevDiv2/DevDiv/_workitems/edit/544940")>
        <MemberData(NameOf(AllCompletionImplementations))>
        <WpfTheory, Trait(Traits.Feature, Traits.Features.Completion)>
        Public Async Function AttributeNamedPropertyCompletionCommitWithSpace(completionImplementation As CompletionImplementation) As Task
            Using state = TestStateFactory.CreateCSharpTestState(completionImplementation,
                            <Document>
class MyAttribute : System.Attribute
{
    public string Name { get; set; }
}

[MyAttribute($$
public class Goo
{
}
                            </Document>)
                state.SendTypeChars("Nam ")
                Await state.AssertNoCompletionSession()
                Assert.Equal("[MyAttribute(Name ", state.GetLineTextFromCaretPosition())
            End Using
        End Function

        <WorkItem(545590, "http://vstfdevdiv:8080/DevDiv2/DevDiv/_workitems/edit/545590")>
        <MemberData(NameOf(AllCompletionImplementations))>
        <WpfTheory, Trait(Traits.Feature, Traits.Features.Completion)>
        Public Async Function TestOverrideDefaultParameter_CSharp7(completionImplementation As CompletionImplementation) As Task
            Using state = TestStateFactory.CreateCSharpTestState(completionImplementation,
                <Document><![CDATA[
class C
{
    public virtual void Goo<S>(S x = default(S))
    {
    }
}

class D : C
{
    override $$
}
            ]]></Document>,
                   languageVersion:=LanguageVersion.CSharp7)
                state.SendTypeChars(" Goo")
                state.SendTab()
                Await state.AssertNoCompletionSession()
                Assert.Contains("public override void Goo<S>(S x = default(S))", state.SubjectBuffer.CurrentSnapshot.GetText(), StringComparison.Ordinal)
            End Using
        End Function

        <MemberData(NameOf(AllCompletionImplementations))>
        <WpfTheory, Trait(Traits.Feature, Traits.Features.Completion)>
        Public Async Function TestOverrideDefaultParameter(completionImplementation As CompletionImplementation) As Task
            Using state = TestStateFactory.CreateCSharpTestState(completionImplementation,
                <Document><![CDATA[
class C
{
    public virtual void Goo<S>(S x = default(S))
    {
    }
}

class D : C
{
    override $$
}
            ]]></Document>)
                state.SendTypeChars(" Goo")
                state.SendTab()
                Await state.AssertNoCompletionSession()
                Assert.Contains("public override void Goo<S>(S x = default)", state.SubjectBuffer.CurrentSnapshot.GetText(), StringComparison.Ordinal)
            End Using
        End Function

        <WorkItem(545664, "http://vstfdevdiv:8080/DevDiv2/DevDiv/_workitems/edit/545664")>
        <MemberData(NameOf(AllCompletionImplementations))>
        <WpfTheory, Trait(Traits.Feature, Traits.Features.Completion)>
        Public Async Function TestArrayAfterOptionalParameter(completionImplementation As CompletionImplementation) As Task
            Using state = TestStateFactory.CreateCSharpTestState(completionImplementation,
                <Document><![CDATA[
class A
{
    public virtual void Goo(int x = 0, int[] y = null) { }
}

class B : A
{
public override void Goo(int x = 0, params int[] y) { }
}

class C : B
{
    override$$
}
            ]]></Document>)
                state.SendTypeChars(" Goo")
                state.SendTab()
                Await state.AssertNoCompletionSession()
                Assert.Contains("    public override void Goo(int x = 0, int[] y = null)", state.SubjectBuffer.CurrentSnapshot.GetText(), StringComparison.Ordinal)
            End Using
        End Function

        <WorkItem(545967, "http://vstfdevdiv:8080/DevDiv2/DevDiv/_workitems/edit/545967")>
        <MemberData(NameOf(AllCompletionImplementations))>
        <WpfTheory, Trait(Traits.Feature, Traits.Features.Completion)>
        Public Async Function TestVirtualSpaces(completionImplementation As CompletionImplementation) As Task
            Using state = TestStateFactory.CreateCSharpTestState(completionImplementation,
                <Document><![CDATA[
class C
{
    public string P { get; set; }
    void M()
    {
        var v = new C
        {$$
        };
    }
}
            ]]></Document>)
                state.SendReturn()
                Assert.True(state.TextView.Caret.InVirtualSpace)
                Assert.Equal(12, state.TextView.Caret.Position.VirtualSpaces)
                state.SendInvokeCompletionList()
                Await state.AssertCompletionSession()
                Await state.AssertSelectedCompletionItem("P", isSoftSelected:=True)
                state.SendDownKey()
                Await state.WaitForAsynchronousOperationsAsync()
                Await state.AssertSelectedCompletionItem("P", isHardSelected:=True)
                state.SendTab()
                Await state.WaitForAsynchronousOperationsAsync()
                Assert.Equal("            P", state.GetLineFromCurrentCaretPosition().GetText())

                Dim bufferPosition = state.TextView.Caret.Position.BufferPosition
                Assert.Equal(13, bufferPosition.Position - bufferPosition.GetContainingLine().Start.Position)
                Assert.False(state.TextView.Caret.InVirtualSpace)
            End Using
        End Function

        <WorkItem(546561, "http://vstfdevdiv:8080/DevDiv2/DevDiv/_workitems/edit/546561")>
        <MemberData(NameOf(AllCompletionImplementations))>
        <WpfTheory, Trait(Traits.Feature, Traits.Features.Completion)>
        Public Async Function TestNamedParameterAgainstMRU(completionImplementation As CompletionImplementation) As Task
            Using state = TestStateFactory.CreateCSharpTestState(completionImplementation,
                <Document><![CDATA[
class Program
{
    void Goo(string s) { }

    static void Main()
    {
        $$
    }
}
            ]]></Document>)
                ' prime the MRU
                state.SendTypeChars("string")
                state.SendTab()
                Await state.AssertNoCompletionSession()

                ' Delete what we just wrote.
                state.SendBackspace()
                state.SendBackspace()
                state.SendBackspace()
                state.SendBackspace()
                state.SendBackspace()
                state.SendBackspace()
                state.SendEscape()
                Await state.AssertNoCompletionSession()

                ' ensure we still select the named param even though 'string' is in the MRU.
                state.SendTypeChars("Goo(s")
                Await state.WaitForAsynchronousOperationsAsync()
                Await state.AssertSelectedCompletionItem("s", displayTextSuffix:=":")
            End Using
        End Function

        <WorkItem(546403, "http://vstfdevdiv:8080/DevDiv2/DevDiv/_workitems/edit/546403")>
        <MemberData(NameOf(AllCompletionImplementations))>
        <WpfTheory, Trait(Traits.Feature, Traits.Features.Completion)>
        Public Async Function TestMissingOnObjectCreationAfterVar1(completionImplementation As CompletionImplementation) As Task
            Using state = TestStateFactory.CreateCSharpTestState(completionImplementation,
                <Document><![CDATA[
class A
{
    void Goo()
    {
        var v = new$$
    }
}
            ]]></Document>)
                state.SendTypeChars(" ")
                Await state.AssertNoCompletionSession()
            End Using
        End Function

        <WorkItem(546403, "http://vstfdevdiv:8080/DevDiv2/DevDiv/_workitems/edit/546403")>
        <MemberData(NameOf(AllCompletionImplementations))>
        <WpfTheory, Trait(Traits.Feature, Traits.Features.Completion)>
        Public Async Function TestMissingOnObjectCreationAfterVar2(completionImplementation As CompletionImplementation) As Task
            Using state = TestStateFactory.CreateCSharpTestState(completionImplementation,
                <Document><![CDATA[
class A
{
    void Goo()
    {
        var v = new $$
    }
}
            ]]></Document>)
                state.SendTypeChars("X")
                Await state.AssertCompletionSession()
                Assert.False(state.GetCompletionItems().Any(Function(i) i.DisplayText = "X"))
            End Using
        End Function

        <WorkItem(546917, "http://vstfdevdiv:8080/DevDiv2/DevDiv/_workitems/edit/546917")>
        <MemberData(NameOf(AllCompletionImplementations))>
        <WpfTheory, Trait(Traits.Feature, Traits.Features.Completion)>
        Public Async Function TestEnumInSwitch(completionImplementation As CompletionImplementation) As Task
            Using state = TestStateFactory.CreateCSharpTestState(completionImplementation,
                <Document><![CDATA[
enum Numeros
{
}
class C
{
    void M()
    {
        Numeros n;
        switch (n)
        {
            case$$
        }
    }
}
            ]]></Document>)
                state.SendTypeChars(" ")
                Await state.WaitForAsynchronousOperationsAsync()
                Await state.AssertSelectedCompletionItem(displayText:="Numeros")
            End Using
        End Function

        <WorkItem(547016, "http://vstfdevdiv:8080/DevDiv2/DevDiv/_workitems/edit/547016")>
        <MemberData(NameOf(AllCompletionImplementations))>
        <WpfTheory, Trait(Traits.Feature, Traits.Features.Completion)>
        Public Async Function TestAmbiguityInLocalDeclaration(completionImplementation As CompletionImplementation) As Task
            Using state = TestStateFactory.CreateCSharpTestState(completionImplementation,
                <Document><![CDATA[
class C
{
    public int W;
    public C()
    {
        $$
        W = 0;
    }
}

            ]]></Document>)
                state.SendTypeChars("w")
                Await state.WaitForAsynchronousOperationsAsync()
                Await state.AssertSelectedCompletionItem(displayText:="W")
            End Using
        End Function

        <WorkItem(530835, "http://vstfdevdiv:8080/DevDiv2/DevDiv/_workitems/edit/530835")>
        <MemberData(NameOf(AllCompletionImplementations))>
        <WpfTheory, Trait(Traits.Feature, Traits.Features.Completion)>
        Public Async Function TestCompletionFilterSpanCaretBoundary(completionImplementation As CompletionImplementation) As Task
            Using state = TestStateFactory.CreateCSharpTestState(completionImplementation,
                <Document><![CDATA[
class C
{
    public void Method()
    {
        $$
    }
}
            ]]></Document>)
                state.SendTypeChars("Met")
                Await state.WaitForAsynchronousOperationsAsync()
                Await state.AssertSelectedCompletionItem(displayText:="Method")
                state.SendLeftKey()
                state.SendLeftKey()
                state.SendLeftKey()
                state.SendTypeChars("new")
                Await state.WaitForAsynchronousOperationsAsync()
                Await state.AssertSelectedCompletionItem(displayText:="Method", isSoftSelected:=True)
            End Using
        End Function

        <WorkItem(5487, "https://github.com/dotnet/roslyn/issues/5487")>
        <MemberData(NameOf(AllCompletionImplementations))>
        <WpfTheory, Trait(Traits.Feature, Traits.Features.Completion)>
        Public Async Function TestCommitCharTypedAtTheBeginingOfTheFilterSpan(completionImplementation As CompletionImplementation) As Task
            Using state = TestStateFactory.CreateCSharpTestState(completionImplementation,
                  <Document><![CDATA[
class C
{
    public bool Method()
    {
        if ($$
    }
}
            ]]></Document>)

                state.SendTypeChars("Met")
                Await state.AssertCompletionSession()
                state.SendLeftKey()
                state.SendLeftKey()
                state.SendLeftKey()
                Await state.AssertSelectedCompletionItem(isSoftSelected:=True)
                state.SendTypeChars("!")
                Await state.AssertNoCompletionSession()
                Await state.WaitForAsynchronousOperationsAsync()
                Assert.Equal("if (!Met", state.GetLineTextFromCaretPosition().Trim())
                Assert.Equal("M", state.GetCaretPoint().BufferPosition.GetChar())
            End Using
        End Function

        <WorkItem(622957, "http://vstfdevdiv:8080/DevDiv2/DevDiv/_workitems/edit/622957")>
        <MemberData(NameOf(AllCompletionImplementations))>
        <WpfTheory, Trait(Traits.Feature, Traits.Features.Completion)>
        Public Async Function TestBangFiltersInDocComment(completionImplementation As CompletionImplementation) As Task
            Using state = TestStateFactory.CreateCSharpTestState(completionImplementation,
                  <Document><![CDATA[
using System;

/// $$
/// TestDocComment
/// </summary>
class TestException : Exception { }
]]></Document>)

                state.SendTypeChars("<")
                Await state.AssertCompletionSession()
                state.SendTypeChars("!")
                Await state.AssertCompletionSession()
                Await state.AssertSelectedCompletionItem("!--")
            End Using
        End Function

        <MemberData(NameOf(AllCompletionImplementations))>
        <WpfTheory, Trait(Traits.Feature, Traits.Features.Completion)>
        Public Async Function InvokeCompletionDoesNotFilter(completionImplementation As CompletionImplementation) As Task
            Using state = TestStateFactory.CreateCSharpTestState(completionImplementation,
                <Document><![CDATA[
using System;
class C
{
    public void Method()
    {
        string$$
    }
}
            ]]></Document>)
                state.SendInvokeCompletionList()
                Await state.WaitForAsynchronousOperationsAsync()
                Await state.AssertSelectedCompletionItem("string")
                state.CompletionItemsContainsAll({"integer", "Method"})
            End Using
        End Function

        <MemberData(NameOf(AllCompletionImplementations))>
        <WpfTheory, Trait(Traits.Feature, Traits.Features.Completion)>
        Public Async Function InvokeBeforeWordDoesNotSelect(completionImplementation As CompletionImplementation) As Task
            Using state = TestStateFactory.CreateCSharpTestState(completionImplementation,
                <Document><![CDATA[
using System;
class C
{
    public void Method()
    {
        $$string
    }
}
            ]]></Document>)
                state.SendInvokeCompletionList()
                Await state.WaitForAsynchronousOperationsAsync()
                Await state.AssertSelectedCompletionItem("AccessViolationException")
                state.CompletionItemsContainsAll({"integer", "Method"})
            End Using
        End Function

        <MemberData(NameOf(AllCompletionImplementations))>
        <WpfTheory, Trait(Traits.Feature, Traits.Features.Completion)>
        Public Async Function InvokeCompletionSelectsWithoutRegardToCaretPosition(completionImplementation As CompletionImplementation) As Task
            Using state = TestStateFactory.CreateCSharpTestState(completionImplementation,
                <Document><![CDATA[
using System;
class C
{
    public void Method()
    {
        s$$tring
    }
}
            ]]></Document>)
                state.SendInvokeCompletionList()
                Await state.WaitForAsynchronousOperationsAsync()
                Await state.AssertSelectedCompletionItem("string")
                state.CompletionItemsContainsAll({"integer", "Method"})
            End Using
        End Function

        <MemberData(NameOf(AllCompletionImplementations))>
        <WpfTheory, Trait(Traits.Feature, Traits.Features.Completion)>
        Public Async Function TabAfterQuestionMark(completionImplementation As CompletionImplementation) As Task
            Using state = TestStateFactory.CreateCSharpTestState(completionImplementation,
                <Document><![CDATA[
using System;
class C
{
    public void Method()
    {
        ?$$
    }
}
            ]]></Document>)
                state.SendTab()
                Await state.WaitForAsynchronousOperationsAsync()
                Assert.Equal(state.GetLineTextFromCaretPosition(), "        ?" + vbTab)
            End Using
        End Function

        <WorkItem(657658, "http://vstfdevdiv:8080/DevDiv2/DevDiv/_workitems/edit/657658")>
        <MemberData(NameOf(AllCompletionImplementations))>
        <WpfTheory, Trait(Traits.Feature, Traits.Features.Completion)>
        Public Async Function PreselectionIgnoresBrackets(completionImplementation As CompletionImplementation) As Task
            Using state = TestStateFactory.CreateCSharpTestState(completionImplementation,
                  <Document><![CDATA[
using System;
using System.Collections.Generic;
using System.Linq;
using System.Threading.Tasks;

class Program
{
    $$

    static void Main(string[] args)
    {

    }
}]]></Document>)

                state.SendTypeChars("static void F<T>(int a, Func<T, int> b) { }")
                state.SendEscape()

                state.TextView.Caret.MoveTo(New VisualStudio.Text.SnapshotPoint(state.SubjectBuffer.CurrentSnapshot, 220))

                state.SendTypeChars("F")
                Await state.AssertCompletionSession()
                Await state.AssertSelectedCompletionItem("F", displayTextSuffix:="<>")
            End Using
        End Function

        <WorkItem(672474, "http://vstfdevdiv:8080/DevDiv2/DevDiv/_workitems/edit/672474")>
        <MemberData(NameOf(AllCompletionImplementations))>
        <WpfTheory, Trait(Traits.Feature, Traits.Features.Completion)>
        Public Async Function TestInvokeSnippetCommandDismissesCompletion(completionImplementation As CompletionImplementation) As Task
            Using state = TestStateFactory.CreateCSharpTestState(completionImplementation,
                              <Document>$$</Document>)

                state.SendTypeChars("us")
                Await state.AssertCompletionSession()
                state.SendInsertSnippetCommand()
                Await state.AssertNoCompletionSession()
            End Using
        End Function

        <WorkItem(672474, "http://vstfdevdiv:8080/DevDiv2/DevDiv/_workitems/edit/672474")>
        <MemberData(NameOf(AllCompletionImplementations))>
        <WpfTheory, Trait(Traits.Feature, Traits.Features.Completion)>
        Public Async Function TestSurroundWithCommandDismissesCompletion(completionImplementation As CompletionImplementation) As Task
            Using state = TestStateFactory.CreateCSharpTestState(completionImplementation,
                              <Document>$$</Document>)

                state.SendTypeChars("us")
                Await state.AssertCompletionSession()
                state.SendSurroundWithCommand()
                Await state.AssertNoCompletionSession()
            End Using
        End Function

        <WorkItem(737239, "http://vstfdevdiv:8080/DevDiv2/DevDiv/_workitems/edit/737239")>
        <MemberData(NameOf(AllCompletionImplementations))>
        <WpfTheory, Trait(Traits.Feature, Traits.Features.Completion)>
        Public Async Function LetEditorHandleOpenParen(completionImplementation As CompletionImplementation) As Task
            Dim expected = <Document><![CDATA[
using System;
using System.Collections.Generic;
using System.Linq;
using System.Threading.Tasks;

class Program
{
    static void Main(string[] args)
    {
        List<int> x = new List<int>(
    }
}]]></Document>.Value.Replace(vbLf, vbCrLf)

            Using state = TestStateFactory.CreateCSharpTestState(completionImplementation, <Document><![CDATA[
using System;
using System.Collections.Generic;
using System.Linq;
using System.Threading.Tasks;

class Program
{
    static void Main(string[] args)
    {
        List<int> x = new$$
    }
}]]></Document>)


                state.SendTypeChars(" ")
                Await state.AssertCompletionSession()
                Await state.AssertSelectedCompletionItem("List<int>")
                state.SendTypeChars("(")
                Await state.WaitForAsynchronousOperationsAsync()
                Assert.Equal(expected, state.GetDocumentText())
            End Using
        End Function

        <WorkItem(785637, "http://vstfdevdiv:8080/DevDiv2/DevDiv/_workitems/edit/785637")>
        <MemberData(NameOf(AllCompletionImplementations))>
        <WpfTheory, Trait(Traits.Feature, Traits.Features.Completion)>
        Public Async Function CommitMovesCaretToWordEnd(completionImplementation As CompletionImplementation) As Task
            Using state = TestStateFactory.CreateCSharpTestState(completionImplementation,
                <Document><![CDATA[
using System;
class C
{
    public void Main()
    {
        M$$ain
    }
}
            ]]></Document>)
                state.SendCommitUniqueCompletionListItem()
                Await state.WaitForAsynchronousOperationsAsync()
                Assert.Equal(state.GetLineFromCurrentCaretPosition().End, state.GetCaretPoint().BufferPosition)
            End Using
        End Function

        <WorkItem(775370, "http://vstfdevdiv:8080/DevDiv2/DevDiv/_workitems/edit/775370")>
        <MemberData(NameOf(AllCompletionImplementations))>
        <WpfTheory, Trait(Traits.Feature, Traits.Features.Completion)>
        Public Async Function MatchingConsidersAtSign(completionImplementation As CompletionImplementation) As Task
            Using state = TestStateFactory.CreateCSharpTestState(completionImplementation,
                <Document><![CDATA[
using System;
class C
{
    public void Main()
    {
        $$
    }
}
            ]]></Document>)
                state.SendTypeChars("var @this = ""goo""")
                state.SendReturn()
                state.SendTypeChars("string str = this.ToString();")
                state.SendReturn()
                state.SendTypeChars("str = @th")

                Await state.WaitForAsynchronousOperationsAsync()
                Await state.AssertSelectedCompletionItem("@this")
            End Using
        End Function

        <WorkItem(865089, "http://vstfdevdiv:8080/DevDiv2/DevDiv/_workitems/edit/865089")>
        <MemberData(NameOf(AllCompletionImplementations))>
        <WpfTheory, Trait(Traits.Feature, Traits.Features.Completion)>
        Public Async Function AttributeFilterTextRemovesAttributeSuffix(completionImplementation As CompletionImplementation) As Task
            Using state = TestStateFactory.CreateCSharpTestState(completionImplementation,
                <Document><![CDATA[
[$$]
class AtAttribute : System.Attribute { }]]></Document>)
                state.SendTypeChars("At")
                Await state.WaitForAsynchronousOperationsAsync()
                Await state.AssertSelectedCompletionItem("At")
                Assert.Equal("At", state.GetSelectedItem().FilterText)
            End Using
        End Function

        <WorkItem(852578, "http://vstfdevdiv:8080/DevDiv2/DevDiv/_workitems/edit/852578")>
        <MemberData(NameOf(AllCompletionImplementations))>
        <WpfTheory, Trait(Traits.Feature, Traits.Features.Completion)>
        Public Async Function PreselectExceptionOverSnippet(completionImplementation As CompletionImplementation) As Task
            Using state = TestStateFactory.CreateCSharpTestState(completionImplementation,
                <Document><![CDATA[
using System;
class C
{
    Exception goo() {
        return new $$
    }
}]]></Document>)
                state.SendTypeChars(" ")
                Await state.WaitForAsynchronousOperationsAsync()
                Await state.AssertSelectedCompletionItem("Exception")
            End Using
        End Function

        <WorkItem(868286, "http://vstfdevdiv:8080/DevDiv2/DevDiv/_workitems/edit/868286")>
        <MemberData(NameOf(AllCompletionImplementations))>
        <WpfTheory, Trait(Traits.Feature, Traits.Features.Completion)>
        Public Async Function CommitNameAfterAlias(completionImplementation As CompletionImplementation) As Task
            Using state = TestStateFactory.CreateCSharpTestState(completionImplementation,
                <Document><![CDATA[
using goo = System$$]]></Document>)
                state.SendTypeChars(".act<")
                Await state.WaitForAsynchronousOperationsAsync()
                state.AssertMatchesTextStartingAtLine(1, "using goo = System.Action<")
            End Using
        End Function

        <MemberData(NameOf(AllCompletionImplementations))>
        <WpfTheory, Trait(Traits.Feature, Traits.Features.Completion)>
        Public Async Function TestCompletionInLinkedFiles(completionImplementation As CompletionImplementation) As Task
            Using state = TestStateFactory.CreateTestStateFromWorkspace(completionImplementation,
                <Workspace>
                    <Project Language="C#" CommonReferences="true" AssemblyName="CSProj" PreprocessorSymbols="Thing2">
                        <Document FilePath="C.cs">
class C
{
    void M()
    {
        $$
    }

#if Thing1
    void Thing1() { }
#elif Thing2
    void Thing2() { }
#endif
}
                              </Document>
                    </Project>
                    <Project Language="C#" CommonReferences="true" PreprocessorSymbols="Thing1">
                        <Document IsLinkFile="true" LinkAssemblyName="CSProj" LinkFilePath="C.cs"/>
                    </Project>
                </Workspace>)

                Dim documents = state.Workspace.Documents
                Dim linkDocument = documents.Single(Function(d) d.IsLinkFile)
                state.SendTypeChars("Thing1")
                Await state.WaitForAsynchronousOperationsAsync()
                Await state.AssertSelectedCompletionItem("Thing1")
                state.SendBackspace()
                state.SendBackspace()
                state.SendBackspace()
                state.SendBackspace()
                state.SendBackspace()
                state.SendBackspace()
                state.SendEscape()
                state.Workspace.SetDocumentContext(linkDocument.Id)
                state.SendTypeChars("Thing1")
                Await state.WaitForAsynchronousOperationsAsync()
                Await state.AssertSelectedCompletionItem("Thing1")
                Assert.True(state.GetSelectedItem().Tags.Contains(WellKnownTags.Warning))
                state.SendBackspace()
                state.SendBackspace()
                state.SendBackspace()
                state.SendBackspace()
                state.SendBackspace()
                state.SendBackspace()
                state.SendTypeChars("M")
                Await state.WaitForAsynchronousOperationsAsync()
                Await state.AssertSelectedCompletionItem("M")
                Assert.False(state.GetSelectedItem().Tags.Contains(WellKnownTags.Warning))
            End Using
        End Function

        <WorkItem(951726, "http://vstfdevdiv:8080/DevDiv2/DevDiv/_workitems/edit/951726")>
        <MemberData(NameOf(AllCompletionImplementations))>
        <WpfTheory, Trait(Traits.Feature, Traits.Features.Completion)>
        Public Async Function DismissUponSave(completionImplementation As CompletionImplementation) As Task
            Using state = TestStateFactory.CreateCSharpTestState(completionImplementation,
                <Document><![CDATA[
class C
{
    $$
}]]></Document>)
                state.SendTypeChars("voi")
                Await state.WaitForAsynchronousOperationsAsync()
                Await state.AssertSelectedCompletionItem("void")
                state.SendSave()
                Await state.AssertNoCompletionSession()
                state.AssertMatchesTextStartingAtLine(3, "    voi")
            End Using
        End Function

        <WorkItem(930254, "http://vstfdevdiv:8080/DevDiv2/DevDiv/_workitems/edit/930254")>
        <MemberData(NameOf(AllCompletionImplementations))>
        <WpfTheory, Trait(Traits.Feature, Traits.Features.Completion)>
        Public Async Function NoCompletionWithBoxSelection(completionImplementation As CompletionImplementation) As Task
            Using state = TestStateFactory.CreateCSharpTestState(completionImplementation,
                <Document><![CDATA[
class C
{
    {|Selection:$$int x;|}
    {|Selection:int y;|}
}]]></Document>)
                state.SendInvokeCompletionList()
                Await state.AssertNoCompletionSession()
                state.SendTypeChars("goo")
                Await state.AssertNoCompletionSession()
            End Using
        End Function

        <WorkItem(839555, "http://vstfdevdiv:8080/DevDiv2/DevDiv/_workitems/edit/839555")>
        <MemberData(NameOf(AllCompletionImplementations))>
        <WpfTheory, Trait(Traits.Feature, Traits.Features.Completion)>
        Public Async Function TriggeredOnHash(completionImplementation As CompletionImplementation) As Task
            Using state = TestStateFactory.CreateCSharpTestState(completionImplementation,
                <Document><![CDATA[
$$]]></Document>)
                state.SendTypeChars("#")
                Await state.AssertCompletionSession()
            End Using
        End Function

        <WorkItem(771761, "http://vstfdevdiv:8080/DevDiv2/DevDiv/_workitems/edit/771761")>
        <MemberData(NameOf(AllCompletionImplementations))>
        <WpfTheory, Trait(Traits.Feature, Traits.Features.Completion)>
        Public Async Function RegionCompletionCommitTriggersFormatting_1(completionImplementation As CompletionImplementation) As Task
            Using state = TestStateFactory.CreateCSharpTestState(completionImplementation,
                <Document><![CDATA[
class C
{
    $$
}]]></Document>)
                state.SendTypeChars("#reg")
                Await state.WaitForAsynchronousOperationsAsync()
                Await state.AssertSelectedCompletionItem("region")
                state.SendReturn()
                Await state.WaitForAsynchronousOperationsAsync()
                state.AssertMatchesTextStartingAtLine(3, "    #region")
            End Using
        End Function

        <WorkItem(771761, "http://vstfdevdiv:8080/DevDiv2/DevDiv/_workitems/edit/771761")>
        <MemberData(NameOf(AllCompletionImplementations))>
        <WpfTheory, Trait(Traits.Feature, Traits.Features.Completion)>
        Public Async Function RegionCompletionCommitTriggersFormatting_2(completionImplementation As CompletionImplementation) As Task
            Using state = TestStateFactory.CreateCSharpTestState(completionImplementation,
                <Document><![CDATA[
class C
{
    $$
}]]></Document>)
                state.SendTypeChars("#reg")
                Await state.WaitForAsynchronousOperationsAsync()
                Await state.AssertSelectedCompletionItem("region")
                state.SendTypeChars(" ")
                Await state.WaitForAsynchronousOperationsAsync()
                state.AssertMatchesTextStartingAtLine(3, "    #region ")
            End Using
        End Function

        <WorkItem(771761, "http://vstfdevdiv:8080/DevDiv2/DevDiv/_workitems/edit/771761")>
        <MemberData(NameOf(AllCompletionImplementations))>
        <WpfTheory, Trait(Traits.Feature, Traits.Features.Completion)>
        Public Async Function EndRegionCompletionCommitTriggersFormatting_2(completionImplementation As CompletionImplementation) As Task
            Using state = TestStateFactory.CreateCSharpTestState(completionImplementation,
                <Document><![CDATA[
class C
{
    #region NameIt
    $$
}]]></Document>)
                state.SendTypeChars("#endreg")
                Await state.WaitForAsynchronousOperationsAsync()
                Await state.AssertSelectedCompletionItem("endregion")
                state.SendReturn()
                Await state.WaitForAsynchronousOperationsAsync()
                state.AssertMatchesTextStartingAtLine(4, "    #endregion ")
            End Using
        End Function

        Private Class SlowProvider
            Inherits CommonCompletionProvider

            Public checkpoint As Checkpoint = New Checkpoint()

            Public Overrides Async Function ProvideCompletionsAsync(context As CompletionContext) As Task
                Await checkpoint.Task.ConfigureAwait(False)
            End Function

            Friend Overrides Function IsInsertionTrigger(text As SourceText, characterPosition As Integer, options As OptionSet) As Boolean
                Return True
            End Function
        End Class

        <WorkItem(1015893, "http://vstfdevdiv:8080/DevDiv2/DevDiv/_workitems/edit/1015893")>
        <MemberData(NameOf(AllCompletionImplementations))>
        <WpfTheory, Trait(Traits.Feature, Traits.Features.Completion)>
        Public Async Function BackspaceDismissesIfComputationIsIncomplete(completionImplementation As CompletionImplementation) As Task
            Dim slowProvider = New SlowProvider()
            Using state = TestStateFactory.CreateCSharpTestState(completionImplementation,
                <Document><![CDATA[
class C
{
    void goo()
    {
        goo($$
    }
}]]></Document>, {slowProvider})

                state.SendTypeChars("f")
                state.SendBackspace()

                ' Send a backspace that goes beyond the session's applicable span
                ' before the model computation has finished. Then, allow the
                ' computation to complete. There should still be no session.
                state.SendBackspace()
                slowProvider.checkpoint.Release()
                Await state.AssertNoCompletionSession()
            End Using
        End Function

        <WorkItem(31135, "https://github.com/dotnet/roslyn/issues/31135")>
        <MemberData(NameOf(AllCompletionImplementations))>
        <WpfTheory, Trait(Traits.Feature, Traits.Features.Completion)>
        Public Async Function TypingWithoutMatchAfterBackspaceDismissesCompletion(completionImplementation As CompletionImplementation) As Task
            Using state = TestStateFactory.CreateCSharpTestState(completionImplementation,
                <Document><![CDATA[
class$$ C
{
}]]></Document>)

                state.Workspace.Options = state.Workspace.Options.WithChangedOption(
                    CompletionOptions.TriggerOnDeletion, LanguageNames.CSharp, True)

                state.SendBackspace()
                Await state.AssertCompletionSession()
                state.SendTypeChars("w")
                Await state.AssertNoCompletionSession()
            End Using
        End Function

        <WorkItem(1065600, "http://vstfdevdiv:8080/DevDiv2/DevDiv/_workitems/edit/1065600")>
        <MemberData(NameOf(AllCompletionImplementations))>
        <WpfTheory, Trait(Traits.Feature, Traits.Features.Completion)>
        Public Async Function CommitUniqueItemWithBoxSelection(completionImplementation As CompletionImplementation) As Task
            Using state = TestStateFactory.CreateCSharpTestState(completionImplementation,
                <Document><![CDATA[
class C
{
    void goo(int x)
    {
       [|$$ |]
    }
}]]></Document>)
                state.SendReturn()
                state.TextView.Selection.Mode = VisualStudio.Text.Editor.TextSelectionMode.Box
                state.SendCommitUniqueCompletionListItem()
                Await state.AssertNoCompletionSession()
            End Using
        End Function

        <WorkItem(1594, "https://github.com/dotnet/roslyn/issues/1594")>
        <MemberData(NameOf(AllCompletionImplementations))>
        <WpfTheory, Trait(Traits.Feature, Traits.Features.Completion)>
        Public Async Function NoPreselectionOnSpaceWhenAbuttingWord(completionImplementation As CompletionImplementation) As Task
            Using state = TestStateFactory.CreateCSharpTestState(completionImplementation,
                <Document><![CDATA[
class Program
{
    void Main()
    {
        Program p = new $$Program();
    }
}]]></Document>)
                state.SendTypeChars(" ")
                Await state.AssertNoCompletionSession()
            End Using
        End Function

        <WorkItem(1594, "https://github.com/dotnet/roslyn/issues/1594")>
        <MemberData(NameOf(AllCompletionImplementations))>
        <WpfTheory, Trait(Traits.Feature, Traits.Features.Completion)>
        Public Async Function SpacePreselectionAtEndOfFile(completionImplementation As CompletionImplementation) As Task
            Using state = TestStateFactory.CreateCSharpTestState(completionImplementation,
                <Document><![CDATA[
class Program
{
    void Main()
    {
        Program p = new $$]]></Document>)
                state.SendTypeChars(" ")
                Await state.AssertCompletionSession()
            End Using
        End Function

        <WorkItem(1659, "https://github.com/dotnet/roslyn/issues/1659")>
        <MemberData(NameOf(AllCompletionImplementations))>
        <WpfTheory, Trait(Traits.Feature, Traits.Features.Completion)>
        Public Async Function DismissOnSelectAllCommand(completionImplementation As CompletionImplementation) As Task
            Using state = TestStateFactory.CreateCSharpTestState(completionImplementation,
                <Document><![CDATA[
class C
{
    void goo(int x)
    {
        $$]]></Document>)
                ' Note: the caret is at the file, so the Select All command's movement
                ' of the caret to the end of the selection isn't responsible for
                ' dismissing the session.
                state.SendInvokeCompletionList()
                Await state.AssertCompletionSession()
                state.SendSelectAll()
                Await state.AssertNoCompletionSession()
            End Using
        End Function

        <WorkItem(588, "https://github.com/dotnet/roslyn/issues/588")>
        <MemberData(NameOf(AllCompletionImplementations))>
        <WpfTheory, Trait(Traits.Feature, Traits.Features.Completion)>
        Public Async Function CompletionCommitAndFormatAreSeparateUndoTransactions(completionImplementation As CompletionImplementation) As Task
            Using state = TestStateFactory.CreateCSharpTestState(completionImplementation,
                <Document><![CDATA[
class C
{
    void goo(int x)
    {
        int doodle;
$$]]></Document>, extraExportedTypes:={GetType(CSharpEditorFormattingService)}.ToList())
                state.SendTypeChars("doo;")
                Await state.WaitForAsynchronousOperationsAsync()
                state.AssertMatchesTextStartingAtLine(6, "        doodle;")
                state.SendUndo()
                Await state.WaitForAsynchronousOperationsAsync()
                state.AssertMatchesTextStartingAtLine(6, "doo;")
            End Using
        End Function

        <WorkItem(4978, "https://github.com/dotnet/roslyn/issues/4978")>
        <MemberData(NameOf(AllCompletionImplementations))>
        <WpfTheory, Trait(Traits.Feature, Traits.Features.Completion)>
        Public Async Function SessionNotStartedWhenCaretNotMappableIntoSubjectBuffer(completionImplementation As CompletionImplementation) As Task
            ' In inline diff view, typing delete next to a "deletion",
            ' can cause our CommandChain to be called with a subjectbuffer
            ' and TextView such that the textView's caret can't be mapped
            ' into our subject buffer.
            '
            ' To test this, we create a projection buffer with 2 source
            ' spans: one of "text" content type and one based on a C#
            ' buffer. We create a TextView with that projection as
            ' its buffer, setting the caret such that it maps only
            ' into the "text" buffer. We then call the completionImplementation
            ' command handlers with commandargs based on that TextView
            ' but with the C# buffer as the SubjectBuffer.

            Using state = TestStateFactory.CreateCSharpTestState(completionImplementation,
                <Document><![CDATA[
class C
{
    void goo(int x)
    {$$
        /********/
        int doodle;
        }
}]]></Document>, extraExportedTypes:={GetType(CSharpEditorFormattingService)}.ToList())

                Dim textBufferFactoryService = state.GetExportedValue(Of ITextBufferFactoryService)()
                Dim contentTypeService = state.GetExportedValue(Of IContentTypeRegistryService)()
                Dim contentType = contentTypeService.GetContentType(ContentTypeNames.CSharpContentType)
                Dim textViewFactory = state.GetExportedValue(Of ITextEditorFactoryService)()
                Dim editorOperationsFactory = state.GetExportedValue(Of IEditorOperationsFactoryService)()

                Dim otherBuffer = textBufferFactoryService.CreateTextBuffer("text", contentType)
                Dim otherExposedSpan = otherBuffer.CurrentSnapshot.CreateTrackingSpan(0, 4, SpanTrackingMode.EdgeExclusive, TrackingFidelityMode.Forward)

                Dim subjectBufferExposedSpan = state.SubjectBuffer.CurrentSnapshot.CreateTrackingSpan(0, state.SubjectBuffer.CurrentSnapshot.Length, SpanTrackingMode.EdgeExclusive, TrackingFidelityMode.Forward)

                Dim projectionBufferFactory = state.GetExportedValue(Of IProjectionBufferFactoryService)()
                Dim projection = projectionBufferFactory.CreateProjectionBuffer(Nothing, New Object() {otherExposedSpan, subjectBufferExposedSpan}.ToList(), ProjectionBufferOptions.None)

                Using disposableView As DisposableTextView = textViewFactory.CreateDisposableTextView(projection)
                    disposableView.TextView.Caret.MoveTo(New SnapshotPoint(disposableView.TextView.TextBuffer.CurrentSnapshot, 0))

                    Dim editorOperations = editorOperationsFactory.GetEditorOperations(disposableView.TextView)
                    state.SendDeleteToSpecificViewAndBuffer(disposableView.TextView, state.SubjectBuffer)

                    Await state.AssertNoCompletionSession()
                End Using
            End Using
        End Function

        <WorkItem(588, "https://github.com/dotnet/roslyn/issues/588")>
        <MemberData(NameOf(AllCompletionImplementations))>
        <WpfTheory, Trait(Traits.Feature, Traits.Features.Completion)>
        Public Async Function TestMatchWithTurkishIWorkaround1(completionImplementation As CompletionImplementation) As Task
            Using New CultureContext(New CultureInfo("tr-TR", useUserOverride:=False))
                Using state = TestStateFactory.CreateCSharpTestState(completionImplementation,
                               <Document><![CDATA[
        class C
        {
            void goo(int x)
            {
                string.$$]]></Document>, extraExportedTypes:={GetType(CSharpEditorFormattingService)}.ToList())
                    state.SendTypeChars("is")
                    Await state.WaitForAsynchronousOperationsAsync()
                    Await state.AssertSelectedCompletionItem("IsInterned")
                End Using
            End Using

        End Function

        <WorkItem(588, "https://github.com/dotnet/roslyn/issues/588")>
        <MemberData(NameOf(AllCompletionImplementations))>
        <WpfTheory, Trait(Traits.Feature, Traits.Features.Completion)>
        Public Async Function TestMatchWithTurkishIWorkaround2(completionImplementation As CompletionImplementation) As Task
            Using New CultureContext(New CultureInfo("tr-TR", useUserOverride:=False))
                Using state = TestStateFactory.CreateCSharpTestState(completionImplementation,
                               <Document><![CDATA[
        class C
        {
            void goo(int x)
            {
                string.$$]]></Document>, extraExportedTypes:={GetType(CSharpEditorFormattingService)}.ToList())
                    state.SendTypeChars("ı")
                    Await state.WaitForAsynchronousOperationsAsync()
                    Await state.AssertSelectedCompletionItem()
                End Using
            End Using

        End Function

        <MemberData(NameOf(AllCompletionImplementations))>
        <WpfTheory, Trait(Traits.Feature, Traits.Features.Completion)>
        Public Async Function TargetTypePreselection1(completionImplementation As CompletionImplementation) As Task
            Using state = TestStateFactory.CreateCSharpTestState(completionImplementation,
                           <Document><![CDATA[
using System.Threading;
class Program
{
    void Cancel(int x, CancellationToken cancellationToken)
    {
        Cancel(x + 1, cancellationToken: $$)
    }
}]]></Document>, extraExportedTypes:={GetType(CSharpEditorFormattingService)}.ToList())
                state.SendInvokeCompletionList()
                Await state.WaitForAsynchronousOperationsAsync().ConfigureAwait(True)
                Await state.AssertSelectedCompletionItem("cancellationToken", isHardSelected:=True).ConfigureAwait(True)
            End Using
        End Function

        <MemberData(NameOf(AllCompletionImplementations))>
        <WpfTheory, Trait(Traits.Feature, Traits.Features.Completion)>
        Public Async Function TargetTypePreselection2(completionImplementation As CompletionImplementation) As Task
            Using state = TestStateFactory.CreateCSharpTestState(completionImplementation,
                           <Document><![CDATA[
class Program
{
    static void Main(string[] args)
    {
        int aaz = 0;
        args = $$
    }
}]]></Document>, extraExportedTypes:={GetType(CSharpEditorFormattingService)}.ToList())
                state.SendTypeChars("a")
                Await state.WaitForAsynchronousOperationsAsync().ConfigureAwait(True)
                Await state.AssertSelectedCompletionItem("args", isHardSelected:=True).ConfigureAwait(True)
            End Using
        End Function

        <MemberData(NameOf(AllCompletionImplementations))>
        <WpfTheory, Trait(Traits.Feature, Traits.Features.Completion)>
        Public Async Function TargetTypePreselection_DoesNotOverrideEnumPreselection(completionImplementation As CompletionImplementation) As Task
            Using state = TestStateFactory.CreateCSharpTestState(completionImplementation,
                           <Document><![CDATA[
enum E
{

}

class Program
{
    static void Main(string[] args)
    {
        E e;
        e = $$
    }
}]]></Document>, extraExportedTypes:={GetType(CSharpEditorFormattingService)}.ToList())
                state.SendInvokeCompletionList()
                Await state.WaitForAsynchronousOperationsAsync().ConfigureAwait(True)
                Await state.AssertSelectedCompletionItem("E", isHardSelected:=True).ConfigureAwait(True)
            End Using
        End Function

        <MemberData(NameOf(AllCompletionImplementations))>
        <WpfTheory, Trait(Traits.Feature, Traits.Features.Completion)>
        Public Async Function TargetTypePreselection_DoesNotOverrideEnumPreselection2(completionImplementation As CompletionImplementation) As Task
            Using state = TestStateFactory.CreateCSharpTestState(completionImplementation,
                           <Document><![CDATA[
enum E
{
    A
}

class Program
{
    static void Main(string[] args)
    {
        E e = E.A;
        if (e == $$
    }
}]]></Document>, extraExportedTypes:={GetType(CSharpEditorFormattingService)}.ToList())
                state.SendInvokeCompletionList()
                Await state.WaitForAsynchronousOperationsAsync().ConfigureAwait(True)
                Await state.AssertSelectedCompletionItem("E", isHardSelected:=True).ConfigureAwait(True)
            End Using
        End Function

        <MemberData(NameOf(AllCompletionImplementations))>
        <WpfTheory, Trait(Traits.Feature, Traits.Features.Completion)>
        Public Async Function TargetTypePreselection3(completionImplementation As CompletionImplementation) As Task
            Using state = TestStateFactory.CreateCSharpTestState(completionImplementation,
                           <Document><![CDATA[
class D {}

class Program
{
    static void Main(string[] args)
    {
       int cw = 7;
       D cx = new D();
       D cx2 = $$
    }
}]]></Document>, extraExportedTypes:={GetType(CSharpEditorFormattingService)}.ToList())
                state.SendTypeChars("c")
                Await state.WaitForAsynchronousOperationsAsync().ConfigureAwait(True)
                Await state.AssertSelectedCompletionItem("cx", isHardSelected:=True).ConfigureAwait(True)
            End Using
        End Function

        <MemberData(NameOf(AllCompletionImplementations))>
        <WpfTheory, Trait(Traits.Feature, Traits.Features.Completion)>
        Public Async Function TargetTypePreselectionLocalsOverType(completionImplementation As CompletionImplementation) As Task
            Using state = TestStateFactory.CreateCSharpTestState(completionImplementation,
                           <Document><![CDATA[
class A {}

class Program
{
    static void Main(string[] args)
    {
       A cx = new A();
       A cx2 = $$
    }
}]]></Document>, extraExportedTypes:={GetType(CSharpEditorFormattingService)}.ToList())
                state.SendTypeChars("c")
                Await state.WaitForAsynchronousOperationsAsync().ConfigureAwait(True)
                Await state.AssertSelectedCompletionItem("cx", isHardSelected:=True).ConfigureAwait(True)
            End Using
        End Function

        <MemberData(NameOf(AllCompletionImplementations))>
        <WpfTheory, Trait(Traits.Feature, Traits.Features.Completion)>
        Public Async Function TargetTypePreselectionParameterOverMethod(completionImplementation As CompletionImplementation) As Task
            Using state = TestStateFactory.CreateCSharpTestState(completionImplementation,
                           <Document><![CDATA[
class Program
{
    bool f;

    void goo(bool x) { }

    void Main(string[] args)
    {
        goo($$) // Not "Equals"
    }
}]]></Document>, extraExportedTypes:={GetType(CSharpEditorFormattingService)}.ToList())
                state.SendInvokeCompletionList()
                Await state.WaitForAsynchronousOperationsAsync().ConfigureAwait(True)
                Await state.AssertSelectedCompletionItem("f", isHardSelected:=True).ConfigureAwait(True)
            End Using
        End Function

        <MemberData(NameOf(AllCompletionImplementations))>
        <WpfTheory(Skip:="https://github.com/dotnet/roslyn/issues/6942"), Trait(Traits.Feature, Traits.Features.Completion)>
        Public Async Function TargetTypePreselectionConvertibility1(completionImplementation As CompletionImplementation) As Task
            Using state = TestStateFactory.CreateCSharpTestState(completionImplementation,
                           <Document><![CDATA[
abstract class C {}
class D : C {}
class Program
{
    static void Main(string[] args)
    {
       D cx = new D();
       C cx2 = $$
    }
}]]></Document>, extraExportedTypes:={GetType(CSharpEditorFormattingService)}.ToList())
                state.SendTypeChars("c")
                Await state.WaitForAsynchronousOperationsAsync().ConfigureAwait(True)
                Await state.AssertSelectedCompletionItem("cx", isHardSelected:=True).ConfigureAwait(True)
            End Using
        End Function

        <MemberData(NameOf(AllCompletionImplementations))>
        <WpfTheory, Trait(Traits.Feature, Traits.Features.Completion)>
        Public Async Function TargetTypePreselectionLocalOverProperty(completionImplementation As CompletionImplementation) As Task
            Using state = TestStateFactory.CreateCSharpTestState(completionImplementation,
                           <Document><![CDATA[
class Program
{
    public int aaa { get; }

     void Main(string[] args)
    {
        int aaq;

        int y = a$$
    }
}]]></Document>, extraExportedTypes:={GetType(CSharpEditorFormattingService)}.ToList())
                state.SendInvokeCompletionList()
                Await state.WaitForAsynchronousOperationsAsync().ConfigureAwait(True)
                Await state.AssertSelectedCompletionItem("aaq", isHardSelected:=True).ConfigureAwait(True)
            End Using
        End Function

        <MemberData(NameOf(AllCompletionImplementations))>
        <WpfTheory, Trait(Traits.Feature, Traits.Features.Completion)>
        <WorkItem(12254, "https://github.com/dotnet/roslyn/issues/12254")>
        Public Async Function TestGenericCallOnTypeContainingAnonymousType(completionImplementation As CompletionImplementation) As Task
            Using state = TestStateFactory.CreateCSharpTestState(completionImplementation,
                           <Document><![CDATA[
using System.Linq;

class Program
{
    static void Main(string[] args)
    {
        new[] { new { x = 1 } }.ToArr$$
    }
}]]></Document>, extraExportedTypes:={GetType(CSharpEditorFormattingService)}.ToList())

                state.SendInvokeCompletionList()
                state.SendTypeChars("(")

                Await state.WaitForAsynchronousOperationsAsync().ConfigureAwait(True)
                state.AssertMatchesTextStartingAtLine(7, "new[] { new { x = 1 } }.ToArray(")
            End Using
        End Function

        <MemberData(NameOf(AllCompletionImplementations))>
        <WpfTheory, Trait(Traits.Feature, Traits.Features.Completion)>
        Public Async Function TargetTypePreselectionSetterValuey(completionImplementation As CompletionImplementation) As Task
            Using state = TestStateFactory.CreateCSharpTestState(completionImplementation,
                           <Document><![CDATA[
class Program
{
    int _x;
    int X
    {
        set
        {
            _x = $$
        }
    }
}]]></Document>, extraExportedTypes:={GetType(CSharpEditorFormattingService)}.ToList())
                state.SendInvokeCompletionList()
                Await state.WaitForAsynchronousOperationsAsync().ConfigureAwait(True)
                Await state.AssertSelectedCompletionItem("value", isHardSelected:=True).ConfigureAwait(True)
            End Using
        End Function

        <MemberData(NameOf(AllCompletionImplementations))>
        <WpfTheory, Trait(Traits.Feature, Traits.Features.Completion)>
        <WorkItem(12530, "https://github.com/dotnet/roslyn/issues/12530")>
        Public Async Function TestAnonymousTypeDescription(completionImplementation As CompletionImplementation) As Task
            Using state = TestStateFactory.CreateCSharpTestState(completionImplementation,
                           <Document><![CDATA[
using System.Linq;

class Program
{
    static void Main(string[] args)
    {
        new[] { new { x = 1 } }.ToArr$$
    }
}]]></Document>, extraExportedTypes:={GetType(CSharpEditorFormattingService)}.ToList())
                state.SendInvokeCompletionList()
                Await state.WaitForAsynchronousOperationsAsync()
                Await state.AssertSelectedCompletionItem(description:=
$"({ CSharpFeaturesResources.extension }) 'a[] System.Collections.Generic.IEnumerable<'a>.ToArray<'a>()

{ FeaturesResources.Anonymous_Types_colon }
    'a { FeaturesResources.is_ } new {{ int x }}")
            End Using
        End Function

        <MemberData(NameOf(AllCompletionImplementations))>
        <WpfTheory, Trait(Traits.Feature, Traits.Features.Completion)>
        Public Async Function TestRecursiveGenericSymbolKey(completionImplementation As CompletionImplementation) As Task
            Using state = TestStateFactory.CreateCSharpTestState(completionImplementation,
                           <Document><![CDATA[
using System.Collections.Generic;

class Program
{
    static void ReplaceInList<T>(List<T> list, T oldItem, T newItem)
    {
        $$
    }
}]]></Document>, extraExportedTypes:={GetType(CSharpEditorFormattingService)}.ToList())

                state.SendTypeChars("list")
                state.SendTypeChars(".")
                Await state.AssertCompletionSession()
                state.SendTypeChars("Add")

                Await state.AssertSelectedCompletionItem("Add", description:="void List<T>.Add(T item)")
            End Using
        End Function

        <MemberData(NameOf(AllCompletionImplementations))>
        <WpfTheory, Trait(Traits.Feature, Traits.Features.Completion)>
        Public Async Function TestCommitNamedParameterWithColon(completionImplementation As CompletionImplementation) As Task
            Using state = TestStateFactory.CreateCSharpTestState(completionImplementation,
                           <Document><![CDATA[
using System.Collections.Generic;

class Program
{
    static void Main(int args)
    {
        Main(args$$
    }
}]]></Document>, extraExportedTypes:={GetType(CSharpEditorFormattingService)}.ToList())

                state.SendInvokeCompletionList()
                state.SendTypeChars(":")
                Await state.AssertNoCompletionSession()
                Assert.Contains("args:", state.GetLineTextFromCaretPosition())
            End Using
        End Function

        <WorkItem(13481, "https://github.com/dotnet/roslyn/issues/13481")>
        <MemberData(NameOf(AllCompletionImplementations))>
        <WpfTheory, Trait(Traits.Feature, Traits.Features.Completion)>
        Public Async Function TestBackspaceSelection1(completionImplementation As CompletionImplementation) As Task
            Using state = TestStateFactory.CreateCSharpTestState(completionImplementation,
                <Document><![CDATA[
using System;

class Program
{
    static void Main()
    {
        DateTimeOffset$$
    }
}
            ]]></Document>)
                state.Workspace.Options = state.Workspace.Options.WithChangedOption(
                    CompletionOptions.TriggerOnDeletion, LanguageNames.CSharp, True)

                For Each c In "Offset"
                    state.SendBackspace()
                    Await state.WaitForAsynchronousOperationsAsync()
                Next

                Await state.AssertCompletionSession()
                Await state.AssertSelectedCompletionItem("DateTime")
            End Using
        End Function

        <WorkItem(13481, "https://github.com/dotnet/roslyn/issues/13481")>
        <MemberData(NameOf(AllCompletionImplementations))>
        <WpfTheory, Trait(Traits.Feature, Traits.Features.Completion)>
        Public Async Function TestBackspaceSelection2(completionImplementation As CompletionImplementation) As Task
            Using state = TestStateFactory.CreateCSharpTestState(completionImplementation,
                <Document><![CDATA[
using System;

class Program
{
    static void Main()
    {
        DateTimeOffset.$$
    }
}
            ]]></Document>)
                state.Workspace.Options = state.Workspace.Options.WithChangedOption(
                    CompletionOptions.TriggerOnDeletion, LanguageNames.CSharp, True)

                For Each c In "Offset."
                    state.SendBackspace()
                    Await state.WaitForAsynchronousOperationsAsync()
                Next

                Await state.AssertCompletionSession()
                Await state.AssertSelectedCompletionItem("DateTime")
            End Using
        End Function

        <WorkItem(14465, "https://github.com/dotnet/roslyn/issues/14465")>
        <MemberData(NameOf(AllCompletionImplementations))>
        <WpfTheory, Trait(Traits.Feature, Traits.Features.Completion)>
        Public Async Function TypingNumberShouldNotDismiss1(completionImplementation As CompletionImplementation) As Task
            Using state = TestStateFactory.CreateCSharpTestState(completionImplementation,
                <Document><![CDATA[
class C
{
    void Moo1()
    {
        new C()$$
    }
}
            ]]></Document>)

                state.SendTypeChars(".")
                Await state.AssertCompletionSession()
                state.SendTypeChars("1")
                Await state.AssertSelectedCompletionItem("Moo1")
            End Using
        End Function

        <WorkItem(14085, "https://github.com/dotnet/roslyn/issues/14085")>
        <MemberData(NameOf(AllCompletionImplementations))>
        <WpfTheory, Trait(Traits.Feature, Traits.Features.Completion)>
        Public Async Function TargetTypingDoesNotOverrideExactMatch(completionImplementation As CompletionImplementation) As Task
            Using state = TestStateFactory.CreateCSharpTestState(completionImplementation,
                <Document><![CDATA[
using System.IO;
class C
{
    void Moo1()
    {
        string path = $$
    }
}
            ]]></Document>)

                state.SendTypeChars("Path")
                Await state.AssertCompletionSession()
                Await state.AssertSelectedCompletionItem("Path")
            End Using
        End Function

        <WorkItem(14085, "https://github.com/dotnet/roslyn/issues/14085")>
        <MemberData(NameOf(AllCompletionImplementations))>
        <WpfTheory, Trait(Traits.Feature, Traits.Features.Completion)>
        Public Async Function MRUOverTargetTyping(completionImplementation As CompletionImplementation) As Task
            Using state = TestStateFactory.CreateCSharpTestState(completionImplementation,
                <Document><![CDATA[
using System.IO;
using System.Threading.Tasks;
class C
{
    async Task Moo()
    {
        await Moo().$$
    }
}
            ]]></Document>)

                state.SendTypeChars("Configure")
                state.SendTab()
                For i = 1 To "ConfigureAwait".Length
                    state.SendBackspace()
                Next
                state.SendInvokeCompletionList()
                Await state.AssertCompletionSession()
                Await state.AssertSelectedCompletionItem("ConfigureAwait")
            End Using
        End Function

        <MemberData(NameOf(AllCompletionImplementations))>
        <WpfTheory, Trait(Traits.Feature, Traits.Features.Completion)>
        Public Async Function MovingCaretToStartSoftSelects(completionImplementation As CompletionImplementation) As Task
            Using state = TestStateFactory.CreateCSharpTestState(completionImplementation,
                              <Document>
using System;

class C
{
    void M()
    {
        $$
    }
}
                              </Document>)

                state.SendTypeChars("Conso")
                Await state.WaitForAsynchronousOperationsAsync()
                Await state.AssertSelectedCompletionItem(displayText:="Console", isHardSelected:=True)
                For Each ch In "Conso"
                    state.SendLeftKey()
                Next

                Await state.AssertSelectedCompletionItem(displayText:="Console", isHardSelected:=False)

                state.SendRightKey()
                Await state.AssertSelectedCompletionItem(displayText:="Console", isHardSelected:=True)
            End Using
        End Function

        <MemberData(NameOf(AllCompletionImplementations))>
        <WpfTheory, Trait(Traits.Feature, Traits.Features.Completion)>
        Public Async Function TestNoBlockOnCompletionItems1(completionImplementation As CompletionImplementation) As Task
            Dim tcs = New TaskCompletionSource(Of Boolean)
            Using state = TestStateFactory.CreateCSharpTestState(completionImplementation,
                              <Document>
                                  using $$
                              </Document>, {New TaskControlledCompletionProvider(tcs.Task)})

                state.Workspace.Options = state.Workspace.Options.WithChangedOption(
                    CompletionOptions.BlockForCompletionItems, LanguageNames.CSharp, False)

                state.SendTypeChars("Sys.")
                Await state.WaitForAsynchronousOperationsAsync()
                Await state.AssertNoCompletionSession()
                Assert.Contains("Sys.", state.GetLineTextFromCaretPosition())

                tcs.SetResult(True)
            End Using
        End Function

        <MemberData(NameOf(AllCompletionImplementations))>
        <WpfTheory, Trait(Traits.Feature, Traits.Features.Completion)>
        Public Async Function TestNoBlockOnCompletionItems2(completionImplementation As CompletionImplementation) As Task
            Using state = TestStateFactory.CreateCSharpTestState(completionImplementation,
                              <Document>
                                  using $$
                              </Document>, {New TaskControlledCompletionProvider(Task.FromResult(True))})

                state.Workspace.Options = state.Workspace.Options.WithChangedOption(
                    CompletionOptions.BlockForCompletionItems, LanguageNames.CSharp, False)

                state.SendTypeChars("Sys")
                Await state.WaitForAsynchronousOperationsAsync()
                Await state.AssertSelectedCompletionItem(displayText:="System")
                state.SendTypeChars(".")
                Assert.Contains("System.", state.GetLineTextFromCaretPosition())
            End Using
        End Function

        <MemberData(NameOf(AllCompletionImplementations))>
        <WpfTheory, Trait(Traits.Feature, Traits.Features.Completion)>
        Public Async Function TestNoBlockOnCompletionItems4(completionImplementation As CompletionImplementation) As Task
            ' This test verifies a scenario with the following conditions:
            ' a. A slow completion provider
            ' b. The block option set to false.
            ' Scenario:
            ' 1. Type 'Sys'
            ' 2. Send CommitIfUnique (Ctrl + space)
            ' 3. Wait for 250ms.
            ' 4. Verify that there is no completion window shown. In the new completion, we can just start the verification and check that the verification is still running.
            ' 5. Check that the commit is not yet provided: there is 'Sys' but no 'System'
            ' 6. Simulate unblocking the provider.
            ' 7. Verify that the completion completes CommitIfUnique.
            Dim tcs = New TaskCompletionSource(Of Boolean)
            Dim provider = New TaskControlledCompletionProvider(tcs.Task)
            Using state = TestStateFactory.CreateCSharpTestState(completionImplementation,
                              <Document>
                                  using $$
                              </Document>, {provider})

                state.Workspace.Options = state.Workspace.Options.WithChangedOption(
                    CompletionOptions.BlockForCompletionItems, LanguageNames.CSharp, False)

                state.SendTypeChars("Sys")

                If completionImplementation = CompletionImplementation.Legacy Then
                    state.SendCommitUniqueCompletionListItem()
                    Await Task.Delay(250)

                    state.AssertNoCompletionSessionWithNoBlock()
                    Assert.Contains("Sys", state.GetLineTextFromCaretPosition())
                    Assert.DoesNotContain("System", state.GetLineTextFromCaretPosition())
                    tcs.SetResult(True)
                Else
                    Dim task1 As Task = Nothing
                    Dim task2 As Task = Nothing

                    Dim providerCalledHandler =
                        Sub()
                            task2 = New Task(
                            Sub()
                                Thread.Sleep(250)
                                Try
                                    ' 3. Check that the other task is running/hanging.
                                    Assert.Equal(TaskStatus.Running, task1.Status)
                                    Assert.Contains("Sys", state.GetLineTextFromCaretPosition())
                                    Assert.DoesNotContain("System", state.GetLineTextFromCaretPosition())
                                    ' Need the Finally to avoid hangs if any of Asserts failed, the task will never complete and Task.WhenAll will wait forever.
                                Finally
                                    ' 4. Unblock the first task and the main thread.
                                    tcs.SetResult(True)
                                End Try
                            End Sub)

                            task1 = Task.Run(
                            Sub()
                                task2.Start()
                                ' 2. Hang here as well: getting items is waiting provider to respond.
                                Dim completionItem = state.GetSelectedItemOpt()
                            End Sub)


                        End Sub

                    AddHandler provider.ProviderCalled, providerCalledHandler

<<<<<<< HEAD
                    ' SendCommitUniqueCompletionListItem is a synchronous operation. 
=======
                    ' SendCommitUniqueCompletionListItem is a synchronous operation.
>>>>>>> a32c7b54
                    ' It guarantees that ProviderCalled will be triggered and after that the completion will hang waiting for a task to be resolved.
                    ' In the new completion, when pressed <ctrl>-<space>, we have to wait for the aggregate operation to complete.
                    ' 1. Hang here.
                    state.SendCommitUniqueCompletionListItem()

                    Assert.NotNull(task1)
                    Assert.NotNull(task2)
                    Await Task.WhenAll(task1, task2)
                End If

                Await state.WaitForAsynchronousOperationsAsync()
                Await state.AssertNoCompletionSession()
                Assert.Contains("System", state.GetLineTextFromCaretPosition())
            End Using
        End Function

        <MemberData(NameOf(AllCompletionImplementations))>
        <WpfTheory, Trait(Traits.Feature, Traits.Features.Completion)>
        Public Async Function TestNoBlockOnCompletionItems3(completionImplementation As CompletionImplementation) As Task
            ' This test verifies a scenario with the following conditions:
            ' a. A slow completion provider
            ' b. The block option set to false.
            ' Scenario:
            ' 1. Type 'Sys'
            ' 2. Send CommitIfUnique (Ctrl + space)
            ' 3. Wait for 250ms.
            ' 4. Verify that there is no completion window shown. In the new completion, we can just start the verification and check that the verification is still running.
            ' 5. Check that the commit is not yet provided: there is 'Sys' but no 'System'
            ' 6. The next statement in the UI thread after CommitIfUnique is typing 'a'.
            ' 7. Simulate unblocking the provider.
<<<<<<< HEAD
            ' 8. Verify that 
=======
            ' 8. Verify that
>>>>>>> a32c7b54
            ' 8.a. The old completion adds 'a' to 'Sys' and displays 'Sysa'. CommitIfUnique is canceled because it was interrupted by typing 'a'.
            ' 8.b. The new completion completes CommitIfUnique and then adds 'a'.
            Dim tcs = New TaskCompletionSource(Of Boolean)
            Dim provider = New TaskControlledCompletionProvider(tcs.Task)
            Using state = TestStateFactory.CreateCSharpTestState(completionImplementation,
                              <Document>
                                  using $$
                              </Document>, {provider})

                state.Workspace.Options = state.Workspace.Options.WithChangedOption(
                    CompletionOptions.BlockForCompletionItems, LanguageNames.CSharp, False)

                state.SendTypeChars("Sys")
                If completionImplementation = CompletionImplementation.Legacy Then
                    state.SendCommitUniqueCompletionListItem()
                    Await Task.Delay(250)
                    state.AssertNoCompletionSessionWithNoBlock()
                    Assert.Contains("Sys", state.GetLineTextFromCaretPosition())
                    Assert.DoesNotContain("System", state.GetLineTextFromCaretPosition())

                    state.SendTypeChars("a")

                    tcs.SetResult(True)

                    Await state.WaitForAsynchronousOperationsAsync()
                    Await state.AssertCompletionSession()
                    Assert.Contains("Sysa", state.GetLineTextFromCaretPosition())
                Else
                    Dim task1 As Task = Nothing
                    Dim task2 As Task = Nothing

                    Dim providerCalledHandler =
                        Sub()
                            task2 = New Task(
                                Sub()
                                    Thread.Sleep(250)
                                    Try
                                        ' 3. Check that the other task is running/hanging.
                                        Assert.Equal(TaskStatus.Running, task1.Status)
                                        Assert.Contains("Sys", state.GetLineTextFromCaretPosition())
                                        Assert.DoesNotContain("System", state.GetLineTextFromCaretPosition())
                                        ' Need the Finally to avoid hangs if any of Asserts failed, the task will never complete and Task.WhenAll will wait forever.
                                    Finally
                                        ' 4. Unblock the first task and the main thread.
                                        tcs.SetResult(True)
                                    End Try
                                End Sub)

                            task1 = Task.Run(
                            Sub()
                                task2.Start()
                                ' 2. Hang here as well: getting items is waiting provider to respond.
                                Dim completionItem = state.GetSelectedItemOpt()
                            End Sub)
                        End Sub

                    AddHandler provider.ProviderCalled, providerCalledHandler

<<<<<<< HEAD
                    ' SendCommitUniqueCompletionListItem is a synchronous operation. 
=======
                    ' SendCommitUniqueCompletionListItem is a synchronous operation.
>>>>>>> a32c7b54
                    ' It guarantees that ProviderCalled will be triggered and after that the completion will hang waiting for a task to be resolved.
                    ' In the new completion, when pressed <ctrl>-<space>, we have to wait for the aggregate operation to complete.
                    ' 1. Hang here.
                    state.SendCommitUniqueCompletionListItem()
                    ' 5. Put insertion of 'a' into the edtior queue. It can be executed in the foreground thread only
                    state.SendTypeChars("a")

                    Assert.NotNull(task1)
                    Assert.NotNull(task2)
                    Await Task.WhenAll(task1, task2)

                    Await state.WaitForAsynchronousOperationsAsync()
                    Await state.AssertNoCompletionSession()
                    ' Here is a difference between the old and the new completions:
                    ' The old completion adds 'a' to 'Sys' and displays 'Sysa'. CommitIfUnique is canceled because it was interrupted by typing 'a'.
                    ' The new completion completes CommitIfUnique and then adds 'a'.
                    Assert.Contains("Systema", state.GetLineTextFromCaretPosition())
                End If
            End Using
        End Function

        Private Class TaskControlledCompletionProvider
            Inherits CompletionProvider

            Private ReadOnly _task As Task

            Public Event ProviderCalled()

            Public Sub New(task As Task)
                _task = task
            End Sub

            Public Overrides Function ProvideCompletionsAsync(context As CompletionContext) As Task
                RaiseEvent ProviderCalled()
                Return _task
            End Function
        End Class

        <InlineData(CompletionImplementation.Legacy)>
        <InlineData(CompletionImplementation.Modern, Skip:="https://github.com/dotnet/roslyn/issues/29110")>
        <WpfTheory, Trait(Traits.Feature, Traits.Features.Completion)>
        Public Async Function Filters_EmptyList1(completionImplementation As CompletionImplementation) As Task
            Using state = TestStateFactory.CreateCSharpTestState(completionImplementation,
                <Document><![CDATA[
using System.IO;
using System.Threading.Tasks;
class C
{
    async Task Moo()
    {
        var x = asd$$
    }
}
            ]]></Document>)

                state.SendInvokeCompletionList()
                Await state.WaitForAsynchronousOperationsAsync()
                Dim filters = state.GetCompletionItemFilters()
                Dim dict = New Dictionary(Of CompletionItemFilter, Boolean)
                For Each f In filters
                    dict(f) = False
                Next

                dict(CompletionItemFilter.InterfaceFilter) = True

                Dim args = New CompletionItemFilterStateChangedEventArgs(dict.ToImmutableDictionary())
                state.RaiseFiltersChanged(args)
                Await state.WaitForAsynchronousOperationsAsync()
                Assert.Null(state.GetSelectedItem())

            End Using
        End Function

        <InlineData(CompletionImplementation.Legacy)>
        <InlineData(CompletionImplementation.Modern, Skip:="https://github.com/dotnet/roslyn/issues/29110")>
        <WpfTheory, Trait(Traits.Feature, Traits.Features.Completion)>
        Public Async Function Filters_EmptyList2(completionImplementation As CompletionImplementation) As Task
            Using state = TestStateFactory.CreateCSharpTestState(completionImplementation,
                <Document><![CDATA[
using System.IO;
using System.Threading.Tasks;
class C
{
    async Task Moo()
    {
        var x = asd$$
    }
}
            ]]></Document>)

                state.SendInvokeCompletionList()
                Await state.WaitForAsynchronousOperationsAsync()
                Dim filters = state.GetCompletionItemFilters()
                Dim dict = New Dictionary(Of CompletionItemFilter, Boolean)
                For Each f In filters
                    dict(f) = False
                Next

                dict(CompletionItemFilter.InterfaceFilter) = True

                Dim args = New CompletionItemFilterStateChangedEventArgs(dict.ToImmutableDictionary())
                state.RaiseFiltersChanged(args)
                Await state.WaitForAsynchronousOperationsAsync()
                Assert.Null(state.GetSelectedItem())
                state.SendTab()
                Await state.AssertNoCompletionSession()

            End Using
        End Function

        <InlineData(CompletionImplementation.Legacy)>
        <InlineData(CompletionImplementation.Modern, Skip:="https://github.com/dotnet/roslyn/issues/29110")>
        <WpfTheory, Trait(Traits.Feature, Traits.Features.Completion)>
        Public Async Function Filters_EmptyList3(completionImplementation As CompletionImplementation) As Task
            Using state = TestStateFactory.CreateCSharpTestState(completionImplementation,
                <Document><![CDATA[
using System.IO;
using System.Threading.Tasks;
class C
{
    async Task Moo()
    {
        var x = asd$$
    }
}
            ]]></Document>)

                state.SendInvokeCompletionList()
                Await state.WaitForAsynchronousOperationsAsync()
                Dim filters = state.GetCompletionItemFilters()
                Dim dict = New Dictionary(Of CompletionItemFilter, Boolean)
                For Each f In filters
                    dict(f) = False
                Next

                dict(CompletionItemFilter.InterfaceFilter) = True

                Dim args = New CompletionItemFilterStateChangedEventArgs(dict.ToImmutableDictionary())
                state.RaiseFiltersChanged(args)
                Await state.WaitForAsynchronousOperationsAsync()
                Assert.Null(state.GetSelectedItem())
                state.SendReturn()
                Await state.AssertNoCompletionSession()

            End Using
        End Function

        <InlineData(CompletionImplementation.Legacy)>
        <InlineData(CompletionImplementation.Modern, Skip:="https://github.com/dotnet/roslyn/issues/29110")>
        <WpfTheory, Trait(Traits.Feature, Traits.Features.Completion)>
        Public Async Function Filters_EmptyList4(completionImplementation As CompletionImplementation) As Task
            Using state = TestStateFactory.CreateCSharpTestState(completionImplementation,
                <Document><![CDATA[
using System.IO;
using System.Threading.Tasks;
class C
{
    async Task Moo()
    {
        var x = asd$$
    }
}
            ]]></Document>)

                state.SendInvokeCompletionList()
                Await state.WaitForAsynchronousOperationsAsync()
                Dim filters = state.GetCompletionItemFilters()
                Dim dict = New Dictionary(Of CompletionItemFilter, Boolean)
                For Each f In filters
                    dict(f) = False
                Next

                dict(CompletionItemFilter.InterfaceFilter) = True

                Dim args = New CompletionItemFilterStateChangedEventArgs(dict.ToImmutableDictionary())
                state.RaiseFiltersChanged(args)
                Await state.WaitForAsynchronousOperationsAsync()
                Assert.Null(state.GetSelectedItem())
                state.SendTypeChars(".")
                Await state.AssertNoCompletionSession()
            End Using
        End Function

        <MemberData(NameOf(AllCompletionImplementations))>
        <WpfTheory, Trait(Traits.Feature, Traits.Features.Completion)>
        <WorkItem(15881, "https://github.com/dotnet/roslyn/issues/15881")>
        Public Async Function CompletionAfterDotBeforeAwaitTask(completionImplementation As CompletionImplementation) As Task
            Using state = TestStateFactory.CreateCSharpTestState(completionImplementation,
                <Document><![CDATA[
using System.Threading.Tasks;

class C
{
    async Task Moo()
    {
        Task.$$
        await Task.Delay(50);
    }
}
            ]]></Document>)

                state.SendInvokeCompletionList()
                Await state.AssertCompletionSession()
            End Using
        End Function

        <WorkItem(14704, "https://github.com/dotnet/roslyn/issues/14704")>
        <MemberData(NameOf(AllCompletionImplementations))>
        <WpfTheory, Trait(Traits.Feature, Traits.Features.Completion)>
        Public Async Function BackspaceTriggerSubstringMatching(completionImplementation As CompletionImplementation) As Task
            Using state = TestStateFactory.CreateCSharpTestState(completionImplementation,
                              <Document>
using System;
class Program
{
    static void Main(string[] args)
    {
        if (Environment$$
    }
}
                              </Document>)

                Dim key = New OptionKey(CompletionOptions.TriggerOnDeletion, LanguageNames.CSharp)
                state.Workspace.Options = state.Workspace.Options.WithChangedOption(key, True)

                state.SendBackspace()
                Await state.AssertSelectedCompletionItem(displayText:="Environment", isHardSelected:=True)
            End Using
        End Function

        <WorkItem(16236, "https://github.com/dotnet/roslyn/issues/16236")>
        <MemberData(NameOf(AllCompletionImplementations))>
        <WpfTheory, Trait(Traits.Feature, Traits.Features.Completion)>
        Public Async Function AttributeNamedParameterEqualsItemCommittedOnSpace(completionImplementation As CompletionImplementation) As Task
            Using state = TestStateFactory.CreateCSharpTestState(completionImplementation,
                              <Document>
[A($$)]
class AAttribute: Attribute
{
    public string Skip { get; set; }
} </Document>)
                state.SendTypeChars("Skip")
                Await state.AssertCompletionSession()
                state.SendTypeChars(" ")
                Await state.AssertNoCompletionSession()
                Assert.Equal("[A(Skip )]", state.GetLineTextFromCaretPosition())
            End Using
        End Function

        <WorkItem(362890, "https://devdiv.visualstudio.com/DevDiv/_workitems?id=362890")>
        <InlineData(CompletionImplementation.Legacy)>
        <InlineData(CompletionImplementation.Modern, Skip:="https://github.com/dotnet/roslyn/issues/29110")>
        <WpfTheory, Trait(Traits.Feature, Traits.Features.Completion)>
        Public Async Function TestFilteringAfterSimpleInvokeShowsAllItemsMatchingFilter(completionImplementation As CompletionImplementation) As Task
            Using state = TestStateFactory.CreateCSharpTestState(completionImplementation,
                <Document><![CDATA[

enum Color
{
    Red,
    Green,
    Blue
}

class C
{
    void M()
    {
        Color.Re$$d
    }
}
            ]]></Document>)

                state.SendInvokeCompletionList()
                Await state.AssertSelectedCompletionItem("Red")
                state.CompletionItemsContainsAll(displayText:={"Red", "Green", "Blue", "Equals"})

                Dim filters = state.GetCompletionItemFilters()
                Dim dict = New Dictionary(Of CompletionItemFilter, Boolean)
                For Each f In filters
                    dict(f) = False
                Next

                dict(CompletionItemFilter.EnumFilter) = True

                Dim args = New CompletionItemFilterStateChangedEventArgs(dict.ToImmutableDictionary())
                state.RaiseFiltersChanged(args)
                Await state.AssertSelectedCompletionItem("Red")
                state.CompletionItemsContainsAll(displayText:={"Red", "Green", "Blue"})
                Assert.False(state.GetCompletionItems().Any(Function(i) i.DisplayText = "Equals"))

                For Each f In filters
                    dict(f) = False
                Next

                args = New CompletionItemFilterStateChangedEventArgs(dict.ToImmutableDictionary())
                state.RaiseFiltersChanged(args)
                Await state.AssertSelectedCompletionItem("Red")
                state.CompletionItemsContainsAll(displayText:={"Red", "Green", "Blue", "Equals"})

            End Using
        End Function

        <WorkItem(16236, "https://github.com/dotnet/roslyn/issues/16236")>
        <MemberData(NameOf(AllCompletionImplementations))>
        <WpfTheory, Trait(Traits.Feature, Traits.Features.Completion)>
        Public Async Function NameCompletionSorting(completionImplementation As CompletionImplementation) As Task
            Using state = TestStateFactory.CreateCSharpTestState(completionImplementation,
                              <Document>
interface ISyntaxFactsService {}
class C
{
    void M()
    {
        ISyntaxFactsService $$
    }
} </Document>)
                state.SendInvokeCompletionList()
                Await state.AssertCompletionSession()

                Dim expectedOrder =
                    {
                        "syntaxFactsService",
                        "syntaxFacts",
                        "factsService",
                        "syntax",
                        "service"
                    }

                state.AssertItemsInOrder(expectedOrder)
            End Using
        End Function

        <MemberData(NameOf(AllCompletionImplementations))>
        <WpfTheory, Trait(Traits.Feature, Traits.Features.Completion)>
        Public Sub TestLargeChangeBrokenUpIntoSmallTextChanges(completionImplementation As CompletionImplementation)
            Dim provider = New MultipleChangeCompletionProvider()

            Using state = TestStateFactory.CreateCSharpTestState(completionImplementation,
                <Document><![CDATA[
using System;
class C
{
    void goo() {
        return $$
    }
}]]></Document>, {provider})

                Dim testDocument = state.Workspace.Documents(0)
                Dim textBuffer = testDocument.TextBuffer

                Dim snapshotBeforeCommit = textBuffer.CurrentSnapshot
                provider.SetInfo(snapshotBeforeCommit.GetText(), testDocument.CursorPosition.Value)

                ' First send a space to trigger out special completionImplementation provider.
                state.SendInvokeCompletionList()
                state.SendTab()

                ' Verify that we see the entire change
                Dim finalText = textBuffer.CurrentSnapshot.GetText()
                Assert.Equal(
"using NewUsing;
using System;
class C
{
    void goo() {
        return InsertedItem
    }
}", finalText)

                Dim changes = snapshotBeforeCommit.Version.Changes
                ' This should have happened as two text changes to the buffer.
                Assert.Equal(2, changes.Count)

                Dim actualChanges = changes.ToArray()
                Dim firstChange = actualChanges(0)
                Assert.Equal(New Span(0, 0), firstChange.OldSpan)
                Assert.Equal("using NewUsing;", firstChange.NewText)

                Dim secondChange = actualChanges(1)
                Assert.Equal(New Span(testDocument.CursorPosition.Value, 0), secondChange.OldSpan)
                Assert.Equal("InsertedItem", secondChange.NewText)

                ' Make sure new edits happen after the text that was inserted.
                state.SendTypeChars("1")

                finalText = textBuffer.CurrentSnapshot.GetText()
                Assert.Equal(
"using NewUsing;
using System;
class C
{
    void goo() {
        return InsertedItem1
    }
}", finalText)
            End Using
        End Sub

        <MemberData(NameOf(AllCompletionImplementations))>
        <WpfTheory, Trait(Traits.Feature, Traits.Features.Completion)>
        Public Sub TestLargeChangeBrokenUpIntoSmallTextChanges2(completionImplementation As CompletionImplementation)
            Dim provider = New MultipleChangeCompletionProvider()

            Using state = TestStateFactory.CreateCSharpTestState(completionImplementation,
                <Document><![CDATA[
using System;
class C
{
    void goo() {
        return Custom$$
    }
}]]></Document>, {provider})

                Dim testDocument = state.Workspace.Documents(0)
                Dim textBuffer = testDocument.TextBuffer

                Dim snapshotBeforeCommit = textBuffer.CurrentSnapshot
                provider.SetInfo(snapshotBeforeCommit.GetText(), testDocument.CursorPosition.Value)

                ' First send a space to trigger out special completionImplementation provider.
                state.SendInvokeCompletionList()
                state.SendTab()

                ' Verify that we see the entire change
                Dim finalText = textBuffer.CurrentSnapshot.GetText()
                Assert.Equal(
"using NewUsing;
using System;
class C
{
    void goo() {
        return InsertedItem
    }
}", finalText)

                Dim changes = snapshotBeforeCommit.Version.Changes
                ' This should have happened as two text changes to the buffer.
                Assert.Equal(2, changes.Count)

                Dim actualChanges = changes.ToArray()
                Dim firstChange = actualChanges(0)
                Assert.Equal(New Span(0, 0), firstChange.OldSpan)
                Assert.Equal("using NewUsing;", firstChange.NewText)

                Dim secondChange = actualChanges(1)
                Assert.Equal(New Span(testDocument.CursorPosition.Value - "Custom".Length, "Custom".Length), secondChange.OldSpan)
                Assert.Equal("InsertedItem", secondChange.NewText)

                ' Make sure new edits happen after the text that was inserted.
                state.SendTypeChars("1")

                finalText = textBuffer.CurrentSnapshot.GetText()
                Assert.Equal(
"using NewUsing;
using System;
class C
{
    void goo() {
        return InsertedItem1
    }
}", finalText)
            End Using
        End Sub

        <WorkItem(296512, "https://devdiv.visualstudio.com/DevDiv/_workitems?id=296512")>
        <MemberData(NameOf(AllCompletionImplementations))>
        <WpfTheory, Trait(Traits.Feature, Traits.Features.Completion)>
        Public Async Function TestRegionDirectiveIndentation(completionImplementation As CompletionImplementation) As Task
            Using state = TestStateFactory.CreateCSharpTestState(completionImplementation,
                              <Document>
class C
{
    $$
}
                              </Document>, includeFormatCommandHandler:=True)

                state.SendTypeChars("#")
                Await state.WaitForAsynchronousOperationsAsync()

                Assert.Equal("#", state.GetLineFromCurrentCaretPosition().GetText())
                Await state.AssertCompletionSessionAfterTypingHash()

                state.SendTypeChars("reg")
                Await state.AssertSelectedCompletionItem(displayText:="region")
                state.SendReturn()
                Await state.AssertNoCompletionSession()
                Assert.Equal("    #region", state.GetLineFromCurrentCaretPosition().GetText())
                Assert.Equal(state.GetLineFromCurrentCaretPosition().End, state.GetCaretPoint().BufferPosition)

                state.SendReturn()
                Assert.Equal("", state.GetLineFromCurrentCaretPosition().GetText())
                state.SendTypeChars("#")
                Await state.WaitForAsynchronousOperationsAsync()

                Assert.Equal("#", state.GetLineFromCurrentCaretPosition().GetText())
                Await state.AssertCompletionSessionAfterTypingHash()

                state.SendTypeChars("endr")
                Await state.AssertSelectedCompletionItem(displayText:="endregion")
                state.SendReturn()
                Assert.Equal("    #endregion", state.GetLineFromCurrentCaretPosition().GetText())
                Assert.Equal(state.GetLineFromCurrentCaretPosition().End, state.GetCaretPoint().BufferPosition)

            End Using
        End Function

        <MemberData(NameOf(AllCompletionImplementations))>
        <WpfTheory, Trait(Traits.Feature, Traits.Features.Completion)>
        Public Async Function AfterIdentifierInCaseLabel(completionImplementation As CompletionImplementation) As Task
            Using state = TestStateFactory.CreateCSharpTestState(completionImplementation,
                              <Document>
class C
{
    void M()
    {
        switch (true)
        {
            case identifier $$
        }
    }
}
                              </Document>)

                state.SendTypeChars("w")
                Await state.AssertSelectedCompletionItem(displayText:="when", isHardSelected:=False)

                state.SendBackspace()
                state.SendTypeChars("i")
                Await state.AssertSelectedCompletionItem(displayText:="identifier", isHardSelected:=False)

            End Using
        End Function

        <MemberData(NameOf(AllCompletionImplementations))>
        <WpfTheory, Trait(Traits.Feature, Traits.Features.Completion)>
        Public Async Function AfterIdentifierInCaseLabel_ColorColor(completionImplementation As CompletionImplementation) As Task
            Using state = TestStateFactory.CreateCSharpTestState(completionImplementation,
                              <Document>
class identifier { }
class C
{
    const identifier identifier = null;
    void M()
    {
        switch (true)
        {
            case identifier $$
        }
    }
}
                              </Document>)

                state.SendTypeChars("w")
                Await state.AssertSelectedCompletionItem(displayText:="when", isHardSelected:=False)

                state.SendBackspace()
                state.SendTypeChars("i")
                Await state.AssertSelectedCompletionItem(displayText:="identifier", isHardSelected:=False)

            End Using
        End Function

        <MemberData(NameOf(AllCompletionImplementations))>
        <WpfTheory, Trait(Traits.Feature, Traits.Features.Completion)>
        Public Async Function AfterIdentifierInCaseLabel_ClassNameOnly(completionImplementation As CompletionImplementation) As Task
            Using state = TestStateFactory.CreateCSharpTestState(completionImplementation,
                              <Document>
class identifier { }
class C
{
    void M()
    {
        switch (true)
        {
            case identifier $$
        }
    }
}
                              </Document>)

                state.SendTypeChars("w")
                Await state.AssertSelectedCompletionItem(displayText:="identifier", isHardSelected:=False)

                state.SendBackspace()
                state.SendTypeChars("i")
                Await state.AssertSelectedCompletionItem(displayText:="identifier", isHardSelected:=False)

            End Using
        End Function

        <MemberData(NameOf(AllCompletionImplementations))>
        <WpfTheory, Trait(Traits.Feature, Traits.Features.Completion)>
        Public Async Function AfterDoubleIdentifierInCaseLabel(completionImplementation As CompletionImplementation) As Task
            Using state = TestStateFactory.CreateCSharpTestState(completionImplementation,
                              <Document>
class C
{
    void M()
    {
        switch (true)
        {
            case identifier identifier $$
        }
    }
}
                              </Document>)

                state.SendTypeChars("w")
                Await state.AssertSelectedCompletionItem(displayText:="when", isHardSelected:=True)

            End Using
        End Function

        <WorkItem(11959, "https://github.com/dotnet/roslyn/issues/11959")>
        <MemberData(NameOf(AllCompletionImplementations))>
        <WpfTheory, Trait(Traits.Feature, Traits.Features.Completion)>
        Public Async Function TestGenericAsyncTaskDeclaration(completionImplementation As CompletionImplementation) As Task
            Using state = TestStateFactory.CreateCSharpTestState(completionImplementation,
                              <Document>
namespace A.B
{
    class TestClass { }
}

namespace A
{
    class C
    {
        async Task&lt;A$$ Method()
        { }
    }
}
                              </Document>)

                state.SendTypeChars(".")
                Await state.AssertSelectedCompletionItem(displayText:="B", isSoftSelected:=True)
            End Using
        End Function

        <WorkItem(15348, "https://github.com/dotnet/roslyn/issues/15348")>
        <MemberData(NameOf(AllCompletionImplementations))>
        <WpfTheory, Trait(Traits.Feature, Traits.Features.Completion)>
        Public Async Function TestAfterCasePatternSwitchLabel(completionImplementation As CompletionImplementation) As Task
            Using state = TestStateFactory.CreateCSharpTestState(completionImplementation,
                              <Document>
class C
{
    void M()
<<<<<<< HEAD
    {    
=======
    {
>>>>>>> a32c7b54
        object o = 1;
        switch(o)
        {
            case int i:
                $$
                break;
        }
    }
}
                              </Document>)

                state.SendTypeChars("this")
                Await state.AssertSelectedCompletionItem(displayText:="this", isHardSelected:=True)
            End Using
        End Function

        <MemberData(NameOf(AllCompletionImplementations))>
        <WpfTheory, Trait(Traits.Feature, Traits.Features.Completion)>
        Public Async Function TestBackspaceInMiddleOfSelection(completionImplementation As CompletionImplementation) As Task
            Using state = TestStateFactory.CreateCSharpTestState(completionImplementation,
                              <Document>
public enum foo
{
    aaa
}

public class Program
{
    public static void Main(string[] args)
    {
        foo.a$$a
    }
}
                              </Document>)

                state.Workspace.Options = state.Workspace.Options.WithChangedOption(
                    CompletionOptions.TriggerOnDeletion, LanguageNames.CSharp, True)

                state.SendInvokeCompletionList()
                state.SendBackspace()
                Await state.AssertSelectedCompletionItem(displayText:="aaa", isHardSelected:=True)
            End Using
        End Function

        <MemberData(NameOf(AllCompletionImplementations))>
        <WpfTheory, Trait(Traits.Feature, Traits.Features.Completion)>
        Public Async Function TestBackspaceWithMultipleCharactersSelected(completionImplementation As CompletionImplementation) As Task
            Using state = TestStateFactory.CreateCSharpTestState(completionImplementation,
                              <Document>
using System;

public class Program
{
    public static void Main(string[] args)
    {
        Console.WriteLine$$
    }
}
                              </Document>)

                state.Workspace.Options = state.Workspace.Options.WithChangedOption(
                    CompletionOptions.TriggerOnDeletion, LanguageNames.CSharp, True)

                state.SendInvokeCompletionList()
                state.SelectAndMoveCaret(-6)
                state.SendBackspace()
                Await state.AssertSelectedCompletionItem(displayText:="Write", isHardSelected:=True)
            End Using
        End Function

        <WorkItem(30097, "https://github.com/dotnet/roslyn/issues/30097")>
        <MemberData(NameOf(AllCompletionImplementations))>
        <WpfTheory, Trait(Traits.Feature, Traits.Features.Completion)>
        Public Async Function TestMRUKeepsTwoRecentlyUsedItems(completionImplementation As CompletionImplementation) As Task
            Using state = TestStateFactory.CreateCSharpTestState(completionImplementation,
                              <Document>
class C
{
    public double Ma(double m) => m;

    public void Test()
<<<<<<< HEAD
    {    
=======
    {
>>>>>>> a32c7b54
        $$
    }
}
                              </Document>)

                state.SendTypeChars("M(M(M(M(")
                Await state.AssertNoCompletionSession()
                Assert.Equal("        Ma(m:(Ma(m:(", state.GetLineTextFromCaretPosition())
            End Using
        End Function

        <WorkItem(30097, "https://github.com/dotnet/roslyn/issues/30097")>
        <MemberData(NameOf(AllCompletionImplementations))>
        <WpfTheory, Trait(Traits.Feature, Traits.Features.Completion)>
        Public Async Function TestNamedParameterDoesNotAddExtraColon(completionImplementation As CompletionImplementation) As Task
            Using state = TestStateFactory.CreateCSharpTestState(completionImplementation,
                              <Document>
class C
{
    public double M(double some) => m;

    public void Test()
<<<<<<< HEAD
    {    
=======
    {
>>>>>>> a32c7b54
        $$
    }
}
                              </Document>)

                state.SendTypeChars("M(some:M(some:")
                Await state.AssertNoCompletionSession()
                Assert.Equal("        M(some:M(some:", state.GetLineTextFromCaretPosition())
            End Using
        End Function

        Private Class MultipleChangeCompletionProvider
            Inherits CompletionProvider

            Private _text As String
            Private _caretPosition As Integer

            Public Sub SetInfo(text As String, caretPosition As Integer)
                _text = text
                _caretPosition = caretPosition
            End Sub

            Public Overrides Function ProvideCompletionsAsync(context As CompletionContext) As Task
                context.AddItem(CompletionItem.Create(
                    "CustomItem",
                    rules:=CompletionItemRules.Default.WithMatchPriority(1000)))
                Return Task.CompletedTask
            End Function

            Public Overrides Function ShouldTriggerCompletion(text As SourceText, caretPosition As Integer, trigger As CompletionTrigger, options As OptionSet) As Boolean
                Return True
            End Function

            Public Overrides Function GetChangeAsync(document As Document, item As CompletionItem, commitKey As Char?, cancellationToken As CancellationToken) As Task(Of CompletionChange)
                Dim newText =
"using NewUsing;
using System;
class C
{
    void goo() {
        return InsertedItem"

                Dim change = CompletionChange.Create(
                    New TextChange(New TextSpan(0, _caretPosition), newText))
                Return Task.FromResult(change)
            End Function
        End Class
    End Class
End Namespace<|MERGE_RESOLUTION|>--- conflicted
+++ resolved
@@ -3688,11 +3688,7 @@
 
                     AddHandler provider.ProviderCalled, providerCalledHandler
 
-<<<<<<< HEAD
-                    ' SendCommitUniqueCompletionListItem is a synchronous operation. 
-=======
                     ' SendCommitUniqueCompletionListItem is a synchronous operation.
->>>>>>> a32c7b54
                     ' It guarantees that ProviderCalled will be triggered and after that the completion will hang waiting for a task to be resolved.
                     ' In the new completion, when pressed <ctrl>-<space>, we have to wait for the aggregate operation to complete.
                     ' 1. Hang here.
@@ -3723,11 +3719,7 @@
             ' 5. Check that the commit is not yet provided: there is 'Sys' but no 'System'
             ' 6. The next statement in the UI thread after CommitIfUnique is typing 'a'.
             ' 7. Simulate unblocking the provider.
-<<<<<<< HEAD
-            ' 8. Verify that 
-=======
             ' 8. Verify that
->>>>>>> a32c7b54
             ' 8.a. The old completion adds 'a' to 'Sys' and displays 'Sysa'. CommitIfUnique is canceled because it was interrupted by typing 'a'.
             ' 8.b. The new completion completes CommitIfUnique and then adds 'a'.
             Dim tcs = New TaskCompletionSource(Of Boolean)
@@ -3786,11 +3778,7 @@
 
                     AddHandler provider.ProviderCalled, providerCalledHandler
 
-<<<<<<< HEAD
-                    ' SendCommitUniqueCompletionListItem is a synchronous operation. 
-=======
                     ' SendCommitUniqueCompletionListItem is a synchronous operation.
->>>>>>> a32c7b54
                     ' It guarantees that ProviderCalled will be triggered and after that the completion will hang waiting for a task to be resolved.
                     ' In the new completion, when pressed <ctrl>-<space>, we have to wait for the aggregate operation to complete.
                     ' 1. Hang here.
@@ -4440,11 +4428,7 @@
 class C
 {
     void M()
-<<<<<<< HEAD
-    {    
-=======
-    {
->>>>>>> a32c7b54
+    {
         object o = 1;
         switch(o)
         {
@@ -4526,11 +4510,7 @@
     public double Ma(double m) => m;
 
     public void Test()
-<<<<<<< HEAD
-    {    
-=======
-    {
->>>>>>> a32c7b54
+    {
         $$
     }
 }
@@ -4553,11 +4533,7 @@
     public double M(double some) => m;
 
     public void Test()
-<<<<<<< HEAD
-    {    
-=======
-    {
->>>>>>> a32c7b54
+    {
         $$
     }
 }
