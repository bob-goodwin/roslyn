﻿// Copyright (c) Microsoft.  All Rights Reserved.  Licensed under the Apache License, Version 2.0.  See License.txt in the project root for license information.

using System.Linq;
using System.Reflection.Metadata;
using System.Reflection.PortableExecutable;
using System.Text;
using Microsoft.CodeAnalysis.CSharp.Symbols;
using Microsoft.CodeAnalysis.CSharp.Test.Utilities;
using Microsoft.CodeAnalysis.Test.Utilities;
using Roslyn.Test.Utilities;
using Xunit;
using static Microsoft.CodeAnalysis.CSharp.UnitTests.CodeGen.Instruction;

namespace Microsoft.CodeAnalysis.CSharp.UnitTests.CodeGen
{
    internal enum Instruction
    {
        Write,
        Yield,
        AwaitSlow,
        AwaitFast,
        YieldBreak
    }

    [CompilerTrait(CompilerFeature.AsyncStreams)]
    public class CodeGenAsyncIteratorTests : EmitMetadataTestBase
    {
        /// <summary>
        /// Enumerates `C.M()` a given number of iterations.
        /// </summary>
        private static string Run(int iterations)
        {
            string _runner = @"
using static System.Console;
class D
{
    static async System.Threading.Tasks.Task Main()
    {
        var enumerator = C.M().GetAsyncEnumerator();

        try
        {
            for (int i = 0; i < ITERATIONS; i++)
            {
                if (!await enumerator.MoveNextAsync())
                {
                    Write(""END "");
                    break;
                }
                Write($""{enumerator.Current} "");
            }
        }
        catch
        {
            Write(""CAUGHT "");
        }
        finally
        {
            Write(""DISPOSAL "");

            try
            {
                await enumerator.DisposeAsync();
            }
            catch
            {
                Write(""CAUGHT2 "");
            }
        }
        Write(""DONE"");
    }
}
";
            return _runner.Replace("ITERATIONS", iterations.ToString());
        }

        private const string _enumerable = @"
using System.Threading.Tasks;
class C
{
    async System.Collections.Generic.IAsyncEnumerable<int> M() { await Task.CompletedTask; yield return 3; }
}
";
        private const string _enumerator = @"
using System.Threading.Tasks;
class C
{
    async System.Collections.Generic.IAsyncEnumerator<int> M() { await Task.CompletedTask; yield return 3; }
}
";
        private static void VerifyMissingMember(WellKnownMember member, params DiagnosticDescription[] expected)
        {
            foreach (var source in new[] { _enumerable, _enumerator })
            {
                VerifyMissingMember(source, member, expected);
            }
        }

        private static void VerifyMissingMember(string source, WellKnownMember member, params DiagnosticDescription[] expected)
        {
            var lib = CreateCompilationWithTasksExtensions(AsyncStreamsTypes);
            var lib_ref = lib.EmitToImageReference();
            var comp = CreateCompilationWithTasksExtensions(source, references: new[] { lib_ref });
            comp.MakeMemberMissing(member);
            comp.VerifyEmitDiagnostics(expected);
        }

        private static void VerifyMissingType(WellKnownType type, params DiagnosticDescription[] expected)
        {
            foreach (var source in new[] { _enumerable, _enumerator })
            {
                VerifyMissingType(source, type, expected);
            }
        }

        private static void VerifyMissingType(string source, WellKnownType type, params DiagnosticDescription[] expected)
        {
            var lib = CreateCompilationWithTasksExtensions(new[] { AsyncStreamsTypes });
            var lib_ref = lib.EmitToImageReference();
            var comp = CreateCompilationWithTasksExtensions(source, references: new[] { lib_ref });
            comp.MakeTypeMissing(type);
            comp.VerifyEmitDiagnostics(expected);
        }

        private CSharpCompilation CreateCompilationWithAsyncIterator(CSharpTestSource source, CSharpCompilationOptions options = null)
            => CreateCompilationWithTasksExtensions(new[] { source, AsyncStreamsTypes }, options: options);

        [Fact]
        [WorkItem(38961, "https://github.com/dotnet/roslyn/issues/38961")]
        public void LockInsideFinally()
        {
            var comp = CreateCompilationWithAsyncIterator(@"
using System;
using System.Collections.Generic;
using System.Runtime.CompilerServices;
using System.Threading;
using System.Threading.Tasks;

public class C
{
    object _splitsLock = new object();
    public async IAsyncEnumerable<string> GetSplits()
    {
        try
        {
        }
        finally
        {
            lock (_splitsLock)
            {
                Console.Write(""hello "");
            }
            Console.Write(""world"");
        }
        yield break;
    }
    public static async Task Main()
    {
        await foreach (var i in new C().GetSplits()) { }
    }
}", options: TestOptions.DebugExe);

            var v = CompileAndVerify(comp, expectedOutput: "hello world");
            v.VerifyIL("C.<GetSplits>d__1.System.Runtime.CompilerServices.IAsyncStateMachine.MoveNext()", @"
{
  // Code size      250 (0xfa)
  .maxstack  3
  .locals init (int V_0,
                System.Exception V_1)
  IL_0000:  ldarg.0
  IL_0001:  ldfld      ""int C.<GetSplits>d__1.<>1__state""
  IL_0006:  stloc.0
  .try
  {
    IL_0007:  ldloc.0
    IL_0008:  ldc.i4.s   -3
    IL_000a:  beq.s      IL_000e
    IL_000c:  br.s       IL_0010
    IL_000e:  br.s       IL_0010
    IL_0010:  ldarg.0
    IL_0011:  ldfld      ""bool C.<GetSplits>d__1.<>w__disposeMode""
    IL_0016:  brfalse.s  IL_001d
    IL_0018:  leave      IL_00d7
    IL_001d:  ldarg.0
    IL_001e:  ldc.i4.m1
    IL_001f:  dup
    IL_0020:  stloc.0
    IL_0021:  stfld      ""int C.<GetSplits>d__1.<>1__state""
    IL_0026:  nop
    .try
    {
      IL_0027:  nop
      IL_0028:  nop
      IL_0029:  leave.s    IL_00a0
    }
    finally
    {
      IL_002b:  ldloc.0
      IL_002c:  ldc.i4.m1
      IL_002d:  bne.un.s   IL_009f
      IL_002f:  nop
      IL_0030:  ldarg.0
      IL_0031:  ldarg.0
      IL_0032:  ldfld      ""C C.<GetSplits>d__1.<>4__this""
      IL_0037:  ldfld      ""object C._splitsLock""
      IL_003c:  stfld      ""object C.<GetSplits>d__1.<>s__1""
      IL_0041:  ldarg.0
      IL_0042:  ldc.i4.0
      IL_0043:  stfld      ""bool C.<GetSplits>d__1.<>s__2""
      .try
      {
        IL_0048:  ldarg.0
        IL_0049:  ldfld      ""object C.<GetSplits>d__1.<>s__1""
        IL_004e:  ldarg.0
        IL_004f:  ldflda     ""bool C.<GetSplits>d__1.<>s__2""
        IL_0054:  call       ""void System.Threading.Monitor.Enter(object, ref bool)""
        IL_0059:  nop
        IL_005a:  nop
        IL_005b:  ldstr      ""hello ""
        IL_0060:  call       ""void System.Console.Write(string)""
        IL_0065:  nop
        IL_0066:  nop
        IL_0067:  leave.s    IL_0082
      }
      finally
      {
        IL_0069:  ldloc.0
        IL_006a:  ldc.i4.m1
        IL_006b:  bne.un.s   IL_0081
        IL_006d:  ldarg.0
        IL_006e:  ldfld      ""bool C.<GetSplits>d__1.<>s__2""
        IL_0073:  brfalse.s  IL_0081
        IL_0075:  ldarg.0
        IL_0076:  ldfld      ""object C.<GetSplits>d__1.<>s__1""
        IL_007b:  call       ""void System.Threading.Monitor.Exit(object)""
        IL_0080:  nop
        IL_0081:  endfinally
      }
      IL_0082:  ldarg.0
      IL_0083:  ldfld      ""bool C.<GetSplits>d__1.<>w__disposeMode""
      IL_0088:  brfalse.s  IL_008c
      IL_008a:  br.s       IL_009f
      IL_008c:  ldarg.0
      IL_008d:  ldnull
      IL_008e:  stfld      ""object C.<GetSplits>d__1.<>s__1""
      IL_0093:  ldstr      ""world""
      IL_0098:  call       ""void System.Console.Write(string)""
      IL_009d:  nop
      IL_009e:  nop
      IL_009f:  endfinally
    }
    IL_00a0:  ldarg.0
    IL_00a1:  ldfld      ""bool C.<GetSplits>d__1.<>w__disposeMode""
    IL_00a6:  brfalse.s  IL_00aa
    IL_00a8:  leave.s    IL_00d7
    IL_00aa:  ldarg.0
    IL_00ab:  ldc.i4.1
    IL_00ac:  stfld      ""bool C.<GetSplits>d__1.<>w__disposeMode""
    IL_00b1:  leave.s    IL_00d7
  }
  catch System.Exception
  {
    IL_00b3:  stloc.1
    IL_00b4:  ldarg.0
    IL_00b5:  ldc.i4.s   -2
    IL_00b7:  stfld      ""int C.<GetSplits>d__1.<>1__state""
    IL_00bc:  ldarg.0
    IL_00bd:  ldflda     ""System.Threading.Tasks.Sources.ManualResetValueTaskSourceCore<bool> C.<GetSplits>d__1.<>v__promiseOfValueOrEnd""
    IL_00c2:  ldloc.1
    IL_00c3:  call       ""void System.Threading.Tasks.Sources.ManualResetValueTaskSourceCore<bool>.SetException(System.Exception)""
    IL_00c8:  nop
    IL_00c9:  ldarg.0
    IL_00ca:  ldflda     ""System.Runtime.CompilerServices.AsyncIteratorMethodBuilder C.<GetSplits>d__1.<>t__builder""
    IL_00cf:  call       ""void System.Runtime.CompilerServices.AsyncIteratorMethodBuilder.Complete()""
    IL_00d4:  nop
    IL_00d5:  leave.s    IL_00f9
  }
  IL_00d7:  ldarg.0
  IL_00d8:  ldc.i4.s   -2
  IL_00da:  stfld      ""int C.<GetSplits>d__1.<>1__state""
  IL_00df:  ldarg.0
  IL_00e0:  ldflda     ""System.Threading.Tasks.Sources.ManualResetValueTaskSourceCore<bool> C.<GetSplits>d__1.<>v__promiseOfValueOrEnd""
  IL_00e5:  ldc.i4.0
  IL_00e6:  call       ""void System.Threading.Tasks.Sources.ManualResetValueTaskSourceCore<bool>.SetResult(bool)""
  IL_00eb:  nop
  IL_00ec:  ldarg.0
  IL_00ed:  ldflda     ""System.Runtime.CompilerServices.AsyncIteratorMethodBuilder C.<GetSplits>d__1.<>t__builder""
  IL_00f2:  call       ""void System.Runtime.CompilerServices.AsyncIteratorMethodBuilder.Complete()""
  IL_00f7:  nop
  IL_00f8:  ret
  IL_00f9:  ret
}");
        }

        [Fact]
        [WorkItem(38961, "https://github.com/dotnet/roslyn/issues/38961")]
        public void FinallyInsideFinally()
        {
            var comp = CreateCompilationWithAsyncIterator(@"
using System;
using System.Collections.Generic;
using System.Runtime.CompilerServices;
using System.Threading;
using System.Threading.Tasks;

public class C
{
    public static async IAsyncEnumerable<string> GetSplits()
    {
        try
        {
        }
        finally
        {
            try
            {
                Console.Write(""hello "");
            }
            finally
            {
                Console.Write(""world"");
            }
            Console.Write(""!"");
        }

        yield break;
    }
    public static async Task Main()
    {
        await foreach (var i in GetSplits()) { }
    }
}", options: TestOptions.DebugExe);

            var v = CompileAndVerify(comp, expectedOutput: "hello world!");
            v.VerifyIL("C.<GetSplits>d__0.System.Runtime.CompilerServices.IAsyncStateMachine.MoveNext()", @"
{
  // Code size      194 (0xc2)
  .maxstack  3
  .locals init (int V_0,
                System.Exception V_1)
  IL_0000:  ldarg.0
  IL_0001:  ldfld      ""int C.<GetSplits>d__0.<>1__state""
  IL_0006:  stloc.0
  .try
  {
    IL_0007:  ldloc.0
    IL_0008:  ldc.i4.s   -3
    IL_000a:  beq.s      IL_000e
    IL_000c:  br.s       IL_0010
    IL_000e:  br.s       IL_0010
    IL_0010:  ldarg.0
    IL_0011:  ldfld      ""bool C.<GetSplits>d__0.<>w__disposeMode""
    IL_0016:  brfalse.s  IL_001d
    IL_0018:  leave      IL_009f
    IL_001d:  ldarg.0
    IL_001e:  ldc.i4.m1
    IL_001f:  dup
    IL_0020:  stloc.0
    IL_0021:  stfld      ""int C.<GetSplits>d__0.<>1__state""
    IL_0026:  nop
    .try
    {
      IL_0027:  nop
      IL_0028:  nop
      IL_0029:  leave.s    IL_0068
    }
    finally
    {
      IL_002b:  ldloc.0
      IL_002c:  ldc.i4.m1
      IL_002d:  bne.un.s   IL_0067
      IL_002f:  nop
      .try
      {
        IL_0030:  nop
        IL_0031:  ldstr      ""hello ""
        IL_0036:  call       ""void System.Console.Write(string)""
        IL_003b:  nop
        IL_003c:  nop
        IL_003d:  leave.s    IL_0051
      }
      finally
      {
        IL_003f:  ldloc.0
        IL_0040:  ldc.i4.m1
        IL_0041:  bne.un.s   IL_0050
        IL_0043:  nop
        IL_0044:  ldstr      ""world""
        IL_0049:  call       ""void System.Console.Write(string)""
        IL_004e:  nop
        IL_004f:  nop
        IL_0050:  endfinally
      }
      IL_0051:  ldarg.0
      IL_0052:  ldfld      ""bool C.<GetSplits>d__0.<>w__disposeMode""
      IL_0057:  brfalse.s  IL_005b
      IL_0059:  br.s       IL_0067
      IL_005b:  ldstr      ""!""
      IL_0060:  call       ""void System.Console.Write(string)""
      IL_0065:  nop
      IL_0066:  nop
      IL_0067:  endfinally
    }
    IL_0068:  ldarg.0
    IL_0069:  ldfld      ""bool C.<GetSplits>d__0.<>w__disposeMode""
    IL_006e:  brfalse.s  IL_0072
    IL_0070:  leave.s    IL_009f
    IL_0072:  ldarg.0
    IL_0073:  ldc.i4.1
    IL_0074:  stfld      ""bool C.<GetSplits>d__0.<>w__disposeMode""
    IL_0079:  leave.s    IL_009f
  }
  catch System.Exception
  {
    IL_007b:  stloc.1
    IL_007c:  ldarg.0
    IL_007d:  ldc.i4.s   -2
    IL_007f:  stfld      ""int C.<GetSplits>d__0.<>1__state""
    IL_0084:  ldarg.0
    IL_0085:  ldflda     ""System.Threading.Tasks.Sources.ManualResetValueTaskSourceCore<bool> C.<GetSplits>d__0.<>v__promiseOfValueOrEnd""
    IL_008a:  ldloc.1
    IL_008b:  call       ""void System.Threading.Tasks.Sources.ManualResetValueTaskSourceCore<bool>.SetException(System.Exception)""
    IL_0090:  nop
    IL_0091:  ldarg.0
    IL_0092:  ldflda     ""System.Runtime.CompilerServices.AsyncIteratorMethodBuilder C.<GetSplits>d__0.<>t__builder""
    IL_0097:  call       ""void System.Runtime.CompilerServices.AsyncIteratorMethodBuilder.Complete()""
    IL_009c:  nop
    IL_009d:  leave.s    IL_00c1
  }
  IL_009f:  ldarg.0
  IL_00a0:  ldc.i4.s   -2
  IL_00a2:  stfld      ""int C.<GetSplits>d__0.<>1__state""
  IL_00a7:  ldarg.0
  IL_00a8:  ldflda     ""System.Threading.Tasks.Sources.ManualResetValueTaskSourceCore<bool> C.<GetSplits>d__0.<>v__promiseOfValueOrEnd""
  IL_00ad:  ldc.i4.0
  IL_00ae:  call       ""void System.Threading.Tasks.Sources.ManualResetValueTaskSourceCore<bool>.SetResult(bool)""
  IL_00b3:  nop
  IL_00b4:  ldarg.0
  IL_00b5:  ldflda     ""System.Runtime.CompilerServices.AsyncIteratorMethodBuilder C.<GetSplits>d__0.<>t__builder""
  IL_00ba:  call       ""void System.Runtime.CompilerServices.AsyncIteratorMethodBuilder.Complete()""
  IL_00bf:  nop
  IL_00c0:  ret
  IL_00c1:  ret
}");
        }

        [Fact]
        [WorkItem(30566, "https://github.com/dotnet/roslyn/issues/30566")]
        public void AsyncIteratorBug30566()
        {
            var comp = CreateCompilationWithAsyncIterator(@"
using System;
class C
{
    public async System.Collections.Generic.IAsyncEnumerable<int> M()
    {
        yield return await GetTemperatureAsync();
        yield return await GetTemperatureAsync();
    }

    private static Random CapturedRandom = new Random();

    public async System.Threading.Tasks.Task<int> GetTemperatureAsync()
    {
        await System.Threading.Tasks.Task.Delay(CapturedRandom.Next(1, 8));
        return CapturedRandom.Next(50, 100);
    }
}");
            CompileAndVerify(comp);
        }

        [ConditionalFact(typeof(DesktopOnly))]
        [WorkItem(30566, "https://github.com/dotnet/roslyn/issues/30566")]
        public void YieldReturnAwait1()
        {
            var comp = CreateCompilationWithAsyncIterator(@"
using System;
using System.Collections.Generic;
using System.Threading.Tasks;
class C
{
    public static async IAsyncEnumerable<int> M()
    {
        yield return await Task.FromResult(2);
        await Task.Delay(1);
        yield return await Task.FromResult(8);
    }
    public static async Task Main(string[] args)
    {
        await foreach (var i in M())
        {
            Console.WriteLine(i);
        }
    }
}", TestOptions.ReleaseExe);
            CompileAndVerify(comp, expectedOutput: @"
2
8");
        }

        [ConditionalFact(typeof(DesktopOnly))]
        [WorkItem(30566, "https://github.com/dotnet/roslyn/issues/30566")]
        public void YieldReturnAwait2()
        {
            var comp = CreateCompilationWithAsyncIterator(@"
using System;
using System.Collections.Generic;
using System.Threading.Tasks;
class C
{
    public static async IAsyncEnumerable<int> M(Task<Task<int>[]> arr)
    {
        foreach (var t in await arr)
        {
            yield return await t;
        }
    }
    public static async Task Main(string[] args)
    {
        var arr = new Task<int>[] {
            Task.FromResult(2),
            Task.FromResult(8)
        };
        await foreach (var i in M(Task.FromResult(arr)))
        {
            Console.WriteLine(i);
        }
    }
}", TestOptions.ReleaseExe);
            CompileAndVerify(comp, expectedOutput: @"
2
8");
        }

        [Fact]
        public void YieldReturnAwaitDynamic()
        {
            string source = @"
using System;
using System.Collections.Generic;
using System.Threading.Tasks;
class C
{
    public static async IAsyncEnumerable<int> M()
    {
        dynamic d = Task.FromResult(42);
        yield return await d;
    }
    public static async Task Main(string[] args)
    {
        await foreach (var i in M())
        {
            Console.WriteLine(i);
        }
    }
}";
            var comp = CreateCompilationWithTasksExtensions(new[] { source, AsyncStreamsTypes }, references: new[] { CSharpRef }, TestOptions.ReleaseExe);
            CompileAndVerify(comp, expectedOutput: @"42");
        }

        [Fact]
        public void AsyncIteratorInCSharp7_3()
        {
            string source = @"
class C
{
    static async System.Collections.Generic.IAsyncEnumerable<int> M()
    {
        await System.Threading.Tasks.Task.CompletedTask;
        yield return 4;
        yield break;
    }
}";
            var expected = new[]
            {
                // (4,45): error CS0234: The type or namespace name 'IAsyncEnumerable<>' does not exist in the namespace 'System.Collections.Generic' (are you missing an assembly reference?)
                //     static async System.Collections.Generic.IAsyncEnumerable<int> M()
                Diagnostic(ErrorCode.ERR_DottedTypeNameNotFoundInNS, "IAsyncEnumerable<int>").WithArguments("IAsyncEnumerable<>", "System.Collections.Generic").WithLocation(4, 45),
                // (4,67): error CS8652: The feature 'async streams' is not available in C# 7.3. Please use language version 8.0 or greater.
                //     static async System.Collections.Generic.IAsyncEnumerable<int> M()
                Diagnostic(ErrorCode.ERR_FeatureNotAvailableInVersion7_3, "M").WithArguments("async streams", "8.0").WithLocation(4, 67),
                // (4,67): error CS8652: The feature 'async streams' is not available in C# 7.3. Please use language version 8.0 or greater.
                //     static async System.Collections.Generic.IAsyncEnumerable<int> M()
                Diagnostic(ErrorCode.ERR_FeatureNotAvailableInVersion7_3, "M").WithArguments("async streams", "8.0").WithLocation(4, 67)
            };
            var comp = CreateCompilationWithTasksExtensions(new[] { source }, parseOptions: TestOptions.Regular7_3);
            comp.VerifyDiagnostics(expected);

            comp = CreateCompilationWithTasksExtensions(new[] { source }, parseOptions: TestOptions.Regular8);
            comp.VerifyDiagnostics(
                // (4,45): error CS0234: The type or namespace name 'IAsyncEnumerable<>' does not exist in the namespace 'System.Collections.Generic' (are you missing an assembly reference?)
                //     static async System.Collections.Generic.IAsyncEnumerable<int> M()
                Diagnostic(ErrorCode.ERR_DottedTypeNameNotFoundInNS, "IAsyncEnumerable<int>").WithArguments("IAsyncEnumerable<>", "System.Collections.Generic").WithLocation(4, 45));
        }

        [Fact]
        public void RefStructElementType()
        {
            string source = @"
class C
{
    static async System.Collections.Generic.IAsyncEnumerable<S> M()
    {
        await System.Threading.Tasks.Task.CompletedTask;
        yield return new S();
    }
    static async System.Threading.Tasks.Task Main()
    {
        await foreach (var s in M())
        {
        }
    }
}
ref struct S
{
}";
            var comp = CreateCompilationWithAsyncIterator(source, options: TestOptions.DebugExe);
            comp.VerifyDiagnostics(
                // (4,65): error CS0306: The type 'S' may not be used as a type argument
                //     static async System.Collections.Generic.IAsyncEnumerable<S> M()
                Diagnostic(ErrorCode.ERR_BadTypeArgument, "M").WithArguments("S").WithLocation(4, 65)
                );
        }

        [Fact]
        public void ReturningIAsyncEnumerable()
        {
            string source = @"
class C
{
    static System.Collections.Generic.IAsyncEnumerable<int> M2()
    {
        return M();
    }
    static async System.Collections.Generic.IAsyncEnumerable<int> M()
    {
        await System.Threading.Tasks.Task.CompletedTask;
        yield return 42;
    }
}";
            var comp = CreateCompilationWithAsyncIterator(source);
            comp.VerifyDiagnostics();
            CompileAndVerify(comp);

            var m2 = comp.GlobalNamespace.GetMember<MethodSymbol>("C.M2");
            Assert.False(m2.IsAsync);
            Assert.False(m2.IsIterator);

            var m = comp.GlobalNamespace.GetMember<MethodSymbol>("C.M");
            Assert.True(m.IsAsync);
            Assert.True(m.IsIterator);
        }

        [Fact, WorkItem(38201, "https://github.com/dotnet/roslyn/issues/38201")]
        public void ReturningIAsyncEnumerable_Misc()
        {
            string source = @"
using System.Collections.Generic;
using System.Threading.Tasks;
class C
{
    async IAsyncEnumerable<string> GetStrings(int i = 0) { yield return await Task.FromResult(""""); }

    async IAsyncEnumerable<string> AsyncExpressionBody()
        => GetStrings(await Task.FromResult(1)); // 1

    IAsyncEnumerable<string> ExpressionBody() => GetStrings();

    async IAsyncEnumerable<string> AsyncReturn()
    {
        return GetStrings(await Task.FromResult(1)); // 2
    }

    IAsyncEnumerable<string> Return() { return GetStrings(); }

    async IAsyncEnumerable<string> AsyncReturnAndYieldReturn()
    {
        bool b = true;
        if (b) { return GetStrings(); } // 3
        yield return await Task.FromResult("""");
    }

    IAsyncEnumerable<string> ReturnAndYieldReturn() // 4
    {
        bool b = true;
        if (b) { return GetStrings(); } // 5
        yield return """";
    }
}";
            var comp = CreateCompilationWithAsyncIterator(new[] { source, EnumeratorCancellationAttributeType });
            comp.VerifyDiagnostics(
                // (9,12): error CS1622: Cannot return a value from an iterator. Use the yield return statement to return a value, or yield break to end the iteration.
                //         => GetStrings(await Task.FromResult(1)); // 1
                Diagnostic(ErrorCode.ERR_ReturnInIterator, "GetStrings(await Task.FromResult(1))").WithLocation(9, 12),
                // (15,9): error CS1622: Cannot return a value from an iterator. Use the yield return statement to return a value, or yield break to end the iteration.
                //         return GetStrings(await Task.FromResult(1)); // 2
                Diagnostic(ErrorCode.ERR_ReturnInIterator, "return").WithLocation(15, 9),
                // (23,18): error CS1622: Cannot return a value from an iterator. Use the yield return statement to return a value, or yield break to end the iteration.
                //         if (b) { return GetStrings(); } // 3
                Diagnostic(ErrorCode.ERR_ReturnInIterator, "return").WithLocation(23, 18),
                // (27,30): error CS8403: Method 'C.ReturnAndYieldReturn()' with an iterator block must be 'async' to return 'IAsyncEnumerable<string>'
                //     IAsyncEnumerable<string> ReturnAndYieldReturn() // 4
                Diagnostic(ErrorCode.ERR_IteratorMustBeAsync, "ReturnAndYieldReturn").WithArguments("C.ReturnAndYieldReturn()", "System.Collections.Generic.IAsyncEnumerable<string>").WithLocation(27, 30),
                // (30,18): error CS1622: Cannot return a value from an iterator. Use the yield return statement to return a value, or yield break to end the iteration.
                //         if (b) { return GetStrings(); } // 5
                Diagnostic(ErrorCode.ERR_ReturnInIterator, "return").WithLocation(30, 18)
                );
        }

        [Fact, WorkItem(38201, "https://github.com/dotnet/roslyn/issues/38201")]
        public void ReturningIAsyncEnumerable_Misc_LocalFunction()
        {
            string source = @"
using System.Collections.Generic;
using System.Threading.Tasks;
#pragma warning disable 8321 // unused local function
class C
{
    void M()
    {
        async IAsyncEnumerable<string> GetStrings(int i = 0) { yield return await Task.FromResult(""""); }

        async IAsyncEnumerable<string> AsyncExpressionBody()
            => GetStrings(await Task.FromResult(1)); // 1

        IAsyncEnumerable<string> ExpressionBody() => GetStrings();

        async IAsyncEnumerable<string> AsyncReturn()
        {
            return GetStrings(await Task.FromResult(1)); // 2
        }

        IAsyncEnumerable<string> Return() { return GetStrings(); }

        async IAsyncEnumerable<string> AsyncReturnAndYieldReturn()
        {
            bool b = true;
            if (b) { return GetStrings(); } // 3
            yield return await Task.FromResult("""");
        }

        IAsyncEnumerable<string> ReturnAndYieldReturn() // 4
        {
            bool b = true;
            if (b) { return GetStrings(); } // 5
            yield return """";
        }
    }
}";
            var comp = CreateCompilationWithAsyncIterator(new[] { source, EnumeratorCancellationAttributeType });
            comp.VerifyDiagnostics(
                // (12,16): error CS1622: Cannot return a value from an iterator. Use the yield return statement to return a value, or yield break to end the iteration.
                //             => GetStrings(await Task.FromResult(1)); // 1
                Diagnostic(ErrorCode.ERR_ReturnInIterator, "GetStrings(await Task.FromResult(1))").WithLocation(12, 16),
                // (18,13): error CS1622: Cannot return a value from an iterator. Use the yield return statement to return a value, or yield break to end the iteration.
                //             return GetStrings(await Task.FromResult(1)); // 2
                Diagnostic(ErrorCode.ERR_ReturnInIterator, "return").WithLocation(18, 13),
                // (26,22): error CS1622: Cannot return a value from an iterator. Use the yield return statement to return a value, or yield break to end the iteration.
                //             if (b) { return GetStrings(); } // 3
                Diagnostic(ErrorCode.ERR_ReturnInIterator, "return").WithLocation(26, 22),
                // (30,34): error CS8403: Method 'ReturnAndYieldReturn()' with an iterator block must be 'async' to return 'IAsyncEnumerable<string>'
                //         IAsyncEnumerable<string> ReturnAndYieldReturn() // 4
                Diagnostic(ErrorCode.ERR_IteratorMustBeAsync, "ReturnAndYieldReturn").WithArguments("ReturnAndYieldReturn()", "System.Collections.Generic.IAsyncEnumerable<string>").WithLocation(30, 34),
                // (33,22): error CS1622: Cannot return a value from an iterator. Use the yield return statement to return a value, or yield break to end the iteration.
                //             if (b) { return GetStrings(); } // 5
                Diagnostic(ErrorCode.ERR_ReturnInIterator, "return").WithLocation(33, 22)
                );
        }

        [Fact]
        public void ReturnAfterAwait()
        {
            string source = @"
class C
{
    async System.Collections.Generic.IAsyncEnumerable<int> M()
    {
        await System.Threading.Tasks.Task.CompletedTask;
        return null;
    }
}";
            var comp = CreateCompilationWithAsyncIterator(source, options: TestOptions.DebugDll);
            comp.VerifyDiagnostics(
                // (7,9): error CS1622: Cannot return a value from an iterator. Use the yield return statement to return a value, or yield break to end the iteration.
                //         return null;
                Diagnostic(ErrorCode.ERR_ReturnInIterator, "return").WithLocation(7, 9)
                );
        }

        [Fact]
        public void AwaitAfterReturn()
        {
            string source = @"
class C
{
    async System.Collections.Generic.IAsyncEnumerable<int> M()
    {
        return null;
        await System.Threading.Tasks.Task.CompletedTask;
    }
}";
            var comp = CreateCompilationWithAsyncIterator(source);
            comp.VerifyDiagnostics(
                // (6,9): error CS1622: Cannot return a value from an iterator. Use the yield return statement to return a value, or yield break to end the iteration.
                //         return null;
                Diagnostic(ErrorCode.ERR_ReturnInIterator, "return").WithLocation(6, 9),
                // (7,9): warning CS0162: Unreachable code detected
                //         await System.Threading.Tasks.Task.CompletedTask;
                Diagnostic(ErrorCode.WRN_UnreachableCode, "await").WithLocation(7, 9)
                );

            var m = comp.GlobalNamespace.GetMember<MethodSymbol>("C.M");
            Assert.True(m.IsAsync);
            Assert.False(m.IsIterator);
        }

        [Fact]
        public void AttributesSynthesized()
        {
            string source = @"
public class C
{
    public static async System.Collections.Generic.IAsyncEnumerable<int> M()
    {
        await System.Threading.Tasks.Task.CompletedTask;
        yield return 4;
    }
}";
            var comp = CreateCompilationWithAsyncIterator(source, options: TestOptions.DebugDll);
            comp.VerifyDiagnostics();
            CompileAndVerify(comp, symbolValidator: module =>
            {
                var method = module.GlobalNamespace.GetMember<MethodSymbol>("C.M");
                AssertEx.SetEqual(new[] { "AsyncIteratorStateMachineAttribute" },
                    GetAttributeNames(method.GetAttributes()));

                var attribute = method.GetAttributes().Single();
                var argument = attribute.ConstructorArguments.Single();
                Assert.Equal("System.Type", argument.Type.ToTestDisplayString());
                Assert.Equal("C.<M>d__0", ((ITypeSymbol)argument.Value).ToTestDisplayString());
            });
        }

        [Fact]
        public void AttributesSynthesized_Optional()
        {
            string source = @"
public class C
{
    public static async System.Collections.Generic.IAsyncEnumerable<int> M()
    {
        await System.Threading.Tasks.Task.CompletedTask;
        yield return 4;
    }
}";
            var comp = CreateCompilationWithAsyncIterator(source, options: TestOptions.DebugDll);
            comp.MakeTypeMissing(WellKnownType.System_Runtime_CompilerServices_AsyncIteratorStateMachineAttribute);
            comp.VerifyDiagnostics();
            CompileAndVerify(comp, symbolValidator: module =>
            {
                var method = module.GlobalNamespace.GetMember<MethodSymbol>("C.M");
                Assert.Empty(GetAttributeNames(method.GetAttributes()));
            });
        }

        [Fact]
        public void MissingTypeAndMembers_AsyncIteratorMethodBuilder()
        {
            VerifyMissingMember(WellKnownMember.System_Runtime_CompilerServices_AsyncIteratorMethodBuilder__AwaitOnCompleted,
                // (5,64): error CS0656: Missing compiler required member 'System.Runtime.CompilerServices.AsyncIteratorMethodBuilder.AwaitOnCompleted'
                //     async System.Collections.Generic.IAsyncEnumerable<int> M() { await Task.CompletedTask; yield return 3; }
                Diagnostic(ErrorCode.ERR_MissingPredefinedMember, "{ await Task.CompletedTask; yield return 3; }").WithArguments("System.Runtime.CompilerServices.AsyncIteratorMethodBuilder", "AwaitOnCompleted").WithLocation(5, 64)
                );

            VerifyMissingMember(WellKnownMember.System_Runtime_CompilerServices_AsyncIteratorMethodBuilder__AwaitUnsafeOnCompleted,

                // (5,64): error CS0656: Missing compiler required member 'System.Runtime.CompilerServices.AsyncIteratorMethodBuilder.AwaitUnsafeOnCompleted'
                //     async System.Collections.Generic.IAsyncEnumerable<int> M() { await Task.CompletedTask; yield return 3; }
                Diagnostic(ErrorCode.ERR_MissingPredefinedMember, "{ await Task.CompletedTask; yield return 3; }").WithArguments("System.Runtime.CompilerServices.AsyncIteratorMethodBuilder", "AwaitUnsafeOnCompleted").WithLocation(5, 64)
                );

            VerifyMissingMember(WellKnownMember.System_Runtime_CompilerServices_AsyncIteratorMethodBuilder__Complete,
                // (5,64): error CS0656: Missing compiler required member 'System.Runtime.CompilerServices.AsyncIteratorMethodBuilder.Complete'
                //     async System.Collections.Generic.IAsyncEnumerable<int> M() { await Task.CompletedTask; yield return 3; }
                Diagnostic(ErrorCode.ERR_MissingPredefinedMember, "{ await Task.CompletedTask; yield return 3; }").WithArguments("System.Runtime.CompilerServices.AsyncIteratorMethodBuilder", "Complete").WithLocation(5, 64)
                );

            VerifyMissingMember(WellKnownMember.System_Runtime_CompilerServices_AsyncIteratorMethodBuilder__Create,
                // (5,64): error CS0656: Missing compiler required member 'System.Runtime.CompilerServices.AsyncIteratorMethodBuilder.Create'
                //     async System.Collections.Generic.IAsyncEnumerable<int> M() { await Task.CompletedTask; yield return 3; }
                Diagnostic(ErrorCode.ERR_MissingPredefinedMember, "{ await Task.CompletedTask; yield return 3; }").WithArguments("System.Runtime.CompilerServices.AsyncIteratorMethodBuilder", "Create").WithLocation(5, 64)
                );

            VerifyMissingMember(WellKnownMember.System_Runtime_CompilerServices_AsyncIteratorMethodBuilder__MoveNext_T,
                // (5,64): error CS0656: Missing compiler required member 'System.Runtime.CompilerServices.AsyncIteratorMethodBuilder.MoveNext'
                //     async System.Collections.Generic.IAsyncEnumerable<int> M() { await Task.CompletedTask; yield return 3; }
                Diagnostic(ErrorCode.ERR_MissingPredefinedMember, "{ await Task.CompletedTask; yield return 3; }").WithArguments("System.Runtime.CompilerServices.AsyncIteratorMethodBuilder", "MoveNext").WithLocation(5, 64)
                );
        }

        [Fact]
        public void MissingTypeAndMembers_ManualResetValueTaskSourceCore()
        {
            VerifyMissingMember(WellKnownMember.System_Threading_Tasks_Sources_ManualResetValueTaskSourceCore_T__GetResult,
                // (5,64): error CS0656: Missing compiler required member 'System.Threading.Tasks.Sources.ManualResetValueTaskSourceCore`1.GetResult'
                //     async System.Collections.Generic.IAsyncEnumerable<int> M() { await Task.CompletedTask; yield return 3; }
                Diagnostic(ErrorCode.ERR_MissingPredefinedMember, "{ await Task.CompletedTask; yield return 3; }").WithArguments("System.Threading.Tasks.Sources.ManualResetValueTaskSourceCore`1", "GetResult").WithLocation(5, 64)
                );

            VerifyMissingMember(WellKnownMember.System_Threading_Tasks_Sources_ManualResetValueTaskSourceCore_T__GetStatus,
                // (5,64): error CS0656: Missing compiler required member 'System.Threading.Tasks.Sources.ManualResetValueTaskSourceCore`1.GetStatus'
                //     async System.Collections.Generic.IAsyncEnumerable<int> M() { await Task.CompletedTask; yield return 3; }
                Diagnostic(ErrorCode.ERR_MissingPredefinedMember, "{ await Task.CompletedTask; yield return 3; }").WithArguments("System.Threading.Tasks.Sources.ManualResetValueTaskSourceCore`1", "GetStatus").WithLocation(5, 64)
                );

            VerifyMissingMember(WellKnownMember.System_Threading_Tasks_Sources_ManualResetValueTaskSourceCore_T__get_Version,
                // (5,64): error CS0656: Missing compiler required member 'System.Threading.Tasks.Sources.ManualResetValueTaskSourceCore`1.get_Version'
                //     async System.Collections.Generic.IAsyncEnumerable<int> M() { await Task.CompletedTask; yield return 3; }
                Diagnostic(ErrorCode.ERR_MissingPredefinedMember, "{ await Task.CompletedTask; yield return 3; }").WithArguments("System.Threading.Tasks.Sources.ManualResetValueTaskSourceCore`1", "get_Version").WithLocation(5, 64)
                );

            VerifyMissingMember(WellKnownMember.System_Threading_Tasks_Sources_ManualResetValueTaskSourceCore_T__OnCompleted,
                // (5,64): error CS0656: Missing compiler required member 'System.Threading.Tasks.Sources.ManualResetValueTaskSourceCore`1.OnCompleted'
                //     async System.Collections.Generic.IAsyncEnumerable<int> M() { await Task.CompletedTask; yield return 3; }
                Diagnostic(ErrorCode.ERR_MissingPredefinedMember, "{ await Task.CompletedTask; yield return 3; }").WithArguments("System.Threading.Tasks.Sources.ManualResetValueTaskSourceCore`1", "OnCompleted").WithLocation(5, 64)
                );

            VerifyMissingMember(WellKnownMember.System_Threading_Tasks_Sources_ManualResetValueTaskSourceCore_T__Reset,
                // (5,64): error CS0656: Missing compiler required member 'System.Threading.Tasks.Sources.ManualResetValueTaskSourceCore`1.Reset'
                //     async System.Collections.Generic.IAsyncEnumerable<int> M() { await Task.CompletedTask; yield return 3; }
                Diagnostic(ErrorCode.ERR_MissingPredefinedMember, "{ await Task.CompletedTask; yield return 3; }").WithArguments("System.Threading.Tasks.Sources.ManualResetValueTaskSourceCore`1", "Reset").WithLocation(5, 64)
                );

            VerifyMissingMember(WellKnownMember.System_Threading_Tasks_Sources_ManualResetValueTaskSourceCore_T__SetException,
                // (5,64): error CS0656: Missing compiler required member 'System.Threading.Tasks.Sources.ManualResetValueTaskSourceCore`1.SetException'
                //     async System.Collections.Generic.IAsyncEnumerable<int> M() { await Task.CompletedTask; yield return 3; }
                Diagnostic(ErrorCode.ERR_MissingPredefinedMember, "{ await Task.CompletedTask; yield return 3; }").WithArguments("System.Threading.Tasks.Sources.ManualResetValueTaskSourceCore`1", "SetException").WithLocation(5, 64)
                );

            VerifyMissingMember(WellKnownMember.System_Threading_Tasks_Sources_ManualResetValueTaskSourceCore_T__SetResult,
                // (5,64): error CS0656: Missing compiler required member 'System.Threading.Tasks.Sources.ManualResetValueTaskSourceCore`1.SetResult'
                //     async System.Collections.Generic.IAsyncEnumerable<int> M() { await Task.CompletedTask; yield return 3; }
                Diagnostic(ErrorCode.ERR_MissingPredefinedMember, "{ await Task.CompletedTask; yield return 3; }").WithArguments("System.Threading.Tasks.Sources.ManualResetValueTaskSourceCore`1", "SetResult").WithLocation(5, 64)
                );

            VerifyMissingType(WellKnownType.System_Threading_Tasks_Sources_ManualResetValueTaskSourceCore_T,
                // (5,64): error CS0656: Missing compiler required member 'System.Threading.Tasks.Sources.ManualResetValueTaskSourceCore`1.GetResult'
                //     async System.Collections.Generic.IAsyncEnumerable<int> M() { await Task.CompletedTask; yield return 3; }
                Diagnostic(ErrorCode.ERR_MissingPredefinedMember, "{ await Task.CompletedTask; yield return 3; }").WithArguments("System.Threading.Tasks.Sources.ManualResetValueTaskSourceCore`1", "GetResult").WithLocation(5, 64),
                // (5,64): error CS0656: Missing compiler required member 'System.Threading.Tasks.Sources.ManualResetValueTaskSourceCore`1.GetStatus'
                //     async System.Collections.Generic.IAsyncEnumerable<int> M() { await Task.CompletedTask; yield return 3; }
                Diagnostic(ErrorCode.ERR_MissingPredefinedMember, "{ await Task.CompletedTask; yield return 3; }").WithArguments("System.Threading.Tasks.Sources.ManualResetValueTaskSourceCore`1", "GetStatus").WithLocation(5, 64),
                // (5,64): error CS0656: Missing compiler required member 'System.Threading.Tasks.Sources.ManualResetValueTaskSourceCore`1.get_Version'
                //     async System.Collections.Generic.IAsyncEnumerable<int> M() { await Task.CompletedTask; yield return 3; }
                Diagnostic(ErrorCode.ERR_MissingPredefinedMember, "{ await Task.CompletedTask; yield return 3; }").WithArguments("System.Threading.Tasks.Sources.ManualResetValueTaskSourceCore`1", "get_Version").WithLocation(5, 64),
                // (5,64): error CS0656: Missing compiler required member 'System.Threading.Tasks.Sources.ManualResetValueTaskSourceCore`1.OnCompleted'
                //     async System.Collections.Generic.IAsyncEnumerable<int> M() { await Task.CompletedTask; yield return 3; }
                Diagnostic(ErrorCode.ERR_MissingPredefinedMember, "{ await Task.CompletedTask; yield return 3; }").WithArguments("System.Threading.Tasks.Sources.ManualResetValueTaskSourceCore`1", "OnCompleted").WithLocation(5, 64),
                // (5,64): error CS0656: Missing compiler required member 'System.Threading.Tasks.Sources.ManualResetValueTaskSourceCore`1.Reset'
                //     async System.Collections.Generic.IAsyncEnumerable<int> M() { await Task.CompletedTask; yield return 3; }
                Diagnostic(ErrorCode.ERR_MissingPredefinedMember, "{ await Task.CompletedTask; yield return 3; }").WithArguments("System.Threading.Tasks.Sources.ManualResetValueTaskSourceCore`1", "Reset").WithLocation(5, 64),
                // (5,64): error CS0656: Missing compiler required member 'System.Threading.Tasks.Sources.ManualResetValueTaskSourceCore`1.SetException'
                //     async System.Collections.Generic.IAsyncEnumerable<int> M() { await Task.CompletedTask; yield return 3; }
                Diagnostic(ErrorCode.ERR_MissingPredefinedMember, "{ await Task.CompletedTask; yield return 3; }").WithArguments("System.Threading.Tasks.Sources.ManualResetValueTaskSourceCore`1", "SetException").WithLocation(5, 64),
                // (5,64): error CS0656: Missing compiler required member 'System.Threading.Tasks.Sources.ManualResetValueTaskSourceCore`1.SetResult'
                //     async System.Collections.Generic.IAsyncEnumerable<int> M() { await Task.CompletedTask; yield return 3; }
                Diagnostic(ErrorCode.ERR_MissingPredefinedMember, "{ await Task.CompletedTask; yield return 3; }").WithArguments("System.Threading.Tasks.Sources.ManualResetValueTaskSourceCore`1", "SetResult").WithLocation(5, 64)
                );
        }

        [Fact]
        public void MissingTypeAndMembers_IValueTaskSourceT()
        {
            VerifyMissingMember(WellKnownMember.System_Threading_Tasks_Sources_IValueTaskSource_T__GetResult,
                // (5,64): error CS0656: Missing compiler required member 'System.Threading.Tasks.Sources.IValueTaskSource`1.GetResult'
                //     async System.Collections.Generic.IAsyncEnumerable<int> M() { await Task.CompletedTask; yield return 3; }
                Diagnostic(ErrorCode.ERR_MissingPredefinedMember, "{ await Task.CompletedTask; yield return 3; }").WithArguments("System.Threading.Tasks.Sources.IValueTaskSource`1", "GetResult").WithLocation(5, 64)
                );

            VerifyMissingMember(WellKnownMember.System_Threading_Tasks_Sources_IValueTaskSource_T__GetStatus,
                // (5,64): error CS0656: Missing compiler required member 'System.Threading.Tasks.Sources.IValueTaskSource`1.GetStatus'
                //     async System.Collections.Generic.IAsyncEnumerable<int> M() { await Task.CompletedTask; yield return 3; }
                Diagnostic(ErrorCode.ERR_MissingPredefinedMember, "{ await Task.CompletedTask; yield return 3; }").WithArguments("System.Threading.Tasks.Sources.IValueTaskSource`1", "GetStatus").WithLocation(5, 64)
                );

            VerifyMissingMember(WellKnownMember.System_Threading_Tasks_Sources_IValueTaskSource_T__OnCompleted,
                // (5,64): error CS0656: Missing compiler required member 'System.Threading.Tasks.Sources.IValueTaskSource`1.OnCompleted'
                //     async System.Collections.Generic.IAsyncEnumerable<int> M() { await Task.CompletedTask; yield return 3; }
                Diagnostic(ErrorCode.ERR_MissingPredefinedMember, "{ await Task.CompletedTask; yield return 3; }").WithArguments("System.Threading.Tasks.Sources.IValueTaskSource`1", "OnCompleted").WithLocation(5, 64)
                );

            VerifyMissingType(WellKnownType.System_Threading_Tasks_Sources_IValueTaskSource_T,
                // (5,64): error CS0656: Missing compiler required member 'System.Threading.Tasks.ValueTask`1..ctor'
                //     async System.Collections.Generic.IAsyncEnumerable<int> M() { await Task.CompletedTask; yield return 3; }
                Diagnostic(ErrorCode.ERR_MissingPredefinedMember, "{ await Task.CompletedTask; yield return 3; }").WithArguments("System.Threading.Tasks.ValueTask`1", ".ctor").WithLocation(5, 64),
                // (5,64): error CS0656: Missing compiler required member 'System.Threading.Tasks.Sources.IValueTaskSource`1.GetResult'
                //     async System.Collections.Generic.IAsyncEnumerable<int> M() { await Task.CompletedTask; yield return 3; }
                Diagnostic(ErrorCode.ERR_MissingPredefinedMember, "{ await Task.CompletedTask; yield return 3; }").WithArguments("System.Threading.Tasks.Sources.IValueTaskSource`1", "GetResult").WithLocation(5, 64),
                // (5,64): error CS0656: Missing compiler required member 'System.Threading.Tasks.Sources.IValueTaskSource`1.GetStatus'
                //     async System.Collections.Generic.IAsyncEnumerable<int> M() { await Task.CompletedTask; yield return 3; }
                Diagnostic(ErrorCode.ERR_MissingPredefinedMember, "{ await Task.CompletedTask; yield return 3; }").WithArguments("System.Threading.Tasks.Sources.IValueTaskSource`1", "GetStatus").WithLocation(5, 64),
                // (5,64): error CS0656: Missing compiler required member 'System.Threading.Tasks.Sources.IValueTaskSource`1.OnCompleted'
                //     async System.Collections.Generic.IAsyncEnumerable<int> M() { await Task.CompletedTask; yield return 3; }
                Diagnostic(ErrorCode.ERR_MissingPredefinedMember, "{ await Task.CompletedTask; yield return 3; }").WithArguments("System.Threading.Tasks.Sources.IValueTaskSource`1", "OnCompleted").WithLocation(5, 64)
                );
        }

        [Fact]
        public void MissingTypeAndMembers_IValueTaskSource()
        {
            VerifyMissingMember(WellKnownMember.System_Threading_Tasks_Sources_IValueTaskSource__GetResult,
                // (5,64): error CS0656: Missing compiler required member 'System.Threading.Tasks.Sources.IValueTaskSource.GetResult'
                //     async System.Collections.Generic.IAsyncEnumerable<int> M() { await Task.CompletedTask; yield return 3; }
                Diagnostic(ErrorCode.ERR_MissingPredefinedMember, "{ await Task.CompletedTask; yield return 3; }").WithArguments("System.Threading.Tasks.Sources.IValueTaskSource", "GetResult").WithLocation(5, 64)
                );

            VerifyMissingMember(WellKnownMember.System_Threading_Tasks_Sources_IValueTaskSource__GetStatus,
                // (5,64): error CS0656: Missing compiler required member 'System.Threading.Tasks.Sources.IValueTaskSource.GetStatus'
                //     async System.Collections.Generic.IAsyncEnumerable<int> M() { await Task.CompletedTask; yield return 3; }
                Diagnostic(ErrorCode.ERR_MissingPredefinedMember, "{ await Task.CompletedTask; yield return 3; }").WithArguments("System.Threading.Tasks.Sources.IValueTaskSource", "GetStatus").WithLocation(5, 64)
                );

            VerifyMissingMember(WellKnownMember.System_Threading_Tasks_Sources_IValueTaskSource__OnCompleted,
                // (5,64): error CS0656: Missing compiler required member 'System.Threading.Tasks.Sources.IValueTaskSource.OnCompleted'
                //     async System.Collections.Generic.IAsyncEnumerable<int> M() { await Task.CompletedTask; yield return 3; }
                Diagnostic(ErrorCode.ERR_MissingPredefinedMember, "{ await Task.CompletedTask; yield return 3; }").WithArguments("System.Threading.Tasks.Sources.IValueTaskSource", "OnCompleted").WithLocation(5, 64)
                );

            VerifyMissingType(WellKnownType.System_Threading_Tasks_Sources_IValueTaskSource,
                // (5,64): error CS0656: Missing compiler required member 'System.Threading.Tasks.ValueTask..ctor'
                //     async System.Collections.Generic.IAsyncEnumerable<int> M() { await Task.CompletedTask; yield return 3; }
                Diagnostic(ErrorCode.ERR_MissingPredefinedMember, "{ await Task.CompletedTask; yield return 3; }").WithArguments("System.Threading.Tasks.ValueTask", ".ctor").WithLocation(5, 64),
                // (5,64): error CS0656: Missing compiler required member 'System.Threading.Tasks.Sources.IValueTaskSource.GetResult'
                //     async System.Collections.Generic.IAsyncEnumerable<int> M() { await Task.CompletedTask; yield return 3; }
                Diagnostic(ErrorCode.ERR_MissingPredefinedMember, "{ await Task.CompletedTask; yield return 3; }").WithArguments("System.Threading.Tasks.Sources.IValueTaskSource", "GetResult").WithLocation(5, 64),
                // (5,64): error CS0656: Missing compiler required member 'System.Threading.Tasks.Sources.IValueTaskSource.GetStatus'
                //     async System.Collections.Generic.IAsyncEnumerable<int> M() { await Task.CompletedTask; yield return 3; }
                Diagnostic(ErrorCode.ERR_MissingPredefinedMember, "{ await Task.CompletedTask; yield return 3; }").WithArguments("System.Threading.Tasks.Sources.IValueTaskSource", "GetStatus").WithLocation(5, 64),
                // (5,64): error CS0656: Missing compiler required member 'System.Threading.Tasks.Sources.IValueTaskSource.OnCompleted'
                //     async System.Collections.Generic.IAsyncEnumerable<int> M() { await Task.CompletedTask; yield return 3; }
                Diagnostic(ErrorCode.ERR_MissingPredefinedMember, "{ await Task.CompletedTask; yield return 3; }").WithArguments("System.Threading.Tasks.Sources.IValueTaskSource", "OnCompleted").WithLocation(5, 64)
                );
        }

        [Fact]
        public void MissingMember_AsyncIteratorMethodBuilder()
        {
            VerifyMissingMember(WellKnownMember.System_Runtime_CompilerServices_AsyncIteratorMethodBuilder__Create,
                // (5,64): error CS0656: Missing compiler required member 'System.Runtime.CompilerServices.AsyncIteratorMethodBuilder.Create'
                //     async System.Collections.Generic.IAsyncEnumerable<int> M() { await Task.CompletedTask; yield return 3; }
                Diagnostic(ErrorCode.ERR_MissingPredefinedMember, "{ await Task.CompletedTask; yield return 3; }").WithArguments("System.Runtime.CompilerServices.AsyncIteratorMethodBuilder", "Create").WithLocation(5, 64)
                );
        }

        [Fact]
        public void MissingTypeAndMembers_IAsyncStateMachine()
        {
            VerifyMissingMember(WellKnownMember.System_Runtime_CompilerServices_IAsyncStateMachine_MoveNext,
                // (5,64): error CS0656: Missing compiler required member 'System.Runtime.CompilerServices.IAsyncStateMachine.MoveNext'
                //     async System.Collections.Generic.IAsyncEnumerable<int> M() { await Task.CompletedTask; yield return 3; }
                Diagnostic(ErrorCode.ERR_MissingPredefinedMember, "{ await Task.CompletedTask; yield return 3; }").WithArguments("System.Runtime.CompilerServices.IAsyncStateMachine", "MoveNext").WithLocation(5, 64)
                );

            VerifyMissingMember(WellKnownMember.System_Runtime_CompilerServices_IAsyncStateMachine_SetStateMachine,
                // (5,64): error CS0656: Missing compiler required member 'System.Runtime.CompilerServices.IAsyncStateMachine.SetStateMachine'
                //     async System.Collections.Generic.IAsyncEnumerable<int> M() { await Task.CompletedTask; yield return 3; }
                Diagnostic(ErrorCode.ERR_MissingPredefinedMember, "{ await Task.CompletedTask; yield return 3; }").WithArguments("System.Runtime.CompilerServices.IAsyncStateMachine", "SetStateMachine").WithLocation(5, 64)
                );

            VerifyMissingType(WellKnownType.System_Runtime_CompilerServices_IAsyncStateMachine,
                // (5,64): error CS0656: Missing compiler required member 'System.Runtime.CompilerServices.IAsyncStateMachine.MoveNext'
                //     async System.Collections.Generic.IAsyncEnumerable<int> M() { await Task.CompletedTask; yield return 3; }
                Diagnostic(ErrorCode.ERR_MissingPredefinedMember, "{ await Task.CompletedTask; yield return 3; }").WithArguments("System.Runtime.CompilerServices.IAsyncStateMachine", "MoveNext").WithLocation(5, 64),
                // (5,64): error CS0656: Missing compiler required member 'System.Runtime.CompilerServices.IAsyncStateMachine.SetStateMachine'
                //     async System.Collections.Generic.IAsyncEnumerable<int> M() { await Task.CompletedTask; yield return 3; }
                Diagnostic(ErrorCode.ERR_MissingPredefinedMember, "{ await Task.CompletedTask; yield return 3; }").WithArguments("System.Runtime.CompilerServices.IAsyncStateMachine", "SetStateMachine").WithLocation(5, 64)
                );
        }

        [Fact]
        public void MissingTypeAndMembers_IAsyncEnumerable()
        {
            VerifyMissingMember(_enumerable, WellKnownMember.System_Collections_Generic_IAsyncEnumerable_T__GetAsyncEnumerator,
                // (5,64): error CS0656: Missing compiler required member 'System.Collections.Generic.IAsyncEnumerable`1.GetAsyncEnumerator'
                //     async System.Collections.Generic.IAsyncEnumerable<int> M() { await Task.CompletedTask; yield return 3; }
                Diagnostic(ErrorCode.ERR_MissingPredefinedMember, "{ await Task.CompletedTask; yield return 3; }").WithArguments("System.Collections.Generic.IAsyncEnumerable`1", "GetAsyncEnumerator").WithLocation(5, 64)
                );

            VerifyMissingMember(_enumerator, WellKnownMember.System_Collections_Generic_IAsyncEnumerable_T__GetAsyncEnumerator);

            // Since MakeTypeMissing doesn't fully simulate a type being absent (it only makes it disappear from GetWellKnownType), we specially verify missing IAsyncEnumerable<T> since it appears in source
            var comp1 = CreateCompilation(_enumerable);
            comp1.VerifyDiagnostics(
                // (5,38): error CS0234: The type or namespace name 'IAsyncEnumerable<>' does not exist in the namespace 'System.Collections.Generic' (are you missing an assembly reference?)
                //     async System.Collections.Generic.IAsyncEnumerable<int> M() { await Task.CompletedTask; yield return 3; }
                Diagnostic(ErrorCode.ERR_DottedTypeNameNotFoundInNS, "IAsyncEnumerable<int>").WithArguments("IAsyncEnumerable<>", "System.Collections.Generic").WithLocation(5, 38)
                );

            // Also verify on local functions
            var comp2 = CreateCompilation(@"
using System.Threading.Tasks;
class C
{
    void M()
    {
        _ = local();
        async System.Collections.Generic.IAsyncEnumerable<int> local() { await Task.CompletedTask; yield return 3; }
    }
}
");
            comp2.VerifyDiagnostics(
                // (8,42): error CS0234: The type or namespace name 'IAsyncEnumerable<>' does not exist in the namespace 'System.Collections.Generic' (are you missing an assembly reference?)
                //         async System.Collections.Generic.IAsyncEnumerable<int> local() { await Task.CompletedTask; yield return 3; }
                Diagnostic(ErrorCode.ERR_DottedTypeNameNotFoundInNS, "IAsyncEnumerable<int>").WithArguments("IAsyncEnumerable<>", "System.Collections.Generic").WithLocation(8, 42)
                );

            // And missing IAsyncEnumerator<T>
            var comp3 = CreateCompilation(_enumerator);
            comp3.VerifyDiagnostics(
                // (5,38): error CS0234: The type or namespace name 'IAsyncEnumerator<>' does not exist in the namespace 'System.Collections.Generic' (are you missing an assembly reference?)
                //     async System.Collections.Generic.IAsyncEnumerator<int> M() { await Task.CompletedTask; yield return 3; }
                Diagnostic(ErrorCode.ERR_DottedTypeNameNotFoundInNS, "IAsyncEnumerator<int>").WithArguments("IAsyncEnumerator<>", "System.Collections.Generic").WithLocation(5, 38)
                );
        }

        [Fact]
        public void MissingType_ValueTaskSourceStatus()
        {
            VerifyMissingType(WellKnownType.System_Threading_Tasks_Sources_ValueTaskSourceStatus,
                // (5,64): error CS0656: Missing compiler required member 'System.Threading.Tasks.Sources.ManualResetValueTaskSourceCore`1.GetStatus'
                //     async System.Collections.Generic.IAsyncEnumerable<int> M() { await Task.CompletedTask; yield return 3; }
                Diagnostic(ErrorCode.ERR_MissingPredefinedMember, "{ await Task.CompletedTask; yield return 3; }").WithArguments("System.Threading.Tasks.Sources.ManualResetValueTaskSourceCore`1", "GetStatus").WithLocation(5, 64),
                // (5,64): error CS0656: Missing compiler required member 'System.Threading.Tasks.Sources.IValueTaskSource`1.GetStatus'
                //     async System.Collections.Generic.IAsyncEnumerable<int> M() { await Task.CompletedTask; yield return 3; }
                Diagnostic(ErrorCode.ERR_MissingPredefinedMember, "{ await Task.CompletedTask; yield return 3; }").WithArguments("System.Threading.Tasks.Sources.IValueTaskSource`1", "GetStatus").WithLocation(5, 64),
                // (5,64): error CS0656: Missing compiler required member 'System.Threading.Tasks.Sources.IValueTaskSource.GetStatus'
                //     async System.Collections.Generic.IAsyncEnumerable<int> M() { await Task.CompletedTask; yield return 3; }
                Diagnostic(ErrorCode.ERR_MissingPredefinedMember, "{ await Task.CompletedTask; yield return 3; }").WithArguments("System.Threading.Tasks.Sources.IValueTaskSource", "GetStatus").WithLocation(5, 64)
                );
        }

        [Fact]
        public void MissingType_ValueTaskSourceOnCompletedFlags()
        {
            VerifyMissingType(WellKnownType.System_Threading_Tasks_Sources_ValueTaskSourceOnCompletedFlags,
                // (5,64): error CS0656: Missing compiler required member 'System.Threading.Tasks.Sources.ManualResetValueTaskSourceCore`1.OnCompleted'
                //     async System.Collections.Generic.IAsyncEnumerable<int> M() { await Task.CompletedTask; yield return 3; }
                Diagnostic(ErrorCode.ERR_MissingPredefinedMember, "{ await Task.CompletedTask; yield return 3; }").WithArguments("System.Threading.Tasks.Sources.ManualResetValueTaskSourceCore`1", "OnCompleted").WithLocation(5, 64),
                // (5,64): error CS0656: Missing compiler required member 'System.Threading.Tasks.Sources.IValueTaskSource`1.OnCompleted'
                //     async System.Collections.Generic.IAsyncEnumerable<int> M() { await Task.CompletedTask; yield return 3; }
                Diagnostic(ErrorCode.ERR_MissingPredefinedMember, "{ await Task.CompletedTask; yield return 3; }").WithArguments("System.Threading.Tasks.Sources.IValueTaskSource`1", "OnCompleted").WithLocation(5, 64),
                // (5,64): error CS0656: Missing compiler required member 'System.Threading.Tasks.Sources.IValueTaskSource.OnCompleted'
                //     async System.Collections.Generic.IAsyncEnumerable<int> M() { await Task.CompletedTask; yield return 3; }
                Diagnostic(ErrorCode.ERR_MissingPredefinedMember, "{ await Task.CompletedTask; yield return 3; }").WithArguments("System.Threading.Tasks.Sources.IValueTaskSource", "OnCompleted").WithLocation(5, 64)
                );
        }

        [Fact]
        public void MissingType_IAsyncIEnumerable_LocalFunction()
        {
            string source = @"
class C
{
    void Method()
    {
        _ = local();

        async System.Collections.Generic.IAsyncEnumerable<int> local()
        {
            await System.Threading.Tasks.Task.CompletedTask;
            yield return 3;
        }
    }
}
namespace System.Collections.Generic
{
    public interface IAsyncEnumerator<out T> : System.IAsyncDisposable
    {
        System.Threading.Tasks.ValueTask<bool> MoveNextAsync();
        T Current { get; }
    }
}
";
            var comp = CreateCompilationWithTasksExtensions(new[] { source, IAsyncDisposableDefinition });
            comp.VerifyDiagnostics(
                // (8,42): error CS0234: The type or namespace name 'IAsyncEnumerable<>' does not exist in the namespace 'System.Collections.Generic' (are you missing an assembly reference?)
                //         async System.Collections.Generic.IAsyncEnumerable<int> local()
                Diagnostic(ErrorCode.ERR_DottedTypeNameNotFoundInNS, "IAsyncEnumerable<int>").WithArguments("IAsyncEnumerable<>", "System.Collections.Generic").WithLocation(8, 42)
                );
        }

        [Fact]
        public void MissingTypeAndMembers_IAsyncEnumerator()
        {
            VerifyMissingMember(WellKnownMember.System_Collections_Generic_IAsyncEnumerator_T__MoveNextAsync,
                // (5,64): error CS0656: Missing compiler required member 'System.Collections.Generic.IAsyncEnumerator`1.MoveNextAsync'
                //     async System.Collections.Generic.IAsyncEnumerable<int> M() { await Task.CompletedTask; yield return 3; }
                Diagnostic(ErrorCode.ERR_MissingPredefinedMember, "{ await Task.CompletedTask; yield return 3; }").WithArguments("System.Collections.Generic.IAsyncEnumerator`1", "MoveNextAsync").WithLocation(5, 64)
                );

            VerifyMissingMember(WellKnownMember.System_Collections_Generic_IAsyncEnumerator_T__get_Current,
                // (5,64): error CS0656: Missing compiler required member 'System.Collections.Generic.IAsyncEnumerator`1.get_Current'
                //     async System.Collections.Generic.IAsyncEnumerable<int> M() { await Task.CompletedTask; yield return 3; }
                Diagnostic(ErrorCode.ERR_MissingPredefinedMember, "{ await Task.CompletedTask; yield return 3; }").WithArguments("System.Collections.Generic.IAsyncEnumerator`1", "get_Current").WithLocation(5, 64)
                );

            VerifyMissingType(_enumerator, WellKnownType.System_Collections_Generic_IAsyncEnumerator_T,
                // (5,60): error CS1983: The return type of an async method must be void, Task, Task<T>, a task-like type, or IAsyncEnumerable<T>
                //     async System.Collections.Generic.IAsyncEnumerator<int> M() { await Task.CompletedTask; yield return 3; }
                Diagnostic(ErrorCode.ERR_BadAsyncReturn, "M").WithLocation(5, 60),
                // (5,60): error CS1624: The body of 'C.M()' cannot be an iterator block because 'IAsyncEnumerator<int>' is not an iterator interface type
                //     async System.Collections.Generic.IAsyncEnumerator<int> M() { await Task.CompletedTask; yield return 3; }
                Diagnostic(ErrorCode.ERR_BadIteratorReturn, "M").WithArguments("C.M()", "System.Collections.Generic.IAsyncEnumerator<int>").WithLocation(5, 60)
                );

            VerifyMissingType(_enumerable, WellKnownType.System_Collections_Generic_IAsyncEnumerator_T,
                // (5,64): error CS0656: Missing compiler required member 'System.Collections.Generic.IAsyncEnumerable`1.GetAsyncEnumerator'
                //     async System.Collections.Generic.IAsyncEnumerable<int> M() { await Task.CompletedTask; yield return 3; }
                Diagnostic(ErrorCode.ERR_MissingPredefinedMember, "{ await Task.CompletedTask; yield return 3; }").WithArguments("System.Collections.Generic.IAsyncEnumerable`1", "GetAsyncEnumerator").WithLocation(5, 64),
                // (5,64): error CS0656: Missing compiler required member 'System.Collections.Generic.IAsyncEnumerator`1.MoveNextAsync'
                //     async System.Collections.Generic.IAsyncEnumerable<int> M() { await Task.CompletedTask; yield return 3; }
                Diagnostic(ErrorCode.ERR_MissingPredefinedMember, "{ await Task.CompletedTask; yield return 3; }").WithArguments("System.Collections.Generic.IAsyncEnumerator`1", "MoveNextAsync").WithLocation(5, 64),
                // (5,64): error CS0656: Missing compiler required member 'System.Collections.Generic.IAsyncEnumerator`1.get_Current'
                //     async System.Collections.Generic.IAsyncEnumerable<int> M() { await Task.CompletedTask; yield return 3; }
                Diagnostic(ErrorCode.ERR_MissingPredefinedMember, "{ await Task.CompletedTask; yield return 3; }").WithArguments("System.Collections.Generic.IAsyncEnumerator`1", "get_Current").WithLocation(5, 64)
                );
        }

        [Fact]
        public void MissingTypeAndMembers_IAsyncDisposable()
        {
            VerifyMissingMember(WellKnownMember.System_IAsyncDisposable__DisposeAsync,
                // (5,64): error CS0656: Missing compiler required member 'System.IAsyncDisposable.DisposeAsync'
                //     async System.Collections.Generic.IAsyncEnumerable<int> M() { await Task.CompletedTask; yield return 3; }
                Diagnostic(ErrorCode.ERR_MissingPredefinedMember, "{ await Task.CompletedTask; yield return 3; }").WithArguments("System.IAsyncDisposable", "DisposeAsync").WithLocation(5, 64)
                );

            VerifyMissingType(WellKnownType.System_IAsyncDisposable,
                // (5,64): error CS0656: Missing compiler required member 'System.IAsyncDisposable.DisposeAsync'
                //     async System.Collections.Generic.IAsyncEnumerable<int> M() { await Task.CompletedTask; yield return 3; }
                Diagnostic(ErrorCode.ERR_MissingPredefinedMember, "{ await Task.CompletedTask; yield return 3; }").WithArguments("System.IAsyncDisposable", "DisposeAsync").WithLocation(5, 64)
                );
        }

        [Fact]
        public void MissingTypeAndMembers_ValueTaskT()
        {
            VerifyMissingMember(WellKnownMember.System_Threading_Tasks_ValueTask_T__ctorSourceAndToken,
                // (5,64): error CS0656: Missing compiler required member 'System.Threading.Tasks.ValueTask`1..ctor'
                //     async System.Collections.Generic.IAsyncEnumerable<int> M() { await Task.CompletedTask; yield return 3; }
                Diagnostic(ErrorCode.ERR_MissingPredefinedMember, "{ await Task.CompletedTask; yield return 3; }").WithArguments("System.Threading.Tasks.ValueTask`1", ".ctor").WithLocation(5, 64)
                );

            VerifyMissingMember(WellKnownMember.System_Threading_Tasks_ValueTask_T__ctorValue,
                // (5,64): error CS0656: Missing compiler required member 'System.Threading.Tasks.ValueTask`1..ctor'
                //     async System.Collections.Generic.IAsyncEnumerable<int> M() { await Task.CompletedTask; yield return 3; }
                Diagnostic(ErrorCode.ERR_MissingPredefinedMember, "{ await Task.CompletedTask; yield return 3; }").WithArguments("System.Threading.Tasks.ValueTask`1", ".ctor").WithLocation(5, 64)
                );

            VerifyMissingType(WellKnownType.System_Threading_Tasks_ValueTask_T,
                // (5,64): error CS0656: Missing compiler required member 'System.Collections.Generic.IAsyncEnumerator`1.MoveNextAsync'
                //     async System.Collections.Generic.IAsyncEnumerable<int> M() { await Task.CompletedTask; yield return 3; }
                Diagnostic(ErrorCode.ERR_MissingPredefinedMember, "{ await Task.CompletedTask; yield return 3; }").WithArguments("System.Collections.Generic.IAsyncEnumerator`1", "MoveNextAsync").WithLocation(5, 64),
                // (5,64): error CS0656: Missing compiler required member 'System.Threading.Tasks.ValueTask`1..ctor'
                //     async System.Collections.Generic.IAsyncEnumerable<int> M() { await Task.CompletedTask; yield return 3; }
                Diagnostic(ErrorCode.ERR_MissingPredefinedMember, "{ await Task.CompletedTask; yield return 3; }").WithArguments("System.Threading.Tasks.ValueTask`1", ".ctor").WithLocation(5, 64),
                // (5,64): error CS0656: Missing compiler required member 'System.Threading.Tasks.ValueTask`1..ctor'
                //     async System.Collections.Generic.IAsyncEnumerable<int> M() { await Task.CompletedTask; yield return 3; }
                Diagnostic(ErrorCode.ERR_MissingPredefinedMember, "{ await Task.CompletedTask; yield return 3; }").WithArguments("System.Threading.Tasks.ValueTask`1", ".ctor").WithLocation(5, 64)
                );
        }

        [Fact]
        public void MissingTypeAndMembers_ValueTask()
        {
            VerifyMissingMember(WellKnownMember.System_Threading_Tasks_ValueTask__ctor,
                // (5,64): error CS0656: Missing compiler required member 'System.Threading.Tasks.ValueTask..ctor'
                //     async System.Collections.Generic.IAsyncEnumerable<int> M() { await Task.CompletedTask; yield return 3; }
                Diagnostic(ErrorCode.ERR_MissingPredefinedMember, "{ await Task.CompletedTask; yield return 3; }").WithArguments("System.Threading.Tasks.ValueTask", ".ctor").WithLocation(5, 64)
                );

            VerifyMissingType(WellKnownType.System_Threading_Tasks_ValueTask,
                // (5,64): error CS0656: Missing compiler required member 'System.IAsyncDisposable.DisposeAsync'
                //     async System.Collections.Generic.IAsyncEnumerable<int> M() { await Task.CompletedTask; yield return 3; }
                Diagnostic(ErrorCode.ERR_MissingPredefinedMember, "{ await Task.CompletedTask; yield return 3; }").WithArguments("System.IAsyncDisposable", "DisposeAsync").WithLocation(5, 64),
                // (5,64): error CS0656: Missing compiler required member 'System.Threading.Tasks.ValueTask..ctor'
                //     async System.Collections.Generic.IAsyncEnumerable<int> M() { await Task.CompletedTask; yield return 3; }
                Diagnostic(ErrorCode.ERR_MissingPredefinedMember, "{ await Task.CompletedTask; yield return 3; }").WithArguments("System.Threading.Tasks.ValueTask", ".ctor").WithLocation(5, 64)
                );
        }

        [Fact]
        public void MissingTypeAndMembers_CancellationToken()
        {
            VerifyMissingMember(_enumerable, WellKnownMember.System_Threading_CancellationToken__Equals,
                // (5,64): error CS0656: Missing compiler required member 'System.Threading.CancellationToken.Equals'
                //     async System.Collections.Generic.IAsyncEnumerable<int> M() { await Task.CompletedTask; yield return 3; }
                Diagnostic(ErrorCode.ERR_MissingPredefinedMember, "{ await Task.CompletedTask; yield return 3; }").WithArguments("System.Threading.CancellationToken", "Equals").WithLocation(5, 64)
                );

            VerifyMissingMember(_enumerator, WellKnownMember.System_Threading_CancellationToken__Equals);

            VerifyMissingType(_enumerable, WellKnownType.System_Threading_CancellationToken,
                // (5,64): error CS0656: Missing compiler required member 'System.Collections.Generic.IAsyncEnumerable`1.GetAsyncEnumerator'
                //     async System.Collections.Generic.IAsyncEnumerable<int> M() { await Task.CompletedTask; yield return 3; }
                Diagnostic(ErrorCode.ERR_MissingPredefinedMember, "{ await Task.CompletedTask; yield return 3; }").WithArguments("System.Collections.Generic.IAsyncEnumerable`1", "GetAsyncEnumerator").WithLocation(5, 64),
                // (5,64): error CS0656: Missing compiler required member 'System.Threading.CancellationToken.Equals'
                //     async System.Collections.Generic.IAsyncEnumerable<int> M() { await Task.CompletedTask; yield return 3; }
                Diagnostic(ErrorCode.ERR_MissingPredefinedMember, "{ await Task.CompletedTask; yield return 3; }").WithArguments("System.Threading.CancellationToken", "Equals").WithLocation(5, 64),
                // (5,64): error CS0656: Missing compiler required member 'System.Threading.CancellationTokenSource.CreateLinkedTokenSource'
                //     async System.Collections.Generic.IAsyncEnumerable<int> M() { await Task.CompletedTask; yield return 3; }
                Diagnostic(ErrorCode.ERR_MissingPredefinedMember, "{ await Task.CompletedTask; yield return 3; }").WithArguments("System.Threading.CancellationTokenSource", "CreateLinkedTokenSource").WithLocation(5, 64),
                // (5,64): error CS0656: Missing compiler required member 'System.Threading.CancellationTokenSource.Token'
                //     async System.Collections.Generic.IAsyncEnumerable<int> M() { await Task.CompletedTask; yield return 3; }
                Diagnostic(ErrorCode.ERR_MissingPredefinedMember, "{ await Task.CompletedTask; yield return 3; }").WithArguments("System.Threading.CancellationTokenSource", "Token").WithLocation(5, 64)
                );

            VerifyMissingType(_enumerator, WellKnownType.System_Threading_CancellationToken);
        }

        [Fact]
        public void MissingTypeAndMembers_CancellationTokenSource()
        {
            VerifyMissingMember(_enumerable, WellKnownMember.System_Threading_CancellationTokenSource__CreateLinkedTokenSource,
                // (5,64): error CS0656: Missing compiler required member 'System.Threading.CancellationTokenSource.CreateLinkedTokenSource'
                //     async System.Collections.Generic.IAsyncEnumerable<int> M() { await Task.CompletedTask; yield return 3; }
                Diagnostic(ErrorCode.ERR_MissingPredefinedMember, "{ await Task.CompletedTask; yield return 3; }").WithArguments("System.Threading.CancellationTokenSource", "CreateLinkedTokenSource").WithLocation(5, 64)
                );

            VerifyMissingMember(_enumerable, WellKnownMember.System_Threading_CancellationTokenSource__Token,
                // (5,64): error CS0656: Missing compiler required member 'System.Threading.CancellationTokenSource.Token'
                //     async System.Collections.Generic.IAsyncEnumerable<int> M() { await Task.CompletedTask; yield return 3; }
                Diagnostic(ErrorCode.ERR_MissingPredefinedMember, "{ await Task.CompletedTask; yield return 3; }").WithArguments("System.Threading.CancellationTokenSource", "Token").WithLocation(5, 64)
                );

            VerifyMissingMember(_enumerable, WellKnownMember.System_Threading_CancellationTokenSource__Dispose,
                // (5,64): error CS0656: Missing compiler required member 'System.Threading.CancellationTokenSource.Dispose'
                //     async System.Collections.Generic.IAsyncEnumerable<int> M() { await Task.CompletedTask; yield return 3; }
                Diagnostic(ErrorCode.ERR_MissingPredefinedMember, "{ await Task.CompletedTask; yield return 3; }").WithArguments("System.Threading.CancellationTokenSource", "Dispose").WithLocation(5, 64)
                );

            VerifyMissingType(_enumerable, WellKnownType.System_Threading_CancellationTokenSource,
                // (5,64): error CS0656: Missing compiler required member 'System.Threading.CancellationTokenSource.CreateLinkedTokenSource'
                //     async System.Collections.Generic.IAsyncEnumerable<int> M() { await Task.CompletedTask; yield return 3; }
                Diagnostic(ErrorCode.ERR_MissingPredefinedMember, "{ await Task.CompletedTask; yield return 3; }").WithArguments("System.Threading.CancellationTokenSource", "CreateLinkedTokenSource").WithLocation(5, 64),
                // (5,64): error CS0656: Missing compiler required member 'System.Threading.CancellationTokenSource.Token'
                //     async System.Collections.Generic.IAsyncEnumerable<int> M() { await Task.CompletedTask; yield return 3; }
                Diagnostic(ErrorCode.ERR_MissingPredefinedMember, "{ await Task.CompletedTask; yield return 3; }").WithArguments("System.Threading.CancellationTokenSource", "Token").WithLocation(5, 64),
                // (5,64): error CS0656: Missing compiler required member 'System.Threading.CancellationTokenSource.Dispose'
                //     async System.Collections.Generic.IAsyncEnumerable<int> M() { await Task.CompletedTask; yield return 3; }
                Diagnostic(ErrorCode.ERR_MissingPredefinedMember, "{ await Task.CompletedTask; yield return 3; }").WithArguments("System.Threading.CancellationTokenSource", "Dispose").WithLocation(5, 64)
                );

            VerifyMissingMember(_enumerator, WellKnownMember.System_Threading_CancellationTokenSource__CreateLinkedTokenSource);
            VerifyMissingMember(_enumerator, WellKnownMember.System_Threading_CancellationTokenSource__Token);
            VerifyMissingMember(_enumerator, WellKnownMember.System_Threading_CancellationTokenSource__Dispose);
            VerifyMissingType(_enumerator, WellKnownType.System_Threading_CancellationTokenSource);
        }

        [Fact]
        public void AsyncIteratorWithBreak()
        {
            string source = @"
class C
{
    async System.Collections.Generic.IAsyncEnumerable<int> M()
    {
        await System.Threading.Tasks.Task.CompletedTask;
        yield return 3;
        break;
    }
}";
            var comp = CreateCompilationWithAsyncIterator(source);
            comp.VerifyDiagnostics(
                // (8,9): error CS0139: No enclosing loop out of which to break or continue
                //         break;
                Diagnostic(ErrorCode.ERR_NoBreakOrCont, "break;").WithLocation(8, 9)
                );
        }

        [Fact]
        public void AsyncIteratorWithReturnInt()
        {
            string source = @"
class C
{
    async System.Collections.Generic.IAsyncEnumerable<int> M()
    {
        await System.Threading.Tasks.Task.CompletedTask;
        yield return 3;
        return 1;
    }
    async System.Collections.Generic.IAsyncEnumerable<int> M2()
    {
        return 4;
    }
}";
            var comp = CreateCompilationWithAsyncIterator(source);
            comp.VerifyDiagnostics(
                // (8,9): error CS1622: Cannot return a value from an iterator. Use the yield return statement to return a value, or yield break to end the iteration.
                //         return 1;
                Diagnostic(ErrorCode.ERR_ReturnInIterator, "return").WithLocation(8, 9),
                // (10,60): warning CS1998: This async method lacks 'await' operators and will run synchronously. Consider using the 'await' operator to await non-blocking API calls, or 'await Task.Run(...)' to do CPU-bound work on a background thread.
                //     async System.Collections.Generic.IAsyncEnumerable<int> M2()
                Diagnostic(ErrorCode.WRN_AsyncLacksAwaits, "M2").WithLocation(10, 60),
                // (12,9): error CS1622: Cannot return a value from an iterator. Use the yield return statement to return a value, or yield break to end the iteration.
                //         return 4;
                Diagnostic(ErrorCode.ERR_ReturnInIterator, "return").WithLocation(12, 9)
                );
        }

        [Fact]
        public void AsyncIteratorWithReturnNull()
        {
            string source = @"
class C
{
    async System.Collections.Generic.IAsyncEnumerable<int> M()
    {
        await System.Threading.Tasks.Task.CompletedTask;
        yield return 3;
        return null;
    }
    async System.Collections.Generic.IAsyncEnumerable<int> M2()
    {
        return null;
    }
}";
            var comp = CreateCompilationWithAsyncIterator(source);
            comp.VerifyDiagnostics(
                // (8,9): error CS1622: Cannot return a value from an iterator. Use the yield return statement to return a value, or yield break to end the iteration.
                //         return null;
                Diagnostic(ErrorCode.ERR_ReturnInIterator, "return").WithLocation(8, 9),
                // (10,60): warning CS1998: This async method lacks 'await' operators and will run synchronously. Consider using the 'await' operator to await non-blocking API calls, or 'await Task.Run(...)' to do CPU-bound work on a background thread.
                //     async System.Collections.Generic.IAsyncEnumerable<int> M2()
                Diagnostic(ErrorCode.WRN_AsyncLacksAwaits, "M2").WithLocation(10, 60),
                // (12,9): error CS1622: Cannot return a value from an iterator. Use the yield return statement to return a value, or yield break to end the iteration.
                //         return null;
                Diagnostic(ErrorCode.ERR_ReturnInIterator, "return").WithLocation(12, 9)
                );
        }

        [Fact]
        public void AsyncIteratorWithReturnRef()
        {
            string source = @"
class C
{
    async System.Collections.Generic.IAsyncEnumerable<int> M(ref string s)
    {
        await System.Threading.Tasks.Task.CompletedTask;
        yield return 3;
        return ref s;
    }
    async System.Collections.Generic.IAsyncEnumerable<int> M2(ref string s2)
    {
        return ref s2;
    }
}";
            var comp = CreateCompilationWithAsyncIterator(source);
            comp.VerifyDiagnostics(
                // (4,73): error CS1988: Async methods cannot have ref, in or out parameters
                //     async System.Collections.Generic.IAsyncEnumerable<int> M(ref string s)
                Diagnostic(ErrorCode.ERR_BadAsyncArgType, "s").WithLocation(4, 73),
                // (4,73): error CS1623: Iterators cannot have ref, in or out parameters
                //     async System.Collections.Generic.IAsyncEnumerable<int> M(ref string s)
                Diagnostic(ErrorCode.ERR_BadIteratorArgType, "s").WithLocation(4, 73),
                // (8,9): error CS1622: Cannot return a value from an iterator. Use the yield return statement to return a value, or yield break to end the iteration.
                //         return ref s;
                Diagnostic(ErrorCode.ERR_ReturnInIterator, "return").WithLocation(8, 9),
                // (10,60): warning CS1998: This async method lacks 'await' operators and will run synchronously. Consider using the 'await' operator to await non-blocking API calls, or 'await Task.Run(...)' to do CPU-bound work on a background thread.
                //     async System.Collections.Generic.IAsyncEnumerable<int> M2(ref string s2)
                Diagnostic(ErrorCode.WRN_AsyncLacksAwaits, "M2").WithLocation(10, 60),
                // (10,74): error CS1988: Async methods cannot have ref, in or out parameters
                //     async System.Collections.Generic.IAsyncEnumerable<int> M2(ref string s2)
                Diagnostic(ErrorCode.ERR_BadAsyncArgType, "s2").WithLocation(10, 74),
                // (12,9): error CS8149: By-reference returns may only be used in methods that return by reference
                //         return ref s2;
                Diagnostic(ErrorCode.ERR_MustNotHaveRefReturn, "return").WithLocation(12, 9)
                );
        }

        [Fact]
        public void AsyncIteratorWithReturnDefault()
        {
            string source = @"
class C
{
    async System.Collections.Generic.IAsyncEnumerable<int> M()
    {
        await System.Threading.Tasks.Task.CompletedTask;
        yield return 3;
        return default;
    }
    async System.Collections.Generic.IAsyncEnumerable<int> M2()
    {
        return default;
    }
}";
            var comp = CreateCompilationWithAsyncIterator(source);
            comp.VerifyDiagnostics(
                // (8,9): error CS1622: Cannot return a value from an iterator. Use the yield return statement to return a value, or yield break to end the iteration.
                //         return default;
                Diagnostic(ErrorCode.ERR_ReturnInIterator, "return").WithLocation(8, 9),
                // (10,60): warning CS1998: This async method lacks 'await' operators and will run synchronously. Consider using the 'await' operator to await non-blocking API calls, or 'await Task.Run(...)' to do CPU-bound work on a background thread.
                //     async System.Collections.Generic.IAsyncEnumerable<int> M2()
                Diagnostic(ErrorCode.WRN_AsyncLacksAwaits, "M2").WithLocation(10, 60),
                // (12,9): error CS1622: Cannot return a value from an iterator. Use the yield return statement to return a value, or yield break to end the iteration.
                //         return default;
                Diagnostic(ErrorCode.ERR_ReturnInIterator, "return").WithLocation(12, 9)
                );
        }

        [Fact]
        [WorkItem(31057, "https://github.com/dotnet/roslyn/issues/31057")]
        public void AsyncIteratorReturningEnumerator()
        {
            string source = @"
using static System.Console;
class C
{
    static async System.Collections.Generic.IAsyncEnumerator<int> M(int value)
    {
        yield return value;
        value = 5;
        Write(""1 "");
        await System.Threading.Tasks.Task.CompletedTask;
        Write(""2 "");
        yield return 3;
        Write(""4 "");
        yield return value;
    }
    static async System.Threading.Tasks.Task Main()
    {
        await using (var enumerator = M(0))
        {
            if (!await enumerator.MoveNextAsync()) throw null;
            Write($""Value:{enumerator.Current} "");
            if (!await enumerator.MoveNextAsync()) throw null;
            Write($""Value:{enumerator.Current} "");
            if (!await enumerator.MoveNextAsync()) throw null;
            Write($""Value:{enumerator.Current} "");
            if (await enumerator.MoveNextAsync()) throw null;
            if (await enumerator.MoveNextAsync()) throw null;

            Write(""Done"");
        }
    }
}";
            var comp = CreateCompilationWithAsyncIterator(source, options: TestOptions.DebugExe);
            comp.VerifyDiagnostics();
            CompileAndVerify(comp, expectedOutput: "Value:0 1 2 Value:3 4 Value:5 Done", symbolValidator: verifyMembersAndInterfaces);

            void verifyMembersAndInterfaces(ModuleSymbol module)
            {
                var type = (NamedTypeSymbol)module.GlobalNamespace.GetMember("C.<M>d__0");
                AssertEx.SetEqual(new[] {
                    "System.Runtime.CompilerServices.AsyncIteratorMethodBuilder C.<M>d__0.<>t__builder",
                    "System.Threading.Tasks.Sources.ManualResetValueTaskSourceCore<System.Boolean> C.<M>d__0.<>v__promiseOfValueOrEnd",
                    "System.Int32 C.<M>d__0.value",
                    "C.<M>d__0..ctor(System.Int32 <>1__state)",
                    "void C.<M>d__0.MoveNext()",
                    "void C.<M>d__0.SetStateMachine(System.Runtime.CompilerServices.IAsyncStateMachine stateMachine)",
                    "System.Threading.Tasks.ValueTask<System.Boolean> C.<M>d__0.System.Collections.Generic.IAsyncEnumerator<System.Int32>.MoveNextAsync()",
                    "System.Int32 C.<M>d__0.System.Collections.Generic.IAsyncEnumerator<System.Int32>.Current.get",
                    "System.Boolean C.<M>d__0.System.Threading.Tasks.Sources.IValueTaskSource<System.Boolean>.GetResult(System.Int16 token)",
                    "void C.<M>d__0.System.Threading.Tasks.Sources.IValueTaskSource.GetResult(System.Int16 token)",
                    "System.Threading.Tasks.Sources.ValueTaskSourceStatus C.<M>d__0.System.Threading.Tasks.Sources.IValueTaskSource<System.Boolean>.GetStatus(System.Int16 token)",
                    "System.Threading.Tasks.Sources.ValueTaskSourceStatus C.<M>d__0.System.Threading.Tasks.Sources.IValueTaskSource.GetStatus(System.Int16 token)",
                    "void C.<M>d__0.System.Threading.Tasks.Sources.IValueTaskSource<System.Boolean>.OnCompleted(System.Action<System.Object> continuation, System.Object state, System.Int16 token, System.Threading.Tasks.Sources.ValueTaskSourceOnCompletedFlags flags)",
                    "void C.<M>d__0.System.Threading.Tasks.Sources.IValueTaskSource.OnCompleted(System.Action<System.Object> continuation, System.Object state, System.Int16 token, System.Threading.Tasks.Sources.ValueTaskSourceOnCompletedFlags flags)",
                    "System.Threading.Tasks.ValueTask C.<M>d__0.System.IAsyncDisposable.DisposeAsync()",
                    "System.Int32 C.<M>d__0.System.Collections.Generic.IAsyncEnumerator<System.Int32>.Current { get; }",
                    "System.Int32 C.<M>d__0.<>1__state" },
                    type.GetMembersUnordered().Select(m => m.ToTestDisplayString()));

                AssertEx.SetEqual(new[] {
                    "System.Runtime.CompilerServices.IAsyncStateMachine",
                    "System.IAsyncDisposable",
                    "System.Threading.Tasks.Sources.IValueTaskSource<System.Boolean>",
                    "System.Threading.Tasks.Sources.IValueTaskSource",
                    "System.Collections.Generic.IAsyncEnumerator<System.Int32>" },
                    type.InterfacesAndTheirBaseInterfacesNoUseSiteDiagnostics.Keys.Select(m => m.ToTestDisplayString()));
            }
        }

        [Fact]
        [WorkItem(31057, "https://github.com/dotnet/roslyn/issues/31057")]
        public void AsyncIteratorReturningEnumerator_CSharp73()
        {
            string source = @"
class C
{
    async System.Collections.Generic.IAsyncEnumerator<int> M()
    {
        yield return 1;
        await System.Threading.Tasks.Task.CompletedTask;
    }
}";
            var expected = new[]
            {
                // (4,60): error CS8652: The feature 'async streams' is not available in C# 7.3. Please use language version 8.0 or greater.
                //     async System.Collections.Generic.IAsyncEnumerator<int> M()
                Diagnostic(ErrorCode.ERR_FeatureNotAvailableInVersion7_3, "M").WithArguments("async streams", "8.0").WithLocation(4, 60),
                // (34,2): error CS8652: The feature 'nullable reference types' is not available in C# 7.3. Please use language version 8.0 or greater.
                // #nullable disable
                Diagnostic(ErrorCode.ERR_FeatureNotAvailableInVersion7_3, "nullable").WithArguments("nullable reference types", "8.0").WithLocation(34, 2)
            };
            var comp = CreateCompilationWithTasksExtensions(new[] { source, AsyncStreamsTypes }, parseOptions: TestOptions.Regular7_3);
            comp.VerifyDiagnostics(expected);

            comp = CreateCompilationWithTasksExtensions(new[] { source, AsyncStreamsTypes }, parseOptions: TestOptions.Regular8);
            comp.VerifyDiagnostics();
        }

        [Fact]
        [WorkItem(31057, "https://github.com/dotnet/roslyn/issues/31057")]
        public void AsyncIteratorReturningEnumerator_WithReturnOnly()
        {
            string source = @"
class C
{
    async System.Collections.Generic.IAsyncEnumerator<int> M()
    {
        return null;
    }
}";
            var comp = CreateCompilationWithAsyncIterator(source);
            comp.VerifyDiagnostics(
                // (4,60): warning CS1998: This async method lacks 'await' operators and will run synchronously. Consider using the 'await' operator to await non-blocking API calls, or 'await Task.Run(...)' to do CPU-bound work on a background thread.
                //     async System.Collections.Generic.IAsyncEnumerator<int> M()
                Diagnostic(ErrorCode.WRN_AsyncLacksAwaits, "M").WithLocation(4, 60),
                // (6,9): error CS1622: Cannot return a value from an iterator. Use the yield return statement to return a value, or yield break to end the iteration.
                //         return null;
                Diagnostic(ErrorCode.ERR_ReturnInIterator, "return").WithLocation(6, 9)
                );
        }

        [Fact]
        [WorkItem(31057, "https://github.com/dotnet/roslyn/issues/31057")]
        public void ReturningIAsyncEnumerator_WithReturn()
        {
            string source = @"
class C
{
    System.Collections.Generic.IAsyncEnumerator<int> M()
    {
        return null;
    }
}";
            var comp = CreateCompilationWithAsyncIterator(source);
            comp.VerifyDiagnostics();
        }

        [Fact]
        [WorkItem(31057, "https://github.com/dotnet/roslyn/issues/31057")]
        public void AsyncIteratorReturningEnumerator_WithReturnAndAwait()
        {
            string source = @"
class C
{
    static async System.Collections.Generic.IAsyncEnumerator<int> M(int value)
    {
        return value;
        await System.Threading.Tasks.Task.CompletedTask;
    }
}";
            var comp = CreateCompilationWithAsyncIterator(source);
            comp.VerifyDiagnostics(
                // (6,9): error CS1622: Cannot return a value from an iterator. Use the yield return statement to return a value, or yield break to end the iteration.
                //         return value;
                Diagnostic(ErrorCode.ERR_ReturnInIterator, "return").WithLocation(6, 9),
                // (7,9): warning CS0162: Unreachable code detected
                //         await System.Threading.Tasks.Task.CompletedTask;
                Diagnostic(ErrorCode.WRN_UnreachableCode, "await").WithLocation(7, 9)
                );
        }

        [Fact]
        [WorkItem(31057, "https://github.com/dotnet/roslyn/issues/31057")]
        [WorkItem(31113, "https://github.com/dotnet/roslyn/issues/31113")]
        [WorkItem(31608, "https://github.com/dotnet/roslyn/issues/31608")]
        public void AsyncIteratorReturningEnumerator_WithoutAsync()
        {
            string source = @"
class C
{
    static System.Collections.Generic.IAsyncEnumerator<int> M(int value)
    {
        yield return value;
        await System.Threading.Tasks.Task.CompletedTask;
    }
}";
            var comp = CreateCompilationWithAsyncIterator(source);
            comp.VerifyDiagnostics(
                // (4,61): error CS8403: Method 'C.M(int)' with an iterator block must be 'async' to return 'IAsyncEnumerator<int>'
                //     static System.Collections.Generic.IAsyncEnumerator<int> M(int value)
                Diagnostic(ErrorCode.ERR_IteratorMustBeAsync, "M").WithArguments("C.M(int)", "System.Collections.Generic.IAsyncEnumerator<int>").WithLocation(4, 61),
                // (7,9): error CS4032: The 'await' operator can only be used within an async method. Consider marking this method with the 'async' modifier and changing its return type to 'Task<IAsyncEnumerator<int>>'.
                //         await System.Threading.Tasks.Task.CompletedTask;
                Diagnostic(ErrorCode.ERR_BadAwaitWithoutAsyncMethod, "await System.Threading.Tasks.Task.CompletedTask").WithArguments("System.Collections.Generic.IAsyncEnumerator<int>").WithLocation(7, 9)
                );

            // This error message is rather poor. Tracked by https://github.com/dotnet/roslyn/issues/31113
        }

        [Fact]
        [WorkItem(31057, "https://github.com/dotnet/roslyn/issues/31057")]
        public void AsyncIteratorReturningEnumerator_WithReturnAfterAwait()
        {
            string source = @"
class C
{
    static async System.Collections.Generic.IAsyncEnumerator<int> M(int value)
    {
        await System.Threading.Tasks.Task.CompletedTask;
        return value;
    }
}";
            var comp = CreateCompilationWithAsyncIterator(source);
            comp.VerifyDiagnostics(
                // (7,9): error CS1622: Cannot return a value from an iterator. Use the yield return statement to return a value, or yield break to end the iteration.
                //         return value;
                Diagnostic(ErrorCode.ERR_ReturnInIterator, "return").WithLocation(7, 9)
                );
        }

        [Fact]
        [WorkItem(31552, "https://github.com/dotnet/roslyn/issues/31552")]
        public void AsyncIterator_WithThrowOnly()
        {
            string source = @"
class C
{
    public static async System.Collections.Generic.IAsyncEnumerable<int> M()
    {
        throw new System.NotImplementedException();
    }
}";
            var comp = CreateCompilationWithAsyncIterator(source);
            comp.VerifyDiagnostics(
                // (4,74): warning CS1998: This async method lacks 'await' operators and will run synchronously. Consider using the 'await' operator to await non-blocking API calls, or 'await Task.Run(...)' to do CPU-bound work on a background thread.
                //     public static async System.Collections.Generic.IAsyncEnumerable<int> M()
                Diagnostic(ErrorCode.WRN_AsyncLacksAwaits, "M").WithLocation(4, 74)
                );
            comp.VerifyEmitDiagnostics(
                // (4,74): warning CS1998: This async method lacks 'await' operators and will run synchronously. Consider using the 'await' operator to await non-blocking API calls, or 'await Task.Run(...)' to do CPU-bound work on a background thread.
                //     public static async System.Collections.Generic.IAsyncEnumerable<int> M()
                Diagnostic(ErrorCode.WRN_AsyncLacksAwaits, "M").WithLocation(4, 74),
                // (4,74): error CS8420: The body of an async-iterator method must contain a 'yield' statement. Consider removing 'async' from the method declaration or adding a 'yield' statement.
                //     public static async System.Collections.Generic.IAsyncEnumerable<int> M()
                Diagnostic(ErrorCode.ERR_PossibleAsyncIteratorWithoutYieldOrAwait, "M").WithArguments("System.Collections.Generic.IAsyncEnumerable<int>").WithLocation(4, 74)
                );

            var m = comp.SourceModule.GlobalNamespace.GetMember<MethodSymbol>("C.M");
            Assert.False(m.IsIterator);
            Assert.True(m.IsAsync);
        }

        [Fact]
        [WorkItem(31552, "https://github.com/dotnet/roslyn/issues/31552")]
        public void AsyncIteratorReturningEnumerator_WithThrowOnly()
        {
            string source = @"
class C
{
    public static async System.Collections.Generic.IAsyncEnumerator<int> M()
    {
        throw new System.NotImplementedException();
    }
}";
            var comp = CreateCompilationWithAsyncIterator(source);
            comp.VerifyDiagnostics(
                // (4,74): warning CS1998: This async method lacks 'await' operators and will run synchronously. Consider using the 'await' operator to await non-blocking API calls, or 'await Task.Run(...)' to do CPU-bound work on a background thread.
                //     public static async System.Collections.Generic.IAsyncEnumerator<int> M()
                Diagnostic(ErrorCode.WRN_AsyncLacksAwaits, "M").WithLocation(4, 74)
                );
            comp.VerifyEmitDiagnostics(
                // (4,74): warning CS1998: This async method lacks 'await' operators and will run synchronously. Consider using the 'await' operator to await non-blocking API calls, or 'await Task.Run(...)' to do CPU-bound work on a background thread.
                //     public static async System.Collections.Generic.IAsyncEnumerator<int> M()
                Diagnostic(ErrorCode.WRN_AsyncLacksAwaits, "M").WithLocation(4, 74),
                // (4,74): error CS8420: The body of an async-iterator method must contain a 'yield' statement. Consider removing `async` from the method declaration.
                //     public static async System.Collections.Generic.IAsyncEnumerator<int> M()
                Diagnostic(ErrorCode.ERR_PossibleAsyncIteratorWithoutYieldOrAwait, "M").WithArguments("System.Collections.Generic.IAsyncEnumerator<int>").WithLocation(4, 74)
                );
        }

        [Fact]
        [WorkItem(31552, "https://github.com/dotnet/roslyn/issues/31552")]
        public void AsyncIteratorReturningEnumerator_WithAwaitAndThrow()
        {
            string source = @"
class C
{
    async System.Collections.Generic.IAsyncEnumerator<int> M()
    {
        await System.Threading.Tasks.Task.CompletedTask;
        throw new System.NotImplementedException();
    }
}";
            var comp = CreateCompilationWithAsyncIterator(source);
            comp.VerifyDiagnostics();
            comp.VerifyEmitDiagnostics(
                // (4,60): error CS8419: The body of an async-iterator method must contain a 'yield' statement.
                //     async System.Collections.Generic.IAsyncEnumerator<int> M()
                Diagnostic(ErrorCode.ERR_PossibleAsyncIteratorWithoutYield, "M").WithArguments("System.Collections.Generic.IAsyncEnumerator<int>").WithLocation(4, 60)
                );
        }

        [Fact]
        [WorkItem(31552, "https://github.com/dotnet/roslyn/issues/31552")]
        public void AsyncIteratorReturningEnumerator_WithThrow_WithAwaitInLambda()
        {
            string source = @"
class C
{
    async System.Collections.Generic.IAsyncEnumerator<int> M()
    {
        System.Func<System.Threading.Tasks.Task> lambda = async () => { await System.Threading.Tasks.Task.CompletedTask; };
        throw new System.NotImplementedException();
    }
}";
            var comp = CreateCompilationWithAsyncIterator(source);
            comp.VerifyDiagnostics(
                // (4,60): warning CS1998: This async method lacks 'await' operators and will run synchronously. Consider using the 'await' operator to await non-blocking API calls, or 'await Task.Run(...)' to do CPU-bound work on a background thread.
                //     async System.Collections.Generic.IAsyncEnumerator<int> M()
                Diagnostic(ErrorCode.WRN_AsyncLacksAwaits, "M").WithLocation(4, 60)
                );
            comp.VerifyEmitDiagnostics(
                // (4,60): warning CS1998: This async method lacks 'await' operators and will run synchronously. Consider using the 'await' operator to await non-blocking API calls, or 'await Task.Run(...)' to do CPU-bound work on a background thread.
                //     async System.Collections.Generic.IAsyncEnumerator<int> M()
                Diagnostic(ErrorCode.WRN_AsyncLacksAwaits, "M").WithLocation(4, 60),
                // (4,60): error CS8420: The body of an async-iterator method must contain a 'yield' statement. Consider removing `async` from the method declaration.
                //     async System.Collections.Generic.IAsyncEnumerator<int> M()
                Diagnostic(ErrorCode.ERR_PossibleAsyncIteratorWithoutYieldOrAwait, "M").WithArguments("System.Collections.Generic.IAsyncEnumerator<int>").WithLocation(4, 60)
                );
        }

        [Fact]
        [WorkItem(31552, "https://github.com/dotnet/roslyn/issues/31552")]
        public void AsyncIterator_WithEmptyBody()
        {
            string source = @"
class C
{
    public static async System.Collections.Generic.IAsyncEnumerable<int> M()
    {
    }
}";
            var comp = CreateCompilationWithAsyncIterator(source);
            comp.VerifyDiagnostics(
                // (4,74): warning CS1998: This async method lacks 'await' operators and will run synchronously. Consider using the 'await' operator to await non-blocking API calls, or 'await Task.Run(...)' to do CPU-bound work on a background thread.
                //     public static async System.Collections.Generic.IAsyncEnumerable<int> M()
                Diagnostic(ErrorCode.WRN_AsyncLacksAwaits, "M").WithLocation(4, 74),
                // (4,74): error CS0161: 'C.M()': not all code paths return a value
                //     public static async System.Collections.Generic.IAsyncEnumerable<int> M()
                Diagnostic(ErrorCode.ERR_ReturnExpected, "M").WithArguments("C.M()").WithLocation(4, 74)
                );
        }

        [Fact]
        [WorkItem(31608, "https://github.com/dotnet/roslyn/issues/31608")]
        public void AsyncIterator_WithoutAwait()
        {
            string source = @"
public class C
{
    public static async System.Collections.Generic.IAsyncEnumerable<int> M()
    {
        yield return 1;
    }
}";
            var comp = CreateCompilationWithAsyncIterator(new[] { Run(iterations: 2), source }, options: TestOptions.DebugExe);
            comp.VerifyDiagnostics(
                // (4,74): warning CS1998: This async method lacks 'await' operators and will run synchronously. Consider using the 'await' operator to await non-blocking API calls, or 'await Task.Run(...)' to do CPU-bound work on a background thread.
                //     public static async System.Collections.Generic.IAsyncEnumerable<int> M()
                Diagnostic(ErrorCode.WRN_AsyncLacksAwaits, "M").WithLocation(4, 74)
                );
            CompileAndVerify(comp, expectedOutput: "1 END DISPOSAL DONE");
        }

        [Fact(Skip = "PROTOTYPE(UsedAssemblyReferences): The test hook is blocked by https://github.com/dotnet/roslyn/issues/39970")]
        [WorkItem(31608, "https://github.com/dotnet/roslyn/issues/31608")]
        [WorkItem(39970, "https://github.com/dotnet/roslyn/issues/39970")]
        public void AsyncIterator_WithoutAwait_WithoutAsync()
        {
            string source = @"
class C
{
    static System.Collections.Generic.IAsyncEnumerable<int> M()
    {
        yield return 1;
    }
}";
            var comp = CreateCompilationWithAsyncIterator(source);
            var expected = new DiagnosticDescription[] {
                // (4,61): error CS8403: Method 'C.M()' with an iterator block must be 'async' to return 'IAsyncEnumerable<int>'
                //     static System.Collections.Generic.IAsyncEnumerable<int> M()
                Diagnostic(ErrorCode.ERR_IteratorMustBeAsync, "M").WithArguments("C.M()", "System.Collections.Generic.IAsyncEnumerable<int>").WithLocation(4, 61)
            };
            comp.VerifyDiagnostics(expected);
            comp.VerifyEmitDiagnostics(expected);
        }

        [Fact]
        [WorkItem(31608, "https://github.com/dotnet/roslyn/issues/31608")]
        public void AsyncIterator_WithoutAwait_WithoutAsync_LocalFunction()
        {
            string source = @"
class C
{
    void M()
    {
        _ = local();
        static System.Collections.Generic.IAsyncEnumerator<int> local()
        {
            yield break;
        }
    }
}";
            var comp = CreateCompilationWithAsyncIterator(source);
            comp.VerifyDiagnostics(
                // (7,65): error CS8403: Method 'local()' with an iterator block must be 'async' to return 'IAsyncEnumerator<int>'
                //         static System.Collections.Generic.IAsyncEnumerator<int> local()
                Diagnostic(ErrorCode.ERR_IteratorMustBeAsync, "local").WithArguments("local()", "System.Collections.Generic.IAsyncEnumerator<int>").WithLocation(7, 65)
                );
        }

        [Fact]
        [WorkItem(31608, "https://github.com/dotnet/roslyn/issues/31608")]
        public void Iterator_WithAsync()
        {
            string source = @"
class C
{
    static async System.Collections.Generic.IEnumerable<int> M()
    {
        yield return 1;
    }
}";
            var comp = CreateCompilationWithAsyncIterator(source);
            comp.VerifyDiagnostics(
                // (4,62): error CS1983: The return type of an async method must be void, Task, Task<T>, a task-like type, IAsyncEnumerable<T>, or IAsyncEnumerator<T>
                //     static async System.Collections.Generic.IEnumerable<int> M()
                Diagnostic(ErrorCode.ERR_BadAsyncReturn, "M").WithLocation(4, 62),
                // (4,62): warning CS1998: This async method lacks 'await' operators and will run synchronously. Consider using the 'await' operator to await non-blocking API calls, or 'await Task.Run(...)' to do CPU-bound work on a background thread.
                //     static async System.Collections.Generic.IEnumerable<int> M()
                Diagnostic(ErrorCode.WRN_AsyncLacksAwaits, "M").WithLocation(4, 62)
                );
        }

        [Fact]
        [WorkItem(31552, "https://github.com/dotnet/roslyn/issues/31552")]
        public void AsyncIteratorReturningEnumerator_WithoutBody()
        {
            string source = @"
class C
{
    public static async System.Collections.Generic.IAsyncEnumerator<int> M()
    {
    }
}";
            var comp = CreateCompilationWithAsyncIterator(source);
            comp.VerifyDiagnostics(
                // (4,74): warning CS1998: This async method lacks 'await' operators and will run synchronously. Consider using the 'await' operator to await non-blocking API calls, or 'await Task.Run(...)' to do CPU-bound work on a background thread.
                //     public static async System.Collections.Generic.IAsyncEnumerable<int> M()
                Diagnostic(ErrorCode.WRN_AsyncLacksAwaits, "M").WithLocation(4, 74),
                // (4,74): error CS0161: 'C.M()': not all code paths return a value
                //     public static async System.Collections.Generic.IAsyncEnumerable<int> M()
                Diagnostic(ErrorCode.ERR_ReturnExpected, "M").WithArguments("C.M()").WithLocation(4, 74)
                );
        }

        [Fact]
        [WorkItem(31057, "https://github.com/dotnet/roslyn/issues/31057")]
        public void AsyncIteratorReturningEnumerator_WithoutAwait()
        {
            string source = @"
class C
{
    static async System.Collections.Generic.IAsyncEnumerator<int> M(int value)
    {
        yield return value;
    }
}";
            var comp = CreateCompilationWithAsyncIterator(source);
            comp.VerifyDiagnostics(
                // (4,67): warning CS1998: This async method lacks 'await' operators and will run synchronously. Consider using the 'await' operator to await non-blocking API calls, or 'await Task.Run(...)' to do CPU-bound work on a background thread.
                //     static async System.Collections.Generic.IAsyncEnumerator<int> M(int value)
                Diagnostic(ErrorCode.WRN_AsyncLacksAwaits, "M").WithLocation(4, 67)
                );
        }

        [Fact]
        [WorkItem(31057, "https://github.com/dotnet/roslyn/issues/31057")]
        public void AsyncIteratorReturningEnumerator_WithoutYield()
        {
            string source = @"
class C
{
    static async System.Collections.Generic.IAsyncEnumerator<int> M(int value)
    {
        await System.Threading.Tasks.Task.CompletedTask;
    }
}";
            var comp = CreateCompilationWithAsyncIterator(source);
            comp.VerifyDiagnostics(
                // (4,67): error CS0161: 'C.M(int)': not all code paths return a value
                //     static async System.Collections.Generic.IAsyncEnumerator<int> M(int value)
                Diagnostic(ErrorCode.ERR_ReturnExpected, "M").WithArguments("C.M(int)").WithLocation(4, 67)
                );
        }

        [Fact]
        public void CallingMoveNextAsyncTwice()
        {
            string source = @"
using static System.Console;
class C
{
    static async System.Collections.Generic.IAsyncEnumerable<int> M()
    {
        Write(""1 "");
        await System.Threading.Tasks.Task.CompletedTask;
        Write(""2 "");
        yield return 3;
        Write(""4 "");
    }
    static async System.Threading.Tasks.Task Main()
    {
        Write(""0 "");
        await using (var enumerator = M().GetAsyncEnumerator())
        {
            var found = await enumerator.MoveNextAsync();
            if (!found) throw null;
            var value = enumerator.Current;
            Write($""{value} "");
            found = await enumerator.MoveNextAsync();
            if (found) throw null;
            found = await enumerator.MoveNextAsync();
            if (found) throw null;
            Write(""5"");
        }
    }
}";
            var comp = CreateCompilationWithAsyncIterator(source, options: TestOptions.DebugExe);
            comp.VerifyDiagnostics();
            CompileAndVerify(comp, expectedOutput: "0 1 2 3 4 5");
        }

        [Fact]
        [WorkItem(30275, "https://github.com/dotnet/roslyn/issues/30275")]
        public void CallingGetEnumeratorTwice()
        {
            string source = @"
using static System.Console;
class C
{
    static async System.Collections.Generic.IAsyncEnumerable<int> M(int value)
    {
        Write(""1 "");
        await System.Threading.Tasks.Task.CompletedTask;
        Write(""2 "");
        yield return 3;
        Write(""4 "");
        value++;
        Write($""{value} "");
    }
    static async System.Threading.Tasks.Task Main()
    {
        var enumerable = M(1);
        await using (var enumerator1 = enumerable.GetAsyncEnumerator())
        {
            await using (var enumerator2 = enumerable.GetAsyncEnumerator())
            {
                if (!await enumerator1.MoveNextAsync()) throw null;
                Write($""Stream1:{enumerator1.Current} "");
                if (!await enumerator2.MoveNextAsync()) throw null;
                Write($""Stream2:{enumerator2.Current} "");
                if (await enumerator1.MoveNextAsync()) throw null;
                if (await enumerator2.MoveNextAsync()) throw null;
                Write(""Done"");
            }
        }
    }
}";
            var comp = CreateCompilationWithTasksExtensions(new[] { source, AsyncStreamsTypes }, options: TestOptions.DebugExe);
            comp.VerifyDiagnostics();
            CompileAndVerify(comp, expectedOutput: "1 2 Stream1:3 1 2 Stream2:3 4 2 4 2 Done", symbolValidator: verifyMembersAndInterfaces);
            // Illustrates that parameters are proxied (we save the original in the enumerable, then copy them into working fields when making an enumerator)

            void verifyMembersAndInterfaces(ModuleSymbol module)
            {
                var type = (NamedTypeSymbol)module.GlobalNamespace.GetMember("C.<M>d__0");
                AssertEx.SetEqual(new[] {
                    "System.Runtime.CompilerServices.AsyncIteratorMethodBuilder C.<M>d__0.<>t__builder",
                    "System.Threading.Tasks.Sources.ManualResetValueTaskSourceCore<System.Boolean> C.<M>d__0.<>v__promiseOfValueOrEnd",
                    "System.Int32 C.<M>d__0.<>3__value",
                    "C.<M>d__0..ctor(System.Int32 <>1__state)",
                    "void C.<M>d__0.MoveNext()",
                    "void C.<M>d__0.SetStateMachine(System.Runtime.CompilerServices.IAsyncStateMachine stateMachine)",
                    "System.Collections.Generic.IAsyncEnumerator<System.Int32> C.<M>d__0.System.Collections.Generic.IAsyncEnumerable<System.Int32>.GetAsyncEnumerator(System.Threading.CancellationToken token)",
                    "System.Threading.Tasks.ValueTask<System.Boolean> C.<M>d__0.System.Collections.Generic.IAsyncEnumerator<System.Int32>.MoveNextAsync()",
                    "System.Int32 C.<M>d__0.System.Collections.Generic.IAsyncEnumerator<System.Int32>.Current.get",
                    "System.Boolean C.<M>d__0.System.Threading.Tasks.Sources.IValueTaskSource<System.Boolean>.GetResult(System.Int16 token)",
                    "void C.<M>d__0.System.Threading.Tasks.Sources.IValueTaskSource.GetResult(System.Int16 token)",
                    "System.Threading.Tasks.Sources.ValueTaskSourceStatus C.<M>d__0.System.Threading.Tasks.Sources.IValueTaskSource<System.Boolean>.GetStatus(System.Int16 token)",
                    "System.Threading.Tasks.Sources.ValueTaskSourceStatus C.<M>d__0.System.Threading.Tasks.Sources.IValueTaskSource.GetStatus(System.Int16 token)",
                    "void C.<M>d__0.System.Threading.Tasks.Sources.IValueTaskSource<System.Boolean>.OnCompleted(System.Action<System.Object> continuation, System.Object state, System.Int16 token, System.Threading.Tasks.Sources.ValueTaskSourceOnCompletedFlags flags)",
                    "void C.<M>d__0.System.Threading.Tasks.Sources.IValueTaskSource.OnCompleted(System.Action<System.Object> continuation, System.Object state, System.Int16 token, System.Threading.Tasks.Sources.ValueTaskSourceOnCompletedFlags flags)",
                    "System.Threading.Tasks.ValueTask C.<M>d__0.System.IAsyncDisposable.DisposeAsync()",
                    "System.Int32 C.<M>d__0.System.Collections.Generic.IAsyncEnumerator<System.Int32>.Current { get; }",
                    "System.Int32 C.<M>d__0.<>1__state" },
                    type.GetMembersUnordered().Select(m => m.ToTestDisplayString()));

                AssertEx.SetEqual(new[] {
                    "System.Runtime.CompilerServices.IAsyncStateMachine",
                    "System.IAsyncDisposable",
                    "System.Threading.Tasks.Sources.IValueTaskSource",
                    "System.Threading.Tasks.Sources.IValueTaskSource<System.Boolean>",
                    "System.Collections.Generic.IAsyncEnumerable<System.Int32>",
                    "System.Collections.Generic.IAsyncEnumerator<System.Int32>" },
                    type.InterfacesAndTheirBaseInterfacesNoUseSiteDiagnostics.Keys.Select(m => m.ToTestDisplayString()));
            }
        }

        [Fact]
        [WorkItem(30275, "https://github.com/dotnet/roslyn/issues/30275")]
        public void CallingGetEnumeratorTwice2()
        {
            string source = @"
using static System.Console;
class C
{
    static async System.Collections.Generic.IAsyncEnumerable<int> M(int value)
    {
        Write(""1 "");
        await System.Threading.Tasks.Task.CompletedTask;
        Write(""2 "");
        yield return 3;
        Write(""4 "");
        value++;
        Write($""{value} "");
    }
    static async System.Threading.Tasks.Task Main()
    {
        var enumerable = M(1);
        await using (var enumerator1 = enumerable.GetAsyncEnumerator())
        {
            await using (var enumerator2 = enumerable.GetAsyncEnumerator())
            {
                if (!await enumerator1.MoveNextAsync()) throw null;
                Write($""Stream1:{enumerator1.Current} "");
                if (await enumerator1.MoveNextAsync()) throw null;

                if (!await enumerator2.MoveNextAsync()) throw null;
                Write($""Stream2:{enumerator2.Current} "");
                if (await enumerator2.MoveNextAsync()) throw null;

                Write(""Done"");
            }
        }
    }
}";
            var comp = CreateCompilationWithTasksExtensions(new[] { source, AsyncStreamsTypes }, options: TestOptions.DebugExe);
            comp.VerifyDiagnostics();
            CompileAndVerify(comp, expectedOutput: "1 2 Stream1:3 4 2 1 2 Stream2:3 4 2 Done");
        }

        [Fact]
        [WorkItem(30275, "https://github.com/dotnet/roslyn/issues/30275")]
        public void CallingGetEnumeratorTwice3()
        {
            string source = @"
using static System.Console;
class C
{
    static async System.Collections.Generic.IAsyncEnumerable<int> M(int value)
    {
        yield return 0;
        Write(""1 "");
        await System.Threading.Tasks.Task.CompletedTask;
        Write(""2 "");
        yield return 3;
        Write(""4 "");
        value++;
        Write($""{value} "");
    }
    static async System.Threading.Tasks.Task Main()
    {
        var enumerable = M(1);
        var enumerator1 = enumerable.GetAsyncEnumerator();
        if (!await enumerator1.MoveNextAsync()) throw null;
        Write($""Stream1:{enumerator1.Current} "");

        var enumerator2 = enumerable.GetAsyncEnumerator();

        if (!await enumerator2.MoveNextAsync()) throw null;
        Write($""Stream2:{enumerator2.Current} "");

        if (!await enumerator1.MoveNextAsync()) throw null;
        Write($""Stream1:{enumerator1.Current} "");
        if (await enumerator1.MoveNextAsync()) throw null;
        await enumerator1.DisposeAsync();

        if (!await enumerator2.MoveNextAsync()) throw null;
        Write($""Stream2:{enumerator2.Current} "");
        if (await enumerator2.MoveNextAsync()) throw null;
        await enumerator2.DisposeAsync();

        Write(""Done"");
    }
}";
            var comp = CreateCompilationWithTasksExtensions(new[] { source, AsyncStreamsTypes }, options: TestOptions.DebugExe);
            comp.VerifyDiagnostics();
            CompileAndVerify(comp, expectedOutput: "Stream1:0 Stream2:0 1 2 Stream1:3 4 2 1 2 Stream2:3 4 2 Done");
        }

        [Fact]
        [WorkItem(30275, "https://github.com/dotnet/roslyn/issues/30275")]
        public void CallingGetEnumeratorTwice4()
        {
            string source = @"
using System.Threading.Tasks;
using static System.Console;
class C
{
    static async System.Collections.Generic.IAsyncEnumerable<int> M(int value)
    {
        yield return 0;
        Write(""1 "");
        await Task.Yield();
        Write(""2 "");
        yield return 3;
        await Task.Yield();
        Write(""4 "");
        value++;
        await Task.Yield();
        Write($""{value} "");
        await Task.Yield();
    }
    static async Task Main()
    {
        var enumerable = M(41);
        await foreach (var item1 in enumerable)
        {
            Write($""Stream1:{item1} "");
        }
        Write(""Await "");
        await Task.Yield();
        await foreach (var item2 in enumerable)
        {
            Write($""Stream2:{item2} "");
        }

        Write(""Done"");
    }
}";
            var comp = CreateCompilationWithTasksExtensions(new[] { source, AsyncStreamsTypes }, options: TestOptions.DebugExe);
            comp.VerifyDiagnostics();
            CompileAndVerify(comp, expectedOutput: "Stream1:0 1 2 Stream1:3 4 42 Await Stream2:0 1 2 Stream2:3 4 42 Done");
        }

        [Fact]
        public void CallingGetEnumeratorTwice_AfterDisposing()
        {
            string source = @"
using static System.Console;
class C
{
    static async System.Collections.Generic.IAsyncEnumerable<int> M(int value)
    {
        try
        {
            yield return 1;
            await System.Threading.Tasks.Task.Yield();
            yield return 2;
        }
        finally
        {
            Write(""Finally "");
        }
    }
    static async System.Threading.Tasks.Task Main()
    {
        var enumerable = M(1);

        var enumerator1 = enumerable.GetAsyncEnumerator();
        if (!await enumerator1.MoveNextAsync()) throw null;
        Write($""Stream1:{enumerator1.Current} "");

        await enumerator1.DisposeAsync();

        await foreach (var i in enumerable)
        {
            Write($""Stream2:{i} "");
        }

        Write(""Done"");
    }
}";
            var comp = CreateCompilationWithTasksExtensions(new[] { source, AsyncStreamsTypes }, options: TestOptions.DebugExe);
            comp.VerifyDiagnostics();
            CompileAndVerify(comp, expectedOutput: "Stream1:1 Finally Stream2:1 Stream2:2 Finally Done");
        }

        [ConditionalFact(typeof(WindowsDesktopOnly), Reason = ConditionalSkipReason.NativePdbRequiresDesktop)]
        public void AsyncIteratorWithAwaitCompletedAndYield()
        {
            string source = @"
using static System.Console;
public class C
{
    public static async System.Collections.Generic.IAsyncEnumerable<int> M()
    {
        Write(""1 "");
        await System.Threading.Tasks.Task.CompletedTask;
        Write(""2 "");
        yield return 3;
        Write("" 4 "");
    }
    static async System.Threading.Tasks.Task Main()
    {
        Write(""0 "");
        await foreach (var i in M())
        {
            Write(i);
        }
        Write(""5"");
    }
}";
            foreach (var options in new[] { TestOptions.DebugExe, TestOptions.ReleaseExe })
            {
                var comp = CreateCompilationWithAsyncIterator(source, options: options);
                comp.VerifyDiagnostics();
                var verifier = CompileAndVerify(comp, expectedOutput: "0 1 2 3 4 5");

                var expectedFields = new[] {
                    "FieldDefinition:Int32 <>1__state",
                    "FieldDefinition:System.Runtime.CompilerServices.AsyncIteratorMethodBuilder <>t__builder",
                    "FieldDefinition:System.Threading.Tasks.Sources.ManualResetValueTaskSourceCore`1{Boolean} <>v__promiseOfValueOrEnd",
                    "FieldDefinition:Int32 <>2__current",
                    "FieldDefinition:Boolean <>w__disposeMode",
                    "FieldDefinition:Int32 <>l__initialThreadId",
                    "FieldDefinition:System.Runtime.CompilerServices.TaskAwaiter <>u__1"
                };
                VerifyStateMachineFields(comp, "<M>d__0", expectedFields);

                verifier.VerifyIL("C.M", @"
{
  // Code size        8 (0x8)
  .maxstack  1
  IL_0000:  ldc.i4.s   -2
  IL_0002:  newobj     ""C.<M>d__0..ctor(int)""
  IL_0007:  ret
}", sequencePoints: "C.M", source: source);

                if (options == TestOptions.DebugExe)
                {
                    verifier.VerifyIL("C.<M>d__0..ctor", @"
{
  // Code size       37 (0x25)
  .maxstack  2
  IL_0000:  ldarg.0
  IL_0001:  call       ""object..ctor()""
  IL_0006:  nop
  IL_0007:  ldarg.0
  IL_0008:  ldarg.1
  IL_0009:  stfld      ""int C.<M>d__0.<>1__state""
  IL_000e:  ldarg.0
  IL_000f:  call       ""int System.Environment.CurrentManagedThreadId.get""
  IL_0014:  stfld      ""int C.<M>d__0.<>l__initialThreadId""
  IL_0019:  ldarg.0
  IL_001a:  call       ""System.Runtime.CompilerServices.AsyncIteratorMethodBuilder System.Runtime.CompilerServices.AsyncIteratorMethodBuilder.Create()""
  IL_001f:  stfld      ""System.Runtime.CompilerServices.AsyncIteratorMethodBuilder C.<M>d__0.<>t__builder""
  IL_0024:  ret
}", sequencePoints: "C+<M>d__0..ctor", source: source);
                }
                else
                {
                    verifier.VerifyIL("C.<M>d__0..ctor", @"
{
  // Code size       36 (0x24)
  .maxstack  2
  IL_0000:  ldarg.0
  IL_0001:  call       ""object..ctor()""
  IL_0006:  ldarg.0
  IL_0007:  ldarg.1
  IL_0008:  stfld      ""int C.<M>d__0.<>1__state""
  IL_000d:  ldarg.0
  IL_000e:  call       ""int System.Environment.CurrentManagedThreadId.get""
  IL_0013:  stfld      ""int C.<M>d__0.<>l__initialThreadId""
  IL_0018:  ldarg.0
  IL_0019:  call       ""System.Runtime.CompilerServices.AsyncIteratorMethodBuilder System.Runtime.CompilerServices.AsyncIteratorMethodBuilder.Create()""
  IL_001e:  stfld      ""System.Runtime.CompilerServices.AsyncIteratorMethodBuilder C.<M>d__0.<>t__builder""
  IL_0023:  ret
}", sequencePoints: "C+<M>d__0..ctor", source: source);
                }

                verifier.VerifyIL("C.<M>d__0.System.Collections.Generic.IAsyncEnumerator<int>.get_Current()", @"
{
  // Code size        7 (0x7)
  .maxstack  1
  IL_0000:  ldarg.0
  IL_0001:  ldfld      ""int C.<M>d__0.<>2__current""
  IL_0006:  ret
}");
                verifier.VerifyIL("C.<M>d__0.System.Collections.Generic.IAsyncEnumerator<int>.MoveNextAsync()", @"
{
  // Code size       99 (0x63)
  .maxstack  2
  .locals init (C.<M>d__0 V_0,
                short V_1,
                System.Threading.Tasks.ValueTask<bool> V_2)
  IL_0000:  ldarg.0
  IL_0001:  ldfld      ""int C.<M>d__0.<>1__state""
  IL_0006:  ldc.i4.s   -2
  IL_0008:  bne.un.s   IL_0014
  IL_000a:  ldloca.s   V_2
  IL_000c:  initobj    ""System.Threading.Tasks.ValueTask<bool>""
  IL_0012:  ldloc.2
  IL_0013:  ret
  IL_0014:  ldarg.0
  IL_0015:  ldflda     ""System.Threading.Tasks.Sources.ManualResetValueTaskSourceCore<bool> C.<M>d__0.<>v__promiseOfValueOrEnd""
  IL_001a:  call       ""void System.Threading.Tasks.Sources.ManualResetValueTaskSourceCore<bool>.Reset()""
  IL_001f:  ldarg.0
  IL_0020:  stloc.0
  IL_0021:  ldarg.0
  IL_0022:  ldflda     ""System.Runtime.CompilerServices.AsyncIteratorMethodBuilder C.<M>d__0.<>t__builder""
  IL_0027:  ldloca.s   V_0
  IL_0029:  call       ""void System.Runtime.CompilerServices.AsyncIteratorMethodBuilder.MoveNext<C.<M>d__0>(ref C.<M>d__0)""
  IL_002e:  ldarg.0
  IL_002f:  ldflda     ""System.Threading.Tasks.Sources.ManualResetValueTaskSourceCore<bool> C.<M>d__0.<>v__promiseOfValueOrEnd""
  IL_0034:  call       ""short System.Threading.Tasks.Sources.ManualResetValueTaskSourceCore<bool>.Version.get""
  IL_0039:  stloc.1
  IL_003a:  ldarg.0
  IL_003b:  ldflda     ""System.Threading.Tasks.Sources.ManualResetValueTaskSourceCore<bool> C.<M>d__0.<>v__promiseOfValueOrEnd""
  IL_0040:  ldloc.1
  IL_0041:  call       ""System.Threading.Tasks.Sources.ValueTaskSourceStatus System.Threading.Tasks.Sources.ManualResetValueTaskSourceCore<bool>.GetStatus(short)""
  IL_0046:  ldc.i4.1
  IL_0047:  bne.un.s   IL_005b
  IL_0049:  ldarg.0
  IL_004a:  ldflda     ""System.Threading.Tasks.Sources.ManualResetValueTaskSourceCore<bool> C.<M>d__0.<>v__promiseOfValueOrEnd""
  IL_004f:  ldloc.1
  IL_0050:  call       ""bool System.Threading.Tasks.Sources.ManualResetValueTaskSourceCore<bool>.GetResult(short)""
  IL_0055:  newobj     ""System.Threading.Tasks.ValueTask<bool>..ctor(bool)""
  IL_005a:  ret
  IL_005b:  ldarg.0
  IL_005c:  ldloc.1
  IL_005d:  newobj     ""System.Threading.Tasks.ValueTask<bool>..ctor(System.Threading.Tasks.Sources.IValueTaskSource<bool>, short)""
  IL_0062:  ret
}");
                verifier.VerifyIL("C.<M>d__0.System.IAsyncDisposable.DisposeAsync()", @"
{
  // Code size       86 (0x56)
  .maxstack  2
  .locals init (C.<M>d__0 V_0,
                System.Threading.Tasks.ValueTask V_1)
  IL_0000:  ldarg.0
  IL_0001:  ldfld      ""int C.<M>d__0.<>1__state""
  IL_0006:  ldc.i4.m1
  IL_0007:  blt.s      IL_000f
  IL_0009:  newobj     ""System.NotSupportedException..ctor()""
  IL_000e:  throw
  IL_000f:  ldarg.0
  IL_0010:  ldfld      ""int C.<M>d__0.<>1__state""
  IL_0015:  ldc.i4.s   -2
  IL_0017:  bne.un.s   IL_0023
  IL_0019:  ldloca.s   V_1
  IL_001b:  initobj    ""System.Threading.Tasks.ValueTask""
  IL_0021:  ldloc.1
  IL_0022:  ret
  IL_0023:  ldarg.0
  IL_0024:  ldc.i4.1
  IL_0025:  stfld      ""bool C.<M>d__0.<>w__disposeMode""
  IL_002a:  ldarg.0
  IL_002b:  ldflda     ""System.Threading.Tasks.Sources.ManualResetValueTaskSourceCore<bool> C.<M>d__0.<>v__promiseOfValueOrEnd""
  IL_0030:  call       ""void System.Threading.Tasks.Sources.ManualResetValueTaskSourceCore<bool>.Reset()""
  IL_0035:  ldarg.0
  IL_0036:  stloc.0
  IL_0037:  ldarg.0
  IL_0038:  ldflda     ""System.Runtime.CompilerServices.AsyncIteratorMethodBuilder C.<M>d__0.<>t__builder""
  IL_003d:  ldloca.s   V_0
  IL_003f:  call       ""void System.Runtime.CompilerServices.AsyncIteratorMethodBuilder.MoveNext<C.<M>d__0>(ref C.<M>d__0)""
  IL_0044:  ldarg.0
  IL_0045:  ldarg.0
  IL_0046:  ldflda     ""System.Threading.Tasks.Sources.ManualResetValueTaskSourceCore<bool> C.<M>d__0.<>v__promiseOfValueOrEnd""
  IL_004b:  call       ""short System.Threading.Tasks.Sources.ManualResetValueTaskSourceCore<bool>.Version.get""
  IL_0050:  newobj     ""System.Threading.Tasks.ValueTask..ctor(System.Threading.Tasks.Sources.IValueTaskSource, short)""
  IL_0055:  ret
}
");
                verifier.VerifyIL("C.<M>d__0.System.Collections.Generic.IAsyncEnumerable<int>.GetAsyncEnumerator(System.Threading.CancellationToken)", @"
{
  // Code size       63 (0x3f)
  .maxstack  2
  .locals init (C.<M>d__0 V_0)
  IL_0000:  ldarg.0
  IL_0001:  ldfld      ""int C.<M>d__0.<>1__state""
  IL_0006:  ldc.i4.s   -2
  IL_0008:  bne.un.s   IL_0035
  IL_000a:  ldarg.0
  IL_000b:  ldfld      ""int C.<M>d__0.<>l__initialThreadId""
  IL_0010:  call       ""int System.Environment.CurrentManagedThreadId.get""
  IL_0015:  bne.un.s   IL_0035
  IL_0017:  ldarg.0
  IL_0018:  ldc.i4.s   -3
  IL_001a:  stfld      ""int C.<M>d__0.<>1__state""
  IL_001f:  ldarg.0
  IL_0020:  call       ""System.Runtime.CompilerServices.AsyncIteratorMethodBuilder System.Runtime.CompilerServices.AsyncIteratorMethodBuilder.Create()""
  IL_0025:  stfld      ""System.Runtime.CompilerServices.AsyncIteratorMethodBuilder C.<M>d__0.<>t__builder""
  IL_002a:  ldarg.0
  IL_002b:  ldc.i4.0
  IL_002c:  stfld      ""bool C.<M>d__0.<>w__disposeMode""
  IL_0031:  ldarg.0
  IL_0032:  stloc.0
  IL_0033:  br.s       IL_003d
  IL_0035:  ldc.i4.s   -3
  IL_0037:  newobj     ""C.<M>d__0..ctor(int)""
  IL_003c:  stloc.0
  IL_003d:  ldloc.0
  IL_003e:  ret
}");
                verifier.VerifyIL("C.<M>d__0.System.Threading.Tasks.Sources.IValueTaskSource<bool>.GetResult(short)", @"
{
  // Code size       13 (0xd)
  .maxstack  2
  IL_0000:  ldarg.0
  IL_0001:  ldflda     ""System.Threading.Tasks.Sources.ManualResetValueTaskSourceCore<bool> C.<M>d__0.<>v__promiseOfValueOrEnd""
  IL_0006:  ldarg.1
  IL_0007:  call       ""bool System.Threading.Tasks.Sources.ManualResetValueTaskSourceCore<bool>.GetResult(short)""
  IL_000c:  ret
}");
                verifier.VerifyIL("C.<M>d__0.System.Threading.Tasks.Sources.IValueTaskSource<bool>.GetStatus(short)", @"
{
  // Code size       13 (0xd)
  .maxstack  2
  IL_0000:  ldarg.0
  IL_0001:  ldflda     ""System.Threading.Tasks.Sources.ManualResetValueTaskSourceCore<bool> C.<M>d__0.<>v__promiseOfValueOrEnd""
  IL_0006:  ldarg.1
  IL_0007:  call       ""System.Threading.Tasks.Sources.ValueTaskSourceStatus System.Threading.Tasks.Sources.ManualResetValueTaskSourceCore<bool>.GetStatus(short)""
  IL_000c:  ret
}");
                verifier.VerifyIL("C.<M>d__0.System.Runtime.CompilerServices.IAsyncStateMachine.SetStateMachine(System.Runtime.CompilerServices.IAsyncStateMachine)", @"
{
  // Code size        1 (0x1)
  .maxstack  0
  IL_0000:  ret
}");
                verifier.VerifyIL("C.<M>d__0.System.Threading.Tasks.Sources.IValueTaskSource<bool>.OnCompleted(System.Action<object>, object, short, System.Threading.Tasks.Sources.ValueTaskSourceOnCompletedFlags)", @"
{
  // Code size       17 (0x11)
  .maxstack  5
  IL_0000:  ldarg.0
  IL_0001:  ldflda     ""System.Threading.Tasks.Sources.ManualResetValueTaskSourceCore<bool> C.<M>d__0.<>v__promiseOfValueOrEnd""
  IL_0006:  ldarg.1
  IL_0007:  ldarg.2
  IL_0008:  ldarg.3
  IL_0009:  ldarg.s    V_4
  IL_000b:  call       ""void System.Threading.Tasks.Sources.ManualResetValueTaskSourceCore<bool>.OnCompleted(System.Action<object>, object, short, System.Threading.Tasks.Sources.ValueTaskSourceOnCompletedFlags)""
  IL_0010:  ret
}");
                if (options == TestOptions.DebugExe)
                {
                    verifier.VerifyIL("C.<M>d__0.System.Runtime.CompilerServices.IAsyncStateMachine.MoveNext()",
@"{
  // Code size      322 (0x142)
  .maxstack  3
  .locals init (int V_0,
                System.Runtime.CompilerServices.TaskAwaiter V_1,
                C.<M>d__0 V_2,
                System.Exception V_3)
  // sequence point: <hidden>
  IL_0000:  ldarg.0
  IL_0001:  ldfld      ""int C.<M>d__0.<>1__state""
  IL_0006:  stloc.0
  .try
  {
    // sequence point: <hidden>
    IL_0007:  ldloc.0
    IL_0008:  ldc.i4.s   -4
    IL_000a:  sub
    IL_000b:  switch    (
        IL_0026,
        IL_002b,
        IL_002f,
        IL_002f,
        IL_002d)
    IL_0024:  br.s       IL_002f
    IL_0026:  br         IL_00ce
    IL_002b:  br.s       IL_002f
    IL_002d:  br.s       IL_008c
    IL_002f:  ldarg.0
    IL_0030:  ldfld      ""bool C.<M>d__0.<>w__disposeMode""
    IL_0035:  brfalse.s  IL_003c
    IL_0037:  leave      IL_0112
    IL_003c:  ldarg.0
    IL_003d:  ldc.i4.m1
    IL_003e:  dup
    IL_003f:  stloc.0
    IL_0040:  stfld      ""int C.<M>d__0.<>1__state""
    // sequence point: {
    IL_0045:  nop
    // sequence point: Write(""1 "");
    IL_0046:  ldstr      ""1 ""
    IL_004b:  call       ""void System.Console.Write(string)""
    IL_0050:  nop
    // sequence point: await System.Threading.Tasks.Task.CompletedTask;
    IL_0051:  call       ""System.Threading.Tasks.Task System.Threading.Tasks.Task.CompletedTask.get""
    IL_0056:  callvirt   ""System.Runtime.CompilerServices.TaskAwaiter System.Threading.Tasks.Task.GetAwaiter()""
    IL_005b:  stloc.1
    // sequence point: <hidden>
    IL_005c:  ldloca.s   V_1
    IL_005e:  call       ""bool System.Runtime.CompilerServices.TaskAwaiter.IsCompleted.get""
    IL_0063:  brtrue.s   IL_00a8
    IL_0065:  ldarg.0
    IL_0066:  ldc.i4.0
    IL_0067:  dup
    IL_0068:  stloc.0
    IL_0069:  stfld      ""int C.<M>d__0.<>1__state""
    // async: yield
    IL_006e:  ldarg.0
    IL_006f:  ldloc.1
    IL_0070:  stfld      ""System.Runtime.CompilerServices.TaskAwaiter C.<M>d__0.<>u__1""
    IL_0075:  ldarg.0
    IL_0076:  stloc.2
    IL_0077:  ldarg.0
    IL_0078:  ldflda     ""System.Runtime.CompilerServices.AsyncIteratorMethodBuilder C.<M>d__0.<>t__builder""
    IL_007d:  ldloca.s   V_1
    IL_007f:  ldloca.s   V_2
    IL_0081:  call       ""void System.Runtime.CompilerServices.AsyncIteratorMethodBuilder.AwaitUnsafeOnCompleted<System.Runtime.CompilerServices.TaskAwaiter, C.<M>d__0>(ref System.Runtime.CompilerServices.TaskAwaiter, ref C.<M>d__0)""
    IL_0086:  nop
    IL_0087:  leave      IL_0141
    // async: resume
    IL_008c:  ldarg.0
    IL_008d:  ldfld      ""System.Runtime.CompilerServices.TaskAwaiter C.<M>d__0.<>u__1""
    IL_0092:  stloc.1
    IL_0093:  ldarg.0
    IL_0094:  ldflda     ""System.Runtime.CompilerServices.TaskAwaiter C.<M>d__0.<>u__1""
    IL_0099:  initobj    ""System.Runtime.CompilerServices.TaskAwaiter""
    IL_009f:  ldarg.0
    IL_00a0:  ldc.i4.m1
    IL_00a1:  dup
    IL_00a2:  stloc.0
    IL_00a3:  stfld      ""int C.<M>d__0.<>1__state""
    IL_00a8:  ldloca.s   V_1
    IL_00aa:  call       ""void System.Runtime.CompilerServices.TaskAwaiter.GetResult()""
    IL_00af:  nop
    // sequence point: Write(""2 "");
    IL_00b0:  ldstr      ""2 ""
    IL_00b5:  call       ""void System.Console.Write(string)""
    IL_00ba:  nop
    // sequence point: yield return 3;
    IL_00bb:  ldarg.0
    IL_00bc:  ldc.i4.3
    IL_00bd:  stfld      ""int C.<M>d__0.<>2__current""
    IL_00c2:  ldarg.0
    IL_00c3:  ldc.i4.s   -4
    IL_00c5:  dup
    IL_00c6:  stloc.0
    IL_00c7:  stfld      ""int C.<M>d__0.<>1__state""
    IL_00cc:  leave.s    IL_0134
    // sequence point: <hidden>
    IL_00ce:  ldarg.0
    IL_00cf:  ldc.i4.m1
    IL_00d0:  dup
    IL_00d1:  stloc.0
    IL_00d2:  stfld      ""int C.<M>d__0.<>1__state""
    IL_00d7:  ldarg.0
    IL_00d8:  ldfld      ""bool C.<M>d__0.<>w__disposeMode""
    IL_00dd:  brfalse.s  IL_00e1
    IL_00df:  leave.s    IL_0112
    // sequence point: Write("" 4 "");
    IL_00e1:  ldstr      "" 4 ""
    IL_00e6:  call       ""void System.Console.Write(string)""
    IL_00eb:  nop
    IL_00ec:  leave.s    IL_0112
  }
  catch System.Exception
  {
    // sequence point: <hidden>
    IL_00ee:  stloc.3
    IL_00ef:  ldarg.0
    IL_00f0:  ldc.i4.s   -2
    IL_00f2:  stfld      ""int C.<M>d__0.<>1__state""
    IL_00f7:  ldarg.0
    IL_00f8:  ldflda     ""System.Threading.Tasks.Sources.ManualResetValueTaskSourceCore<bool> C.<M>d__0.<>v__promiseOfValueOrEnd""
    IL_00fd:  ldloc.3
    IL_00fe:  call       ""void System.Threading.Tasks.Sources.ManualResetValueTaskSourceCore<bool>.SetException(System.Exception)""
    IL_0103:  nop
    IL_0104:  ldarg.0
    IL_0105:  ldflda     ""System.Runtime.CompilerServices.AsyncIteratorMethodBuilder C.<M>d__0.<>t__builder""
    IL_010a:  call       ""void System.Runtime.CompilerServices.AsyncIteratorMethodBuilder.Complete()""
    IL_010f:  nop
    IL_0110:  leave.s    IL_0141
  }
  // sequence point: }
  IL_0112:  ldarg.0
  IL_0113:  ldc.i4.s   -2
  IL_0115:  stfld      ""int C.<M>d__0.<>1__state""
  // sequence point: <hidden>
  IL_011a:  ldarg.0
  IL_011b:  ldflda     ""System.Threading.Tasks.Sources.ManualResetValueTaskSourceCore<bool> C.<M>d__0.<>v__promiseOfValueOrEnd""
  IL_0120:  ldc.i4.0
  IL_0121:  call       ""void System.Threading.Tasks.Sources.ManualResetValueTaskSourceCore<bool>.SetResult(bool)""
  IL_0126:  nop
  IL_0127:  ldarg.0
  IL_0128:  ldflda     ""System.Runtime.CompilerServices.AsyncIteratorMethodBuilder C.<M>d__0.<>t__builder""
  IL_012d:  call       ""void System.Runtime.CompilerServices.AsyncIteratorMethodBuilder.Complete()""
  IL_0132:  nop
  IL_0133:  ret
  IL_0134:  ldarg.0
  IL_0135:  ldflda     ""System.Threading.Tasks.Sources.ManualResetValueTaskSourceCore<bool> C.<M>d__0.<>v__promiseOfValueOrEnd""
  IL_013a:  ldc.i4.1
  IL_013b:  call       ""void System.Threading.Tasks.Sources.ManualResetValueTaskSourceCore<bool>.SetResult(bool)""
  IL_0140:  nop
  IL_0141:  ret
}", sequencePoints: "C+<M>d__0.MoveNext", source: source);
                }
                else
                {
                    verifier.VerifyIL("C.<M>d__0.System.Runtime.CompilerServices.IAsyncStateMachine.MoveNext()", @"
{
  // Code size      300 (0x12c)
  .maxstack  3
  .locals init (int V_0,
                System.Runtime.CompilerServices.TaskAwaiter V_1,
                C.<M>d__0 V_2,
                System.Exception V_3)
  // sequence point: <hidden>
  IL_0000:  ldarg.0
  IL_0001:  ldfld      ""int C.<M>d__0.<>1__state""
  IL_0006:  stloc.0
  .try
  {
    // sequence point: <hidden>
    IL_0007:  ldloc.0
    IL_0008:  ldc.i4.s   -4
    IL_000a:  sub
    IL_000b:  switch    (
        IL_00be,
        IL_0024,
        IL_0024,
        IL_0024,
        IL_007e)
    IL_0024:  ldarg.0
    IL_0025:  ldfld      ""bool C.<M>d__0.<>w__disposeMode""
    IL_002a:  brfalse.s  IL_0031
    IL_002c:  leave      IL_00ff
    IL_0031:  ldarg.0
    IL_0032:  ldc.i4.m1
    IL_0033:  dup
    IL_0034:  stloc.0
    IL_0035:  stfld      ""int C.<M>d__0.<>1__state""
    // sequence point: Write(""1 "");
    IL_003a:  ldstr      ""1 ""
    IL_003f:  call       ""void System.Console.Write(string)""
    // sequence point: await System.Threading.Tasks.Task.CompletedTask;
    IL_0044:  call       ""System.Threading.Tasks.Task System.Threading.Tasks.Task.CompletedTask.get""
    IL_0049:  callvirt   ""System.Runtime.CompilerServices.TaskAwaiter System.Threading.Tasks.Task.GetAwaiter()""
    IL_004e:  stloc.1
    // sequence point: <hidden>
    IL_004f:  ldloca.s   V_1
    IL_0051:  call       ""bool System.Runtime.CompilerServices.TaskAwaiter.IsCompleted.get""
    IL_0056:  brtrue.s   IL_009a
    IL_0058:  ldarg.0
    IL_0059:  ldc.i4.0
    IL_005a:  dup
    IL_005b:  stloc.0
    IL_005c:  stfld      ""int C.<M>d__0.<>1__state""
    // async: yield
    IL_0061:  ldarg.0
    IL_0062:  ldloc.1
    IL_0063:  stfld      ""System.Runtime.CompilerServices.TaskAwaiter C.<M>d__0.<>u__1""
    IL_0068:  ldarg.0
    IL_0069:  stloc.2
    IL_006a:  ldarg.0
    IL_006b:  ldflda     ""System.Runtime.CompilerServices.AsyncIteratorMethodBuilder C.<M>d__0.<>t__builder""
    IL_0070:  ldloca.s   V_1
    IL_0072:  ldloca.s   V_2
    IL_0074:  call       ""void System.Runtime.CompilerServices.AsyncIteratorMethodBuilder.AwaitUnsafeOnCompleted<System.Runtime.CompilerServices.TaskAwaiter, C.<M>d__0>(ref System.Runtime.CompilerServices.TaskAwaiter, ref C.<M>d__0)""
    IL_0079:  leave      IL_012b
    // async: resume
    IL_007e:  ldarg.0
    IL_007f:  ldfld      ""System.Runtime.CompilerServices.TaskAwaiter C.<M>d__0.<>u__1""
    IL_0084:  stloc.1
    IL_0085:  ldarg.0
    IL_0086:  ldflda     ""System.Runtime.CompilerServices.TaskAwaiter C.<M>d__0.<>u__1""
    IL_008b:  initobj    ""System.Runtime.CompilerServices.TaskAwaiter""
    IL_0091:  ldarg.0
    IL_0092:  ldc.i4.m1
    IL_0093:  dup
    IL_0094:  stloc.0
    IL_0095:  stfld      ""int C.<M>d__0.<>1__state""
    IL_009a:  ldloca.s   V_1
    IL_009c:  call       ""void System.Runtime.CompilerServices.TaskAwaiter.GetResult()""
    // sequence point: Write(""2 "");
    IL_00a1:  ldstr      ""2 ""
    IL_00a6:  call       ""void System.Console.Write(string)""
    // sequence point: yield return 3;
    IL_00ab:  ldarg.0
    IL_00ac:  ldc.i4.3
    IL_00ad:  stfld      ""int C.<M>d__0.<>2__current""
    IL_00b2:  ldarg.0
    IL_00b3:  ldc.i4.s   -4
    IL_00b5:  dup
    IL_00b6:  stloc.0
    IL_00b7:  stfld      ""int C.<M>d__0.<>1__state""
    IL_00bc:  leave.s    IL_011f
    // sequence point: <hidden>
    IL_00be:  ldarg.0
    IL_00bf:  ldc.i4.m1
    IL_00c0:  dup
    IL_00c1:  stloc.0
    IL_00c2:  stfld      ""int C.<M>d__0.<>1__state""
    IL_00c7:  ldarg.0
    IL_00c8:  ldfld      ""bool C.<M>d__0.<>w__disposeMode""
    IL_00cd:  brfalse.s  IL_00d1
    IL_00cf:  leave.s    IL_00ff
    // sequence point: Write("" 4 "");
    IL_00d1:  ldstr      "" 4 ""
    IL_00d6:  call       ""void System.Console.Write(string)""
    IL_00db:  leave.s    IL_00ff
  }
  catch System.Exception
  {
    // sequence point: <hidden>
    IL_00dd:  stloc.3
    IL_00de:  ldarg.0
    IL_00df:  ldc.i4.s   -2
    IL_00e1:  stfld      ""int C.<M>d__0.<>1__state""
    IL_00e6:  ldarg.0
    IL_00e7:  ldflda     ""System.Threading.Tasks.Sources.ManualResetValueTaskSourceCore<bool> C.<M>d__0.<>v__promiseOfValueOrEnd""
    IL_00ec:  ldloc.3
    IL_00ed:  call       ""void System.Threading.Tasks.Sources.ManualResetValueTaskSourceCore<bool>.SetException(System.Exception)""
    IL_00f2:  ldarg.0
    IL_00f3:  ldflda     ""System.Runtime.CompilerServices.AsyncIteratorMethodBuilder C.<M>d__0.<>t__builder""
    IL_00f8:  call       ""void System.Runtime.CompilerServices.AsyncIteratorMethodBuilder.Complete()""
    IL_00fd:  leave.s    IL_012b
  }
  // sequence point: }
  IL_00ff:  ldarg.0
  IL_0100:  ldc.i4.s   -2
  IL_0102:  stfld      ""int C.<M>d__0.<>1__state""
  // sequence point: <hidden>
  IL_0107:  ldarg.0
  IL_0108:  ldflda     ""System.Threading.Tasks.Sources.ManualResetValueTaskSourceCore<bool> C.<M>d__0.<>v__promiseOfValueOrEnd""
  IL_010d:  ldc.i4.0
  IL_010e:  call       ""void System.Threading.Tasks.Sources.ManualResetValueTaskSourceCore<bool>.SetResult(bool)""
  IL_0113:  ldarg.0
  IL_0114:  ldflda     ""System.Runtime.CompilerServices.AsyncIteratorMethodBuilder C.<M>d__0.<>t__builder""
  IL_0119:  call       ""void System.Runtime.CompilerServices.AsyncIteratorMethodBuilder.Complete()""
  IL_011e:  ret
  IL_011f:  ldarg.0
  IL_0120:  ldflda     ""System.Threading.Tasks.Sources.ManualResetValueTaskSourceCore<bool> C.<M>d__0.<>v__promiseOfValueOrEnd""
  IL_0125:  ldc.i4.1
  IL_0126:  call       ""void System.Threading.Tasks.Sources.ManualResetValueTaskSourceCore<bool>.SetResult(bool)""
  IL_012b:  ret
}", sequencePoints: "C+<M>d__0.MoveNext", source: source);
                }
            }
        }

        [ConditionalFact(typeof(WindowsDesktopOnly), Reason = ConditionalSkipReason.NativePdbRequiresDesktop)]
        public void AsyncIteratorWithAwaitCompletedAndYield_WithEnumeratorCancellation()
        {
            string source = @"
using System.Runtime.CompilerServices;
using System.Threading;
class C
{
    static async System.Collections.Generic.IAsyncEnumerable<int> M([EnumeratorCancellation] CancellationToken token)
    {
        _ = token;
        await System.Threading.Tasks.Task.CompletedTask;
        yield return 3;
    }
}";
            var comp = CreateCompilationWithAsyncIterator(new[] { source, EnumeratorCancellationAttributeType }, options: TestOptions.ReleaseDll);
            comp.VerifyDiagnostics();
            var verifier = CompileAndVerify(comp);

            var expectedFields = new[] {
                "FieldDefinition:Int32 <>1__state",
                "FieldDefinition:System.Runtime.CompilerServices.AsyncIteratorMethodBuilder <>t__builder",
                "FieldDefinition:System.Threading.Tasks.Sources.ManualResetValueTaskSourceCore`1{Boolean} <>v__promiseOfValueOrEnd",
                "FieldDefinition:Int32 <>2__current",
                "FieldDefinition:Boolean <>w__disposeMode",
                "FieldDefinition:System.Threading.CancellationTokenSource <>x__combinedTokens",
                "FieldDefinition:Int32 <>l__initialThreadId",
                "FieldDefinition:System.Threading.CancellationToken token",
                "FieldDefinition:System.Threading.CancellationToken <>3__token",
                "FieldDefinition:System.Runtime.CompilerServices.TaskAwaiter <>u__1"
            };
            VerifyStateMachineFields(comp, "<M>d__0", expectedFields);

            // we generate initialization logic for the token parameter
            verifier.VerifyIL("C.<M>d__0.System.Collections.Generic.IAsyncEnumerable<int>.GetAsyncEnumerator(System.Threading.CancellationToken)", @"
{
  // Code size      176 (0xb0)
  .maxstack  3
  .locals init (C.<M>d__0 V_0,
                System.Threading.CancellationToken V_1)
  IL_0000:  ldarg.0
  IL_0001:  ldfld      ""int C.<M>d__0.<>1__state""
  IL_0006:  ldc.i4.s   -2
  IL_0008:  bne.un.s   IL_0035
  IL_000a:  ldarg.0
  IL_000b:  ldfld      ""int C.<M>d__0.<>l__initialThreadId""
  IL_0010:  call       ""int System.Environment.CurrentManagedThreadId.get""
  IL_0015:  bne.un.s   IL_0035
  IL_0017:  ldarg.0
  IL_0018:  ldc.i4.s   -3
  IL_001a:  stfld      ""int C.<M>d__0.<>1__state""
  IL_001f:  ldarg.0
  IL_0020:  call       ""System.Runtime.CompilerServices.AsyncIteratorMethodBuilder System.Runtime.CompilerServices.AsyncIteratorMethodBuilder.Create()""
  IL_0025:  stfld      ""System.Runtime.CompilerServices.AsyncIteratorMethodBuilder C.<M>d__0.<>t__builder""
  IL_002a:  ldarg.0
  IL_002b:  ldc.i4.0
  IL_002c:  stfld      ""bool C.<M>d__0.<>w__disposeMode""
  IL_0031:  ldarg.0
  IL_0032:  stloc.0
  IL_0033:  br.s       IL_003d
  IL_0035:  ldc.i4.s   -3
  IL_0037:  newobj     ""C.<M>d__0..ctor(int)""
  IL_003c:  stloc.0
  IL_003d:  ldarg.0
  IL_003e:  ldflda     ""System.Threading.CancellationToken C.<M>d__0.<>3__token""
  IL_0043:  ldloca.s   V_1
  IL_0045:  initobj    ""System.Threading.CancellationToken""
  IL_004b:  ldloc.1
  IL_004c:  call       ""bool System.Threading.CancellationToken.Equals(System.Threading.CancellationToken)""
  IL_0051:  brfalse.s  IL_005c
  IL_0053:  ldloc.0
  IL_0054:  ldarg.1
  IL_0055:  stfld      ""System.Threading.CancellationToken C.<M>d__0.token""
  IL_005a:  br.s       IL_00ae
  IL_005c:  ldarga.s   V_1
  IL_005e:  ldarg.0
  IL_005f:  ldfld      ""System.Threading.CancellationToken C.<M>d__0.<>3__token""
  IL_0064:  call       ""bool System.Threading.CancellationToken.Equals(System.Threading.CancellationToken)""
  IL_0069:  brtrue.s   IL_007d
  IL_006b:  ldarga.s   V_1
  IL_006d:  ldloca.s   V_1
  IL_006f:  initobj    ""System.Threading.CancellationToken""
  IL_0075:  ldloc.1
  IL_0076:  call       ""bool System.Threading.CancellationToken.Equals(System.Threading.CancellationToken)""
  IL_007b:  brfalse.s  IL_008b
  IL_007d:  ldloc.0
  IL_007e:  ldarg.0
  IL_007f:  ldfld      ""System.Threading.CancellationToken C.<M>d__0.<>3__token""
  IL_0084:  stfld      ""System.Threading.CancellationToken C.<M>d__0.token""
  IL_0089:  br.s       IL_00ae
  IL_008b:  ldarg.0
  IL_008c:  ldarg.0
  IL_008d:  ldfld      ""System.Threading.CancellationToken C.<M>d__0.<>3__token""
  IL_0092:  ldarg.1
  IL_0093:  call       ""System.Threading.CancellationTokenSource System.Threading.CancellationTokenSource.CreateLinkedTokenSource(System.Threading.CancellationToken, System.Threading.CancellationToken)""
  IL_0098:  stfld      ""System.Threading.CancellationTokenSource C.<M>d__0.<>x__combinedTokens""
  IL_009d:  ldloc.0
  IL_009e:  ldarg.0
  IL_009f:  ldfld      ""System.Threading.CancellationTokenSource C.<M>d__0.<>x__combinedTokens""
  IL_00a4:  callvirt   ""System.Threading.CancellationToken System.Threading.CancellationTokenSource.Token.get""
  IL_00a9:  stfld      ""System.Threading.CancellationToken C.<M>d__0.token""
  IL_00ae:  ldloc.0
  IL_00af:  ret
}");

            // we generate disposal logic for the combinedTokens field
            verifier.VerifyIL("C.<M>d__0.System.Runtime.CompilerServices.IAsyncStateMachine.MoveNext()", @"
{
  // Code size      329 (0x149)
  .maxstack  3
  .locals init (int V_0,
                System.Runtime.CompilerServices.TaskAwaiter V_1,
                C.<M>d__0 V_2,
                System.Exception V_3)
  // sequence point: <hidden>
  IL_0000:  ldarg.0
  IL_0001:  ldfld      ""int C.<M>d__0.<>1__state""
  IL_0006:  stloc.0
  .try
  {
    // sequence point: <hidden>
    IL_0007:  ldloc.0
    IL_0008:  ldc.i4.s   -4
    IL_000a:  sub
    IL_000b:  switch    (
        IL_00b4,
        IL_0024,
        IL_0024,
        IL_0024,
        IL_007b)
    IL_0024:  ldarg.0
    IL_0025:  ldfld      ""bool C.<M>d__0.<>w__disposeMode""
    IL_002a:  brfalse.s  IL_0031
    IL_002c:  leave      IL_0102
    IL_0031:  ldarg.0
    IL_0032:  ldc.i4.m1
    IL_0033:  dup
    IL_0034:  stloc.0
    IL_0035:  stfld      ""int C.<M>d__0.<>1__state""
    // sequence point: _ = token;
    IL_003a:  ldarg.0
    IL_003b:  ldfld      ""System.Threading.CancellationToken C.<M>d__0.token""
    IL_0040:  pop
    // sequence point: await System.Threading.Tasks.Task.CompletedTask;
    IL_0041:  call       ""System.Threading.Tasks.Task System.Threading.Tasks.Task.CompletedTask.get""
    IL_0046:  callvirt   ""System.Runtime.CompilerServices.TaskAwaiter System.Threading.Tasks.Task.GetAwaiter()""
    IL_004b:  stloc.1
    // sequence point: <hidden>
    IL_004c:  ldloca.s   V_1
    IL_004e:  call       ""bool System.Runtime.CompilerServices.TaskAwaiter.IsCompleted.get""
    IL_0053:  brtrue.s   IL_0097
    IL_0055:  ldarg.0
    IL_0056:  ldc.i4.0
    IL_0057:  dup
    IL_0058:  stloc.0
    IL_0059:  stfld      ""int C.<M>d__0.<>1__state""
    // async: yield
    IL_005e:  ldarg.0
    IL_005f:  ldloc.1
    IL_0060:  stfld      ""System.Runtime.CompilerServices.TaskAwaiter C.<M>d__0.<>u__1""
    IL_0065:  ldarg.0
    IL_0066:  stloc.2
    IL_0067:  ldarg.0
    IL_0068:  ldflda     ""System.Runtime.CompilerServices.AsyncIteratorMethodBuilder C.<M>d__0.<>t__builder""
    IL_006d:  ldloca.s   V_1
    IL_006f:  ldloca.s   V_2
    IL_0071:  call       ""void System.Runtime.CompilerServices.AsyncIteratorMethodBuilder.AwaitUnsafeOnCompleted<System.Runtime.CompilerServices.TaskAwaiter, C.<M>d__0>(ref System.Runtime.CompilerServices.TaskAwaiter, ref C.<M>d__0)""
    IL_0076:  leave      IL_0148
    // async: resume
    IL_007b:  ldarg.0
    IL_007c:  ldfld      ""System.Runtime.CompilerServices.TaskAwaiter C.<M>d__0.<>u__1""
    IL_0081:  stloc.1
    IL_0082:  ldarg.0
    IL_0083:  ldflda     ""System.Runtime.CompilerServices.TaskAwaiter C.<M>d__0.<>u__1""
    IL_0088:  initobj    ""System.Runtime.CompilerServices.TaskAwaiter""
    IL_008e:  ldarg.0
    IL_008f:  ldc.i4.m1
    IL_0090:  dup
    IL_0091:  stloc.0
    IL_0092:  stfld      ""int C.<M>d__0.<>1__state""
    IL_0097:  ldloca.s   V_1
    IL_0099:  call       ""void System.Runtime.CompilerServices.TaskAwaiter.GetResult()""
    // sequence point: yield return 3;
    IL_009e:  ldarg.0
    IL_009f:  ldc.i4.3
    IL_00a0:  stfld      ""int C.<M>d__0.<>2__current""
    IL_00a5:  ldarg.0
    IL_00a6:  ldc.i4.s   -4
    IL_00a8:  dup
    IL_00a9:  stloc.0
    IL_00aa:  stfld      ""int C.<M>d__0.<>1__state""
    IL_00af:  leave      IL_013c
    // sequence point: <hidden>
    IL_00b4:  ldarg.0
    IL_00b5:  ldc.i4.m1
    IL_00b6:  dup
    IL_00b7:  stloc.0
    IL_00b8:  stfld      ""int C.<M>d__0.<>1__state""
    IL_00bd:  ldarg.0
    IL_00be:  ldfld      ""bool C.<M>d__0.<>w__disposeMode""
    IL_00c3:  pop
    // sequence point: <hidden>
    IL_00c4:  leave.s    IL_0102
  }
  catch System.Exception
  {
    // sequence point: <hidden>
    IL_00c6:  stloc.3
    IL_00c7:  ldarg.0
    IL_00c8:  ldc.i4.s   -2
    IL_00ca:  stfld      ""int C.<M>d__0.<>1__state""
    IL_00cf:  ldarg.0
    IL_00d0:  ldfld      ""System.Threading.CancellationTokenSource C.<M>d__0.<>x__combinedTokens""
    IL_00d5:  brfalse.s  IL_00e9
    IL_00d7:  ldarg.0
    IL_00d8:  ldfld      ""System.Threading.CancellationTokenSource C.<M>d__0.<>x__combinedTokens""
    IL_00dd:  callvirt   ""void System.Threading.CancellationTokenSource.Dispose()""
    IL_00e2:  ldarg.0
    IL_00e3:  ldnull
    IL_00e4:  stfld      ""System.Threading.CancellationTokenSource C.<M>d__0.<>x__combinedTokens""
    IL_00e9:  ldarg.0
    IL_00ea:  ldflda     ""System.Threading.Tasks.Sources.ManualResetValueTaskSourceCore<bool> C.<M>d__0.<>v__promiseOfValueOrEnd""
    IL_00ef:  ldloc.3
    IL_00f0:  call       ""void System.Threading.Tasks.Sources.ManualResetValueTaskSourceCore<bool>.SetException(System.Exception)""
    IL_00f5:  ldarg.0
    IL_00f6:  ldflda     ""System.Runtime.CompilerServices.AsyncIteratorMethodBuilder C.<M>d__0.<>t__builder""
    IL_00fb:  call       ""void System.Runtime.CompilerServices.AsyncIteratorMethodBuilder.Complete()""
    IL_0100:  leave.s    IL_0148
  }
  // sequence point: }
  IL_0102:  ldarg.0
  IL_0103:  ldc.i4.s   -2
  IL_0105:  stfld      ""int C.<M>d__0.<>1__state""
  // sequence point: <hidden>
  IL_010a:  ldarg.0
  IL_010b:  ldfld      ""System.Threading.CancellationTokenSource C.<M>d__0.<>x__combinedTokens""
  IL_0110:  brfalse.s  IL_0124
  IL_0112:  ldarg.0
  IL_0113:  ldfld      ""System.Threading.CancellationTokenSource C.<M>d__0.<>x__combinedTokens""
  IL_0118:  callvirt   ""void System.Threading.CancellationTokenSource.Dispose()""
  IL_011d:  ldarg.0
  IL_011e:  ldnull
  IL_011f:  stfld      ""System.Threading.CancellationTokenSource C.<M>d__0.<>x__combinedTokens""
  IL_0124:  ldarg.0
  IL_0125:  ldflda     ""System.Threading.Tasks.Sources.ManualResetValueTaskSourceCore<bool> C.<M>d__0.<>v__promiseOfValueOrEnd""
  IL_012a:  ldc.i4.0
  IL_012b:  call       ""void System.Threading.Tasks.Sources.ManualResetValueTaskSourceCore<bool>.SetResult(bool)""
  IL_0130:  ldarg.0
  IL_0131:  ldflda     ""System.Runtime.CompilerServices.AsyncIteratorMethodBuilder C.<M>d__0.<>t__builder""
  IL_0136:  call       ""void System.Runtime.CompilerServices.AsyncIteratorMethodBuilder.Complete()""
  IL_013b:  ret
  IL_013c:  ldarg.0
  IL_013d:  ldflda     ""System.Threading.Tasks.Sources.ManualResetValueTaskSourceCore<bool> C.<M>d__0.<>v__promiseOfValueOrEnd""
  IL_0142:  ldc.i4.1
  IL_0143:  call       ""void System.Threading.Tasks.Sources.ManualResetValueTaskSourceCore<bool>.SetResult(bool)""
  IL_0148:  ret
}", sequencePoints: "C+<M>d__0.MoveNext", source: source);
        }

        [ConditionalFact(typeof(WindowsDesktopOnly), Reason = ConditionalSkipReason.NativePdbRequiresDesktop)]
        public void AsyncIteratorWithAwaitCompletedAndYield_WithEnumeratorCancellation_NoUsage()
        {
            string source = @"
using System.Runtime.CompilerServices;
using System.Threading;
class C
{
    static async System.Collections.Generic.IAsyncEnumerable<int> M([EnumeratorCancellation] CancellationToken token)
    {
        await System.Threading.Tasks.Task.CompletedTask;
        yield return 3;
    }
}";
            var comp = CreateCompilationWithAsyncIterator(new[] { source, EnumeratorCancellationAttributeType }, options: TestOptions.ReleaseDll);
            comp.VerifyDiagnostics();
            var verifier = CompileAndVerify(comp);

            var expectedFields = new[] {
                "FieldDefinition:Int32 <>1__state",
                "FieldDefinition:System.Runtime.CompilerServices.AsyncIteratorMethodBuilder <>t__builder",
                "FieldDefinition:System.Threading.Tasks.Sources.ManualResetValueTaskSourceCore`1{Boolean} <>v__promiseOfValueOrEnd",
                "FieldDefinition:Int32 <>2__current",
                "FieldDefinition:Boolean <>w__disposeMode",
                "FieldDefinition:System.Threading.CancellationTokenSource <>x__combinedTokens", // we generated the field
                "FieldDefinition:Int32 <>l__initialThreadId",
                "FieldDefinition:System.Runtime.CompilerServices.TaskAwaiter <>u__1"
            };
            VerifyStateMachineFields(comp, "<M>d__0", expectedFields);

            // we don't generate initialization logic
            verifier.VerifyIL("C.<M>d__0.System.Collections.Generic.IAsyncEnumerable<int>.GetAsyncEnumerator(System.Threading.CancellationToken)", @"
{
  // Code size       63 (0x3f)
  .maxstack  2
  .locals init (C.<M>d__0 V_0)
  IL_0000:  ldarg.0
  IL_0001:  ldfld      ""int C.<M>d__0.<>1__state""
  IL_0006:  ldc.i4.s   -2
  IL_0008:  bne.un.s   IL_0035
  IL_000a:  ldarg.0
  IL_000b:  ldfld      ""int C.<M>d__0.<>l__initialThreadId""
  IL_0010:  call       ""int System.Environment.CurrentManagedThreadId.get""
  IL_0015:  bne.un.s   IL_0035
  IL_0017:  ldarg.0
  IL_0018:  ldc.i4.s   -3
  IL_001a:  stfld      ""int C.<M>d__0.<>1__state""
  IL_001f:  ldarg.0
  IL_0020:  call       ""System.Runtime.CompilerServices.AsyncIteratorMethodBuilder System.Runtime.CompilerServices.AsyncIteratorMethodBuilder.Create()""
  IL_0025:  stfld      ""System.Runtime.CompilerServices.AsyncIteratorMethodBuilder C.<M>d__0.<>t__builder""
  IL_002a:  ldarg.0
  IL_002b:  ldc.i4.0
  IL_002c:  stfld      ""bool C.<M>d__0.<>w__disposeMode""
  IL_0031:  ldarg.0
  IL_0032:  stloc.0
  IL_0033:  br.s       IL_003d
  IL_0035:  ldc.i4.s   -3
  IL_0037:  newobj     ""C.<M>d__0..ctor(int)""
  IL_003c:  stloc.0
  IL_003d:  ldloc.0
  IL_003e:  ret
}");

            // we generate disposal logic for the combinedTokens field
            verifier.VerifyIL("C.<M>d__0.System.Runtime.CompilerServices.IAsyncStateMachine.MoveNext()", @"
{
  // Code size      322 (0x142)
  .maxstack  3
  .locals init (int V_0,
                System.Runtime.CompilerServices.TaskAwaiter V_1,
                C.<M>d__0 V_2,
                System.Exception V_3)
  // sequence point: <hidden>
  IL_0000:  ldarg.0
  IL_0001:  ldfld      ""int C.<M>d__0.<>1__state""
  IL_0006:  stloc.0
  .try
  {
    // sequence point: <hidden>
    IL_0007:  ldloc.0
    IL_0008:  ldc.i4.s   -4
    IL_000a:  sub
    IL_000b:  switch    (
        IL_00ad,
        IL_0024,
        IL_0024,
        IL_0024,
        IL_0074)
    IL_0024:  ldarg.0
    IL_0025:  ldfld      ""bool C.<M>d__0.<>w__disposeMode""
    IL_002a:  brfalse.s  IL_0031
    IL_002c:  leave      IL_00fb
    IL_0031:  ldarg.0
    IL_0032:  ldc.i4.m1
    IL_0033:  dup
    IL_0034:  stloc.0
    IL_0035:  stfld      ""int C.<M>d__0.<>1__state""
    // sequence point: await System.Threading.Tasks.Task.CompletedTask;
    IL_003a:  call       ""System.Threading.Tasks.Task System.Threading.Tasks.Task.CompletedTask.get""
    IL_003f:  callvirt   ""System.Runtime.CompilerServices.TaskAwaiter System.Threading.Tasks.Task.GetAwaiter()""
    IL_0044:  stloc.1
    // sequence point: <hidden>
    IL_0045:  ldloca.s   V_1
    IL_0047:  call       ""bool System.Runtime.CompilerServices.TaskAwaiter.IsCompleted.get""
    IL_004c:  brtrue.s   IL_0090
    IL_004e:  ldarg.0
    IL_004f:  ldc.i4.0
    IL_0050:  dup
    IL_0051:  stloc.0
    IL_0052:  stfld      ""int C.<M>d__0.<>1__state""
    // async: yield
    IL_0057:  ldarg.0
    IL_0058:  ldloc.1
    IL_0059:  stfld      ""System.Runtime.CompilerServices.TaskAwaiter C.<M>d__0.<>u__1""
    IL_005e:  ldarg.0
    IL_005f:  stloc.2
    IL_0060:  ldarg.0
    IL_0061:  ldflda     ""System.Runtime.CompilerServices.AsyncIteratorMethodBuilder C.<M>d__0.<>t__builder""
    IL_0066:  ldloca.s   V_1
    IL_0068:  ldloca.s   V_2
    IL_006a:  call       ""void System.Runtime.CompilerServices.AsyncIteratorMethodBuilder.AwaitUnsafeOnCompleted<System.Runtime.CompilerServices.TaskAwaiter, C.<M>d__0>(ref System.Runtime.CompilerServices.TaskAwaiter, ref C.<M>d__0)""
    IL_006f:  leave      IL_0141
    // async: resume
    IL_0074:  ldarg.0
    IL_0075:  ldfld      ""System.Runtime.CompilerServices.TaskAwaiter C.<M>d__0.<>u__1""
    IL_007a:  stloc.1
    IL_007b:  ldarg.0
    IL_007c:  ldflda     ""System.Runtime.CompilerServices.TaskAwaiter C.<M>d__0.<>u__1""
    IL_0081:  initobj    ""System.Runtime.CompilerServices.TaskAwaiter""
    IL_0087:  ldarg.0
    IL_0088:  ldc.i4.m1
    IL_0089:  dup
    IL_008a:  stloc.0
    IL_008b:  stfld      ""int C.<M>d__0.<>1__state""
    IL_0090:  ldloca.s   V_1
    IL_0092:  call       ""void System.Runtime.CompilerServices.TaskAwaiter.GetResult()""
    // sequence point: yield return 3;
    IL_0097:  ldarg.0
    IL_0098:  ldc.i4.3
    IL_0099:  stfld      ""int C.<M>d__0.<>2__current""
    IL_009e:  ldarg.0
    IL_009f:  ldc.i4.s   -4
    IL_00a1:  dup
    IL_00a2:  stloc.0
    IL_00a3:  stfld      ""int C.<M>d__0.<>1__state""
    IL_00a8:  leave      IL_0135
    // sequence point: <hidden>
    IL_00ad:  ldarg.0
    IL_00ae:  ldc.i4.m1
    IL_00af:  dup
    IL_00b0:  stloc.0
    IL_00b1:  stfld      ""int C.<M>d__0.<>1__state""
    IL_00b6:  ldarg.0
    IL_00b7:  ldfld      ""bool C.<M>d__0.<>w__disposeMode""
    IL_00bc:  pop
    // sequence point: <hidden>
    IL_00bd:  leave.s    IL_00fb
  }
  catch System.Exception
  {
    // sequence point: <hidden>
    IL_00bf:  stloc.3
    IL_00c0:  ldarg.0
    IL_00c1:  ldc.i4.s   -2
    IL_00c3:  stfld      ""int C.<M>d__0.<>1__state""
    IL_00c8:  ldarg.0
    IL_00c9:  ldfld      ""System.Threading.CancellationTokenSource C.<M>d__0.<>x__combinedTokens""
    IL_00ce:  brfalse.s  IL_00e2
    IL_00d0:  ldarg.0
    IL_00d1:  ldfld      ""System.Threading.CancellationTokenSource C.<M>d__0.<>x__combinedTokens""
    IL_00d6:  callvirt   ""void System.Threading.CancellationTokenSource.Dispose()""
    IL_00db:  ldarg.0
    IL_00dc:  ldnull
    IL_00dd:  stfld      ""System.Threading.CancellationTokenSource C.<M>d__0.<>x__combinedTokens""
    IL_00e2:  ldarg.0
    IL_00e3:  ldflda     ""System.Threading.Tasks.Sources.ManualResetValueTaskSourceCore<bool> C.<M>d__0.<>v__promiseOfValueOrEnd""
    IL_00e8:  ldloc.3
    IL_00e9:  call       ""void System.Threading.Tasks.Sources.ManualResetValueTaskSourceCore<bool>.SetException(System.Exception)""
    IL_00ee:  ldarg.0
    IL_00ef:  ldflda     ""System.Runtime.CompilerServices.AsyncIteratorMethodBuilder C.<M>d__0.<>t__builder""
    IL_00f4:  call       ""void System.Runtime.CompilerServices.AsyncIteratorMethodBuilder.Complete()""
    IL_00f9:  leave.s    IL_0141
  }
  // sequence point: }
  IL_00fb:  ldarg.0
  IL_00fc:  ldc.i4.s   -2
  IL_00fe:  stfld      ""int C.<M>d__0.<>1__state""
  // sequence point: <hidden>
  IL_0103:  ldarg.0
  IL_0104:  ldfld      ""System.Threading.CancellationTokenSource C.<M>d__0.<>x__combinedTokens""
  IL_0109:  brfalse.s  IL_011d
  IL_010b:  ldarg.0
  IL_010c:  ldfld      ""System.Threading.CancellationTokenSource C.<M>d__0.<>x__combinedTokens""
  IL_0111:  callvirt   ""void System.Threading.CancellationTokenSource.Dispose()""
  IL_0116:  ldarg.0
  IL_0117:  ldnull
  IL_0118:  stfld      ""System.Threading.CancellationTokenSource C.<M>d__0.<>x__combinedTokens""
  IL_011d:  ldarg.0
  IL_011e:  ldflda     ""System.Threading.Tasks.Sources.ManualResetValueTaskSourceCore<bool> C.<M>d__0.<>v__promiseOfValueOrEnd""
  IL_0123:  ldc.i4.0
  IL_0124:  call       ""void System.Threading.Tasks.Sources.ManualResetValueTaskSourceCore<bool>.SetResult(bool)""
  IL_0129:  ldarg.0
  IL_012a:  ldflda     ""System.Runtime.CompilerServices.AsyncIteratorMethodBuilder C.<M>d__0.<>t__builder""
  IL_012f:  call       ""void System.Runtime.CompilerServices.AsyncIteratorMethodBuilder.Complete()""
  IL_0134:  ret
  IL_0135:  ldarg.0
  IL_0136:  ldflda     ""System.Threading.Tasks.Sources.ManualResetValueTaskSourceCore<bool> C.<M>d__0.<>v__promiseOfValueOrEnd""
  IL_013b:  ldc.i4.1
  IL_013c:  call       ""void System.Threading.Tasks.Sources.ManualResetValueTaskSourceCore<bool>.SetResult(bool)""
  IL_0141:  ret
}", sequencePoints: "C+<M>d__0.MoveNext", source: source);
        }

        private static void VerifyStateMachineFields(CSharpCompilation comp, string methodName, string[] expectedFields)
        {
            var peReader = new PEReader(comp.EmitToArray());
            var metadataReader = peReader.GetMetadataReader();
            var types = metadataReader.TypeDefinitions.Select(t => metadataReader.GetString(metadataReader.GetTypeDefinition(t).Name));
            var type = metadataReader.TypeDefinitions.Single(t => metadataReader.GetString(metadataReader.GetTypeDefinition(t).Name) == methodName);
            var fields = metadataReader.GetTypeDefinition(type).GetFields().Select(f => metadataReader.Dump(f));
            AssertEx.SetEqual(expectedFields, fields);
        }

        [Fact]
        public void AsyncIteratorWithGenericReturn()
        {
            string source = @"
using static System.Console;
class C
{
    static async System.Collections.Generic.IAsyncEnumerable<T> M<T>(T value)
    {
        Write(""1 "");
        await System.Threading.Tasks.Task.CompletedTask;
        Write(""2 "");
        yield return value;
        Write("" 4 "");
    }
    static async System.Threading.Tasks.Task Main()
    {
        Write(""0 "");
        await foreach (var i in M(3))
        {
            Write(i);
        }
        Write(""5"");
    }
}";
            var comp = CreateCompilationWithAsyncIterator(source, options: TestOptions.DebugExe);
            comp.VerifyDiagnostics();
            CompileAndVerify(comp, expectedOutput: "0 1 2 3 4 5");
        }

        [Fact]
        public void AsyncIteratorWithGenericReturnFromContainingType()
        {
            string source = @"
using static System.Console;
public class C<T>
{
    public static async System.Collections.Generic.IAsyncEnumerable<T> M(T value)
    {
        Write(""1 "");
        await System.Threading.Tasks.Task.CompletedTask;
        Write(""2 "");
        yield return value;
        Write("" 4 "");
    }
}
class D
{
    static async System.Threading.Tasks.Task Main()
    {
        Write(""0 "");
        await foreach (var i in C<int>.M(3))
        {
            Write(i);
        }
        Write(""5"");
    }
}";
            var comp = CreateCompilationWithAsyncIterator(source, options: TestOptions.DebugExe);
            comp.VerifyDiagnostics();
            CompileAndVerify(comp, expectedOutput: "0 1 2 3 4 5");
        }

        [Fact]
        public void AsyncIteratorWithParameter()
        {
            string source = @"
using static System.Console;
class C
{
    static async System.Collections.Generic.IAsyncEnumerable<int> M(int parameter)
    {
        Write($""p:{parameter} "");
        parameter++;
        await System.Threading.Tasks.Task.Yield();
        Write($""p:{parameter} "");
        parameter++;
        yield return 42;
        Write($""p:{parameter} "");
    }
    static async System.Threading.Tasks.Task Main()
    {
        Write(""Start "");
        await foreach (var i in M(10))
        {
            Write(""Value "");
        }
        Write(""End"");
    }
}";
            var comp = CreateCompilationWithAsyncIterator(source, options: TestOptions.DebugExe);
            comp.VerifyDiagnostics();
            CompileAndVerify(comp, expectedOutput: "Start p:10 p:11 Value p:12 End");
        }

        [Fact]
        public void AsyncIteratorWithThis()
        {
            string source = @"
using static System.Console;
class C
{
    int field = 10;
    async System.Collections.Generic.IAsyncEnumerable<int> M()
    {
        Write($""f:{this.field} "");
        this.field++;
        await System.Threading.Tasks.Task.Yield();
        Write($""f:{this.field} "");
        this.field++;
        yield return 42;
        Write($""f:{this.field} "");
    }
    static async System.Threading.Tasks.Task Main()
    {
        Write(""Start "");
        await foreach (var i in new C().M())
        {
            Write(""Value "");
        }
        Write(""End"");
    }
}";
            var comp = CreateCompilationWithAsyncIterator(source, options: TestOptions.DebugExe);
            comp.VerifyDiagnostics();
            CompileAndVerify(comp, expectedOutput: "Start f:10 f:11 Value f:12 End");
        }

        [Fact]
        public void AsyncIteratorWithReturn()
        {
            string source = @"
class C
{
    public static async System.Collections.Generic.IAsyncEnumerable<int> M()
    {
        await System.Threading.Tasks.Task.CompletedTask;
        yield return 3;
        return null;
    }
}";
            var comp = CreateCompilationWithAsyncIterator(source);
            comp.VerifyDiagnostics(
                // (8,9): error CS1622: Cannot return a value from an iterator. Use the yield return statement to return a value, or yield break to end the iteration.
                //         return null;
                Diagnostic(ErrorCode.ERR_ReturnInIterator, "return").WithLocation(8, 9)
                );
        }

        [Fact]
        public void AsyncIteratorWithAwaitCompletedAndOneYieldAndOneInvocation()
        {
            string source = @"
using static System.Console;
class C
{
    static async System.Collections.Generic.IAsyncEnumerable<int> M()
    {
        Write(""1 "");
        await System.Threading.Tasks.Task.CompletedTask;
        Write(""2 "");
        yield return 3;
        Write(""4 "");
    }
    static async System.Threading.Tasks.Task Main()
    {
        Write(""0 "");
        await foreach (var i in M())
        {
            Write($""{i} "");
        }
        Write(""Done"");
    }
}";
            var comp = CreateCompilationWithAsyncIterator(source, options: TestOptions.DebugExe);
            comp.VerifyDiagnostics();
            CompileAndVerify(comp, expectedOutput: "0 1 2 3 4 Done");
        }

        [Fact]
        public void AsyncIteratorWithAwaitCompletedAndTwoYields()
        {
            string source = @"
using static System.Console;
class C
{
    static async System.Collections.Generic.IAsyncEnumerable<int> M()
    {
        Write(""1 "");
        await System.Threading.Tasks.Task.CompletedTask;
        Write(""2 "");
        yield return 3;
        Write(""4 "");
        yield return 5;
    }
    static async System.Threading.Tasks.Task Main()
    {
        Write(""0 "");
        await foreach (var i in M())
        {
            Write($""{i} "");
        }
        Write(""Done"");
    }
}";
            var comp = CreateCompilationWithAsyncIterator(source, options: TestOptions.DebugExe);
            comp.VerifyDiagnostics();
            CompileAndVerify(comp, expectedOutput: "0 1 2 3 4 5 Done");
        }

        [Fact]
        public void AsyncIteratorWithYieldAndAwait()
        {
            string source = @"
using static System.Console;
class C
{
    static async System.Collections.Generic.IAsyncEnumerable<int> M()
    {
        Write(""1 "");
        yield return 2;
        Write(""3 "");
        await System.Threading.Tasks.Task.Yield();
    }
    static async System.Threading.Tasks.Task Main()
    {
        Write(""0 "");
        await foreach (var i in M())
        {
            Write($""{i} "");
        }
        Write(""Done"");
    }
}";
            var comp = CreateCompilationWithAsyncIterator(source, options: TestOptions.DebugExe);
            comp.VerifyDiagnostics();
            CompileAndVerify(comp, expectedOutput: "0 1 2 3 Done");
        }

        [ConditionalTheory(typeof(WindowsDesktopOnly))]
        [InlineData(0, "DISPOSAL DONE")]
        [InlineData(1, "1 2 END DISPOSAL DONE")]
        [InlineData(10, "1 2 END DISPOSAL DONE")]
        public void AsyncIteratorWithAwaitCompletedAndYieldBreak(int iterations, string expectedOutput)
        {
            string source = @"
using static System.Console;
public class C
{
    public static async System.Collections.Generic.IAsyncEnumerable<int> M()
    {
        Write(""1 "");
        await System.Threading.Tasks.Task.CompletedTask;
        Write(""2 "");
        yield break;
    }
}";
            var comp = CreateCompilationWithAsyncIterator(new[] { Run(iterations), source }, options: TestOptions.DebugExe);
            comp.VerifyDiagnostics();
            CompileAndVerify(comp, expectedOutput: expectedOutput);
        }

        [Fact]
        public void AsyncIteratorWithAwaitCompletedAndYieldBreakAndYieldReturn()
        {
            string source = @"
using static System.Console;
class C
{
    static async System.Collections.Generic.IAsyncEnumerable<int> M()
    {
        Write(""1 "");
        await System.Threading.Tasks.Task.CompletedTask;
        Write(""2 "");
        goto label2;
label1:
        yield break;
label2:
        yield return 3;
        goto label1;
    }
    static async System.Threading.Tasks.Task Main()
    {
        Write(""0 "");
        await foreach (var i in M())
        {
            Write($""{i} "");
        }
        Write(""Done"");
    }
}";
            var comp = CreateCompilationWithAsyncIterator(source, options: TestOptions.DebugExe);
            comp.VerifyDiagnostics();
            CompileAndVerify(comp, expectedOutput: "0 1 2 3 Done");
        }

        [Fact]
        public void AsyncIteratorWithCustomCode()
        {
            verify(new[] { AwaitSlow, Write, Yield, AwaitSlow });
            verify(new[] { AwaitSlow, Write, Yield, Yield });
            verify(new[] { Write, Yield, Write, AwaitFast, Yield });
            verify(new[] { Yield, Write, AwaitFast, Yield });
            verify(new[] { AwaitFast, YieldBreak });
            verify(new[] { AwaitSlow, YieldBreak });
            verify(new[] { AwaitSlow, Yield, YieldBreak });

            void verify(Instruction[] spec)
            {
                verifyMethod(spec);
                verifyLocalFunction(spec);
            }

            void verifyMethod(Instruction[] spec)
            {
                (string code, string expectation) = generateCode(spec);

                string source = $@"
using static System.Console;
class C
{{
    static async System.Collections.Generic.IAsyncEnumerable<int> M()
    {{
        {code}
    }}
    static async System.Threading.Tasks.Task Main()
    {{
        Write(""0 "");
        await foreach (var i in M())
        {{
            Write($""{{i}} "");
        }}
        Write(""Done"");
    }}
}}";
                var comp = CreateCompilationWithAsyncIterator(source, options: TestOptions.DebugExe);
                comp.VerifyDiagnostics();
                CompileAndVerify(comp, expectedOutput: expectation);
            }

            void verifyLocalFunction(Instruction[] spec)
            {
                (string code, string expectation) = generateCode(spec);

                string source = $@"
using static System.Console;
class C
{{
    static async System.Threading.Tasks.Task Main()
    {{
        Write(""0 "");
        await foreach (var i in local())
        {{
            Write($""{{i}} "");
        }}
        Write(""Done"");

        async System.Collections.Generic.IAsyncEnumerable<int> local()
        {{
            {code}
        }}
    }}
}}";
                var comp = CreateCompilationWithAsyncIterator(source, options: TestOptions.DebugExe);
                comp.VerifyDiagnostics();
                CompileAndVerify(comp, expectedOutput: expectation);
            }

            (string code, string expectation) generateCode(Instruction[] spec)
            {
                var builder = new StringBuilder();
                var expectationBuilder = new StringBuilder();
                int counter = 1;
                expectationBuilder.Append("0 ");

                foreach (var instruction in spec)
                {
                    switch (instruction)
                    {
                        case Write:
                            //Write(""N "");
                            builder.AppendLine($@"Write(""{counter} "");");
                            expectationBuilder.Append($"{counter} ");
                            counter++;
                            break;
                        case Yield:
                            //yield return N;
                            builder.AppendLine($@"yield return {counter};");
                            expectationBuilder.Append($"{counter} ");
                            counter++;
                            break;
                        case AwaitSlow:
                            //await System.Threading.Tasks.Task.Yield();
                            builder.AppendLine("await System.Threading.Tasks.Task.Yield();");
                            break;
                        case AwaitFast:
                            //await new System.Threading.Tasks.Task.CompletedTask;
                            builder.AppendLine("await System.Threading.Tasks.Task.CompletedTask;");
                            break;
                        case YieldBreak:
                            //yield break;
                            builder.AppendLine($@"yield break;");
                            break;
                    }
                }
                expectationBuilder.Append("Done");
                return (builder.ToString(), expectationBuilder.ToString());
            }
        }

        [Fact]
        public void AsyncIteratorWithAwaitAndYieldAndAwait()
        {
            string source = @"
using static System.Console;
class C
{
    static async System.Collections.Generic.IAsyncEnumerable<int> M()
    {
        Write(""1 "");
        await System.Threading.Tasks.Task.Yield();
        Write(""2 "");
        yield return 3;
        Write(""4 "");
        await System.Threading.Tasks.Task.Yield();
    }
    static async System.Threading.Tasks.Task Main()
    {
        Write(""0 "");
        await foreach (var i in M())
        {
            Write($""{i} "");
        }
        Write(""Done"");
    }
}";
            var comp = CreateCompilationWithAsyncIterator(source, options: TestOptions.DebugExe);
            comp.VerifyDiagnostics();
            CompileAndVerify(comp, expectedOutput: "0 1 2 3 4 Done");
        }

        [ConditionalTheory(typeof(WindowsDesktopOnly))]
        [InlineData(1, "0 DISPOSAL DONE")]
        [InlineData(2, "0 1 DISPOSAL Finally DONE")]
        [InlineData(3, "0 1 Finally 2 DISPOSAL DONE")]
        [InlineData(4, "0 1 Finally 2 3 DISPOSAL Finally DONE")]
        [InlineData(5, "0 1 Finally 2 3 Finally END DISPOSAL DONE")]
        public void TryFinally_Goto(int iterations, string expectedOutput)
        {
            string source = @"
using static System.Console;
public class C
{
    public static async System.Collections.Generic.IAsyncEnumerable<int> M()
    {
        int counter = 0;
        start:
        yield return counter++;
        await System.Threading.Tasks.Task.Yield();
        try
        {
            yield return counter++;
            if (counter <= 2) goto start;
        }
        finally
        {
            Write(""Finally "");
            await System.Threading.Tasks.Task.Yield();
        }
    }
}";
            var comp = CreateCompilationWithAsyncIterator(new[] { Run(iterations), source }, options: TestOptions.DebugExe);
            comp.VerifyDiagnostics();
            CompileAndVerify(comp, expectedOutput: expectedOutput);
        }

        [ConditionalTheory(typeof(WindowsDesktopOnly))]
        [InlineData(2, "1 Break Throw Caught Finally END DISPOSAL DONE")]
        public void TryFinally_DisposeIAsyncEnumeratorMethod(int iterations, string expectedOutput)
        {
            string source = @"
using static System.Console;
public class C : System.Collections.Generic.IAsyncEnumerable<int>
{
    public static System.Collections.Generic.IAsyncEnumerable<int> M()
    {
        return new C();
    }
    public async System.Collections.Generic.IAsyncEnumerator<int> GetAsyncEnumerator(System.Threading.CancellationToken token)
    {
        yield return 1;
        await System.Threading.Tasks.Task.Yield();
        try
        {
            try
            {
                await System.Threading.Tasks.Task.Yield();
                Write(""Break "");
                yield break;
            }
            finally
            {
                Write(""Throw "");
                throw null;
            }
        }
        catch
        {
            Write(""Caught "");
            await System.Threading.Tasks.Task.Yield();
            yield break;
        }
        finally
        {
            Write(""Finally "");
            await System.Threading.Tasks.Task.Yield();
        }
    }
}";
            var comp = CreateCompilationWithAsyncIterator(new[] { Run(iterations), source }, options: TestOptions.DebugExe);
            comp.VerifyDiagnostics();
            CompileAndVerify(comp, expectedOutput: expectedOutput);
        }

        [ConditionalTheory(typeof(WindowsDesktopOnly))]
        [InlineData(2, "1 Break Throw Caught Finally END DISPOSAL DONE")]
        public void TryFinally_YieldBreakInDisposeMode(int iterations, string expectedOutput)
        {
            string source = @"
using static System.Console;
public class C
{
    public static async System.Collections.Generic.IAsyncEnumerable<int> M()
    {
        yield return 1;
        await System.Threading.Tasks.Task.CompletedTask;
        try
        {
            try
            {
                Write(""Break "");
                yield break;
            }
            finally
            {
                Write(""Throw "");
                throw null;
            }
        }
        catch
        {
            Write(""Caught "");
            yield break;
        }
        finally
        {
            Write(""Finally "");
        }
    }
}";
            var comp = CreateCompilationWithAsyncIterator(new[] { Run(iterations), source }, options: TestOptions.DebugExe);
            comp.VerifyDiagnostics();
            CompileAndVerify(comp, expectedOutput: expectedOutput);
        }

        [ConditionalTheory(typeof(WindowsDesktopOnly))]
        [InlineData(1, "1 DISPOSAL DONE")]
        [InlineData(2, "1 2 DISPOSAL Dispose Finally Throw Dispose CAUGHT2 DONE")]
        [InlineData(3, "1 2 Try Dispose Finally Throw Dispose CAUGHT DISPOSAL DONE")]
        public void TryFinally_AwaitUsingInFinally(int iterations, string expectedOutput)
        {
            string source = @"
using static System.Console;
public class C : System.IAsyncDisposable
{
    public static async System.Collections.Generic.IAsyncEnumerable<int> M()
    {
        yield return 1;
        try
        {
            await using (new C())
            {
                yield return 2;
                Write(""Try "");
            }
        }
        finally
        {
            await using (new C())
            {
                Write(""Finally "");
                bool b = true;
                Write(""Throw "");
                if (b) throw null;
            }
        }
        yield return 42;
        Write(""SKIPPED"");
    }
    public async System.Threading.Tasks.ValueTask DisposeAsync()
    {
        Write(""Dispose "");
        await System.Threading.Tasks.Task.CompletedTask;
    }
}
";
            var comp = CreateCompilationWithAsyncIterator(new[] { Run(iterations), source }, options: TestOptions.DebugExe);
            comp.VerifyDiagnostics();
            CompileAndVerify(comp, expectedOutput: expectedOutput);
        }

        [ConditionalTheory(typeof(WindowsDesktopOnly))]
        [InlineData(1, "Try 1 DISPOSAL Finally Item1 Item2 Throw CAUGHT2 DONE")]
        [InlineData(2, "Try 1 2 DISPOSAL Finally Item1 Item2 Throw CAUGHT2 DONE")]
        [InlineData(3, "Try 1 2 Finally Item1 Item2 Throw CAUGHT DISPOSAL DONE")]
        public void TryFinally_AwaitForeachInFinally(int iterations, string expectedOutput)
        {
            string source = @"
using static System.Console;
public class C
{
    public static async System.Collections.Generic.IAsyncEnumerable<int> M()
    {
        try
        {
            Write(""Try "");
            await foreach (var i in M2())
            {
                yield return i;
            }
        }
        finally
        {
            Write(""Finally "");
            await foreach (var j in M2())
            {
                Write($""Item{j} "");
                if (j > 1)
                {
                    Write(""Throw "");
                    throw null;
                }
            }
        }
        yield return 42;
        Write(""SKIPPED"");
    }
    public static async System.Collections.Generic.IAsyncEnumerable<int> M2()
    {
        yield return 1;
        await System.Threading.Tasks.Task.Yield();
        yield return 2;
    }
}
";
            var comp = CreateCompilationWithAsyncIterator(new[] { Run(iterations), source }, options: TestOptions.DebugExe);
            comp.VerifyDiagnostics();
            CompileAndVerify(comp, expectedOutput: expectedOutput);
        }

        [ConditionalTheory(typeof(WindowsDesktopOnly))]
        [InlineData(2, "1 Throw Caught Throw2 Dispose CAUGHT DISPOSAL DONE")]
        public void TryFinally_AwaitUsingInCatch(int iterations, string expectedOutput)
        {
            string source = @"
using static System.Console;
public class C : System.IAsyncDisposable
{
    public static async System.Collections.Generic.IAsyncEnumerable<int> M()
    {
        yield return 1;
        try
        {
            Write(""Throw "");
            bool b = true;
            if (b) throw null;
        }
        catch
        {
            await using (new C())
            {
                await System.Threading.Tasks.Task.CompletedTask;
                Write(""Caught "");
                await System.Threading.Tasks.Task.Yield();
                bool b = true;
                Write(""Throw2 "");
                if (b) throw null;
            }
        }
        yield return 42;
        Write(""SKIPPED"");
    }
    public async System.Threading.Tasks.ValueTask DisposeAsync()
    {
        Write(""Dispose "");
        await System.Threading.Tasks.Task.CompletedTask;
    }
}
";
            var comp = CreateCompilationWithAsyncIterator(new[] { Run(iterations), source }, options: TestOptions.DebugExe);
            comp.VerifyDiagnostics();
            CompileAndVerify(comp, expectedOutput: expectedOutput);
        }

        [ConditionalTheory(typeof(WindowsDesktopOnly))]
        [InlineData(1, "Try Item1 Item2 Throw1 Finally Item1 Item2 Throw2 CAUGHT DISPOSAL DONE")]
        public void TryFinally_AwaitForeachInCatch(int iterations, string expectedOutput)
        {
            string source = @"
using static System.Console;
public class C
{
    public static async System.Collections.Generic.IAsyncEnumerable<int> M()
    {
        try
        {
            Write(""Try "");
            await foreach (var i in M2())
            {
                await System.Threading.Tasks.Task.Yield();
                Write($""Item{i} "");
                if (i > 1)
                {
                    Write(""Throw1 "");
                    throw null;
                }
            }
        }
        catch
        {
            Write(""Finally "");
            await foreach (var j in M2())
            {
                await System.Threading.Tasks.Task.Yield();
                Write($""Item{j} "");
                if (j > 1)
                {
                    Write(""Throw2 "");
                    throw null;
                }
            }
        }
        yield return 42;
        Write(""SKIPPED"");
    }
    public static async System.Collections.Generic.IAsyncEnumerable<int> M2()
    {
        yield return 1;
        await System.Threading.Tasks.Task.Yield();
        yield return 2;
    }
}
";
            var comp = CreateCompilationWithAsyncIterator(new[] { Run(iterations), source }, options: TestOptions.DebugExe);
            comp.VerifyDiagnostics();
            CompileAndVerify(comp, expectedOutput: expectedOutput);
        }

        [ConditionalTheory(typeof(WindowsDesktopOnly))]
        [InlineData(1, "1 DISPOSAL DONE")]
        [InlineData(2, "1 Throw Caught Finally END DISPOSAL DONE")]
        public void TryFinally_YieldBreakInCatch(int iterations, string expectedOutput)
        {
            string source = @"
using static System.Console;
public class C
{
    public static async System.Collections.Generic.IAsyncEnumerable<int> M()
    {
        yield return 1;
        try
        {
            try
            {
                await System.Threading.Tasks.Task.Yield();
                Write(""Throw "");
                bool b = true;
                if (b) throw null;
                Write(""SKIPPED"");
            }
            catch
            {
                Write(""Caught "");
                yield break;
            }
            yield return 42;
            Write(""SKIPPED"");
        }
        finally
        {
            Write(""Finally "");
        }
        yield return 42;
        Write(""SKIPPED"");
    }
}
";
            var comp = CreateCompilationWithAsyncIterator(new[] { Run(iterations), source }, options: TestOptions.DebugExe);
            comp.VerifyDiagnostics();
            CompileAndVerify(comp, expectedOutput: expectedOutput);
        }

        [ConditionalTheory(typeof(WindowsDesktopOnly))]
        [InlineData(1, "1 DISPOSAL DONE")]
        [InlineData(2, "1 Throw Caught Finally END DISPOSAL DONE")]
        public void TryFinally_YieldBreakInCatch_WithAwaits(int iterations, string expectedOutput)
        {
            string source = @"
using static System.Console;
public class C
{
    public static async System.Collections.Generic.IAsyncEnumerable<int> M()
    {
        yield return 1;
        try
        {
            try
            {
                await System.Threading.Tasks.Task.Yield();
                Write(""Throw "");
                bool b = true;
                if (b) throw null;
                Write(""SKIPPED"");
            }
            catch
            {
                Write(""Caught "");
                await System.Threading.Tasks.Task.Yield();
                yield break;
            }
            yield return 42;
            Write(""SKIPPED"");
        }
        finally
        {
            await System.Threading.Tasks.Task.Yield();
            Write(""Finally "");
        }
        yield return 42;
        Write(""SKIPPED"");
    }
}
";
            var comp = CreateCompilationWithAsyncIterator(new[] { Run(iterations), source }, options: TestOptions.DebugExe);
            comp.VerifyDiagnostics();
            CompileAndVerify(comp, expectedOutput: expectedOutput);
        }

        [ConditionalTheory(typeof(WindowsDesktopOnly))]
        [InlineData(1, "1 DISPOSAL Finally2 DONE")]
        [InlineData(2, "1 Throw Caught Break Finally Finally2 END DISPOSAL DONE")]
        public void TryFinally_YieldBreakInCatch_Nested(int iterations, string expectedOutput)
        {
            string source = @"
using static System.Console;
public class C
{
    public static async System.Collections.Generic.IAsyncEnumerable<int> M()
    {
        try
        {
            yield return 1;
            try
            {
                await System.Threading.Tasks.Task.Yield();
                Write(""Throw "");
                bool b = true;
                if (b) throw null;
            }
            catch
            {
                Write(""Caught "");
                try
                {
                    await System.Threading.Tasks.Task.Yield();
                    Write(""Break "");
                    bool b = true;
                    if (b) yield break;
                }
                finally
                {
                    Write(""Finally "");
                }
                Write(""SKIPPED"");
            }
            Write(""SKIPPED"");
        }
        finally
        {
            await System.Threading.Tasks.Task.Yield();
            Write(""Finally2 "");
        }
        Write(""SKIPPED"");
    }
}
";
            var comp = CreateCompilationWithAsyncIterator(new[] { Run(iterations), source }, options: TestOptions.DebugExe);
            comp.VerifyDiagnostics();
            CompileAndVerify(comp, expectedOutput: expectedOutput);
        }

        [ConditionalTheory(typeof(WindowsDesktopOnly))]
        [InlineData(0, "DISPOSAL DONE")]
        [InlineData(1, "1 DISPOSAL Finally DONE")]
        [InlineData(2, "1 Break Finally END DISPOSAL DONE")]
        public void TryFinally_YieldBreak(int iterations, string expectedOutput)
        {
            string source = @"
using static System.Console;
public class C
{
    public static async System.Collections.Generic.IAsyncEnumerable<int> M()
    {
        try
        {
            yield return 1;
            await System.Threading.Tasks.Task.Yield();
            Write(""Break "");
            bool b = true;
            if (b) yield break;
            Write(""SKIPPED"");
        }
        finally
        {
            Write(""Finally "");
        }
    }
}
";
            var comp = CreateCompilationWithAsyncIterator(new[] { Run(iterations), source }, options: TestOptions.DebugExe);
            comp.VerifyDiagnostics();
            CompileAndVerify(comp, expectedOutput: expectedOutput);
        }

        [ConditionalTheory(typeof(WindowsDesktopOnly))]
        [InlineData(0, "DISPOSAL DONE")]
        [InlineData(1, "1 DISPOSAL Finally DONE")]
        [InlineData(2, "1 2 DISPOSAL Finally DONE")]
        [InlineData(3, "1 2 Finally END DISPOSAL DONE")]
        public void TryFinally_WithYieldsAndAwaits(int iterations, string expectedOutput)
        {
            string source = @"
using static System.Console;
public class C
{
    public static async System.Collections.Generic.IAsyncEnumerable<int> M()
    {
        try
        {
            yield return 1;
            await System.Threading.Tasks.Task.CompletedTask;
            yield return 2;
        }
        finally
        {
            Write(""Finally "");
        }
    }
}
";
            var comp = CreateCompilationWithAsyncIterator(new[] { Run(iterations), source }, options: TestOptions.DebugExe);
            comp.VerifyDiagnostics();
            CompileAndVerify(comp, expectedOutput: expectedOutput);
        }

        [ConditionalTheory(typeof(WindowsDesktopOnly))]
        [InlineData(0, "DISPOSAL DONE")]
        [InlineData(1, "1 DISPOSAL Finally1 Finally2 Finally5 Finally6 DONE")]
        [InlineData(2, "1 2 DISPOSAL Finally1 Finally2 Finally5 Finally6 DONE")]
        [InlineData(3, "1 2 Finally1 Finally2 3 DISPOSAL Finally5 Finally6 DONE")]
        [InlineData(4, "1 2 Finally1 Finally2 3 4 DISPOSAL Finally3 Finally4 Finally5 Finally6 DONE")]
        [InlineData(5, "1 2 Finally1 Finally2 3 4 5 DISPOSAL Finally3 Finally4 Finally5 Finally6 DONE")]
        [InlineData(6, "1 2 Finally1 Finally2 3 4 5 Finally3 Finally4 6 DISPOSAL Finally5 Finally6 DONE")]
        [InlineData(7, "1 2 Finally1 Finally2 3 4 5 Finally3 Finally4 6 Finally5 Finally6 7 DISPOSAL DONE")]
        [InlineData(8, "1 2 Finally1 Finally2 3 4 5 Finally3 Finally4 6 Finally5 Finally6 7 END DISPOSAL DONE")]
        public void TryFinally_MultipleSameLevelTrys(int iterations, string expectedOutput)
        {
            string source = @"
using static System.Console;
public class C
{
    public static async System.Collections.Generic.IAsyncEnumerable<int> M()
    {
        try
        {
            try
            {
                yield return 1;
                await System.Threading.Tasks.Task.CompletedTask;
                yield return 2;
            }
            finally
            {
                Write(""Finally1 "");
                await System.Threading.Tasks.Task.Yield();
                Write(""Finally2 "");
            }

            yield return 3;

            try
            {
                yield return 4;
                await System.Threading.Tasks.Task.CompletedTask;
                yield return 5;
            }
            finally
            {
                Write(""Finally3 "");
                await System.Threading.Tasks.Task.Yield();
                Write(""Finally4 "");
            }
            yield return 6;
        }
        finally
        {
            Write(""Finally5 "");
            await System.Threading.Tasks.Task.Yield();
            Write(""Finally6 "");
        }

        yield return 7;
    }
}
";
            var comp = CreateCompilationWithAsyncIterator(new[] { Run(iterations), source }, options: TestOptions.DebugExe);
            comp.VerifyDiagnostics();
            CompileAndVerify(comp, expectedOutput: expectedOutput);
        }


        [ConditionalTheory(typeof(WindowsDesktopOnly))]
        [InlineData(0, "DISPOSAL DONE")]
        [InlineData(1, "1 DISPOSAL Finally DONE")]
        [InlineData(2, "1 Throw Finally CAUGHT DISPOSAL DONE")]
        [InlineData(3, "1 Throw Finally CAUGHT DISPOSAL DONE")]
        public void TryFinally_WithYieldsAndAwaits_WithThrow(int iterations, string expectedOutput)
        {
            string source = @"
using static System.Console;
public class C
{
    public static async System.Collections.Generic.IAsyncEnumerable<int> M()
    {
        try
        {
            await System.Threading.Tasks.Task.CompletedTask;
            yield return 1;
            bool b = true;
            Write(""Throw "");
            if (b) throw null;
            yield return 42;
        }
        finally
        {
            Write(""Finally "");
        }
    }
}
";
            var comp = CreateCompilationWithAsyncIterator(new[] { Run(iterations), source }, options: TestOptions.DebugExe);
            comp.VerifyDiagnostics();
            CompileAndVerify(comp, expectedOutput: expectedOutput);
        }

        [ConditionalTheory(typeof(WindowsDesktopOnly))]
        [InlineData(0, "DISPOSAL DONE")]
        [InlineData(1, "1 DISPOSAL Finally DONE")]
        [InlineData(2, "1 2 DISPOSAL Finally DONE")]
        [InlineData(3, "1 2 Finally END DISPOSAL DONE")]
        public void TryFinally_WithYieldsOnly(int iterations, string expectedOutput)
        {
            string source = @"
using static System.Console;
public class C
{
    public static async System.Collections.Generic.IAsyncEnumerable<int> M()
    {
        await System.Threading.Tasks.Task.Yield();
        try
        {
            yield return 1;
            yield return 2;
        }
        finally
        {
            Write(""Finally "");
        }
    }
}
";
            var comp = CreateCompilationWithAsyncIterator(new[] { Run(iterations), source }, options: TestOptions.DebugExe);
            comp.VerifyDiagnostics();
            CompileAndVerify(comp, expectedOutput: expectedOutput);
        }

        [ConditionalTheory(typeof(WindowsDesktopOnly))]
        [InlineData(1, "1 DISPOSAL Finally DONE")]
        [InlineData(10, "1 Throw Finally CAUGHT DISPOSAL DONE")]
        public void TryFinally_WithYieldsOnly_WithThrow(int iterations, string expectedOutput)
        {
            string source = @"
using static System.Console;
public class C
{
    public static async System.Collections.Generic.IAsyncEnumerable<int> M()
    {
        await System.Threading.Tasks.Task.Yield();
        try
        {
            yield return 1;
            Write(""Throw "");
            bool b = true;
            if (b) throw null;
            yield return 2;
        }
        finally
        {
            Write(""Finally "");
        }
    }
}
";
            var comp = CreateCompilationWithAsyncIterator(new[] { Run(iterations), source }, options: TestOptions.DebugExe);
            comp.VerifyDiagnostics();
            CompileAndVerify(comp, expectedOutput: expectedOutput);
        }

        [ConditionalTheory(typeof(WindowsDesktopOnly))]
        [InlineData(1, "1 DISPOSAL DONE")]
        [InlineData(2, "1 Try Finally 2 DISPOSAL DONE")]
        [InlineData(3, "1 Try Finally 2 END DISPOSAL DONE")]
        public void TryFinally_WithAwaitsOnly(int iterations, string expectedOutput)
        {
            string source = @"
using static System.Console;
public class C
{
    public static async System.Collections.Generic.IAsyncEnumerable<int> M()
    {
        yield return 1;
        try
        {
            await System.Threading.Tasks.Task.CompletedTask;
            Write(""Try "");
            await System.Threading.Tasks.Task.Yield();
        }
        finally
        {
            await System.Threading.Tasks.Task.Yield();
            Write(""Finally "");
            await System.Threading.Tasks.Task.CompletedTask;
        }
        yield return 2;
    }
}
";

            var comp = CreateCompilationWithAsyncIterator(new[] { Run(iterations), source }, options: TestOptions.DebugExe);
            comp.VerifyDiagnostics();
            CompileAndVerify(comp, expectedOutput: expectedOutput);
        }

        [ConditionalTheory(typeof(WindowsDesktopOnly))]
        [InlineData(1, "1 DISPOSAL DONE")]
        [InlineData(2, "1 Throw Finally CAUGHT DISPOSAL DONE")]
        public void TryFinally_WithAwaitsOnly_WithThrow(int iterations, string expectedOutput)
        {
            string source = @"
using static System.Console;
public class C
{
    public static async System.Collections.Generic.IAsyncEnumerable<int> M()
    {
        yield return 1;
        try
        {
            await System.Threading.Tasks.Task.Yield();
            Write(""Throw "");
            bool b = true;
            if (b) throw null;
            await System.Threading.Tasks.Task.Yield();
            Write(""SKIPPED"");
        }
        finally
        {
            Write(""Finally "");
        }
        yield return 2;
    }
}
";
            var comp = CreateCompilationWithAsyncIterator(new[] { Run(iterations), source }, options: TestOptions.DebugExe);
            comp.VerifyDiagnostics();
            CompileAndVerify(comp, expectedOutput: expectedOutput);
        }

        [ConditionalTheory(typeof(WindowsDesktopOnly))]
        [InlineData(1, "1 DISPOSAL DONE")]
        [InlineData(2, "1 Throw1 Throw2 Finally CAUGHT DISPOSAL DONE")]
        public void TryFinally_WithAwaitsOnly_WithSlowThrowInAwait(int iterations, string expectedOutput)
        {
            string source = @"
using static System.Console;
public class C
{
    public static async System.Collections.Generic.IAsyncEnumerable<int> M()
    {
        yield return 1;
        try
        {
            await System.Threading.Tasks.Task.Yield();
            await SlowThrowAsync();
            Write(""SKIPPED"");
            await System.Threading.Tasks.Task.Yield();
        }
        finally
        {
            Write(""Finally "");
        }
        yield return 2;
    }
    static async System.Threading.Tasks.Task SlowThrowAsync()
    {
        Write(""Throw1 "");
        await System.Threading.Tasks.Task.Yield();
        Write(""Throw2 "");
        throw null;
    }
}
";
            var comp = CreateCompilationWithAsyncIterator(new[] { Run(iterations), source }, options: TestOptions.DebugExe);
            comp.VerifyDiagnostics();
            CompileAndVerify(comp, expectedOutput: expectedOutput);
        }

        [ConditionalTheory(typeof(WindowsDesktopOnly))]
        [InlineData(1, "1 DISPOSAL DONE")]
        [InlineData(2, "1 Throw Finally CAUGHT DISPOSAL DONE")]
        public void TryFinally_WithAwaitsOnly_WithFastThrowInAwait(int iterations, string expectedOutput)
        {
            string source = @"
using static System.Console;
public class C
{
    public static async System.Collections.Generic.IAsyncEnumerable<int> M()
    {
        yield return 1;
        try
        {
            await System.Threading.Tasks.Task.Yield();
            await FastThrowAsync();
            Write(""SKIPPED"");
            await System.Threading.Tasks.Task.CompletedTask;
        }
        finally
        {
            Write(""Finally "");
        }
        Write(""SKIPPED"");
        yield return 2;
    }
    static async System.Threading.Tasks.Task FastThrowAsync()
    {
        Write(""Throw "");
        bool b = true;
        if (b) throw null;
        await System.Threading.Tasks.Task.CompletedTask;
    }
}
";
            var comp = CreateCompilationWithAsyncIterator(new[] { Run(iterations), source }, options: TestOptions.DebugExe);
            comp.VerifyDiagnostics();
            CompileAndVerify(comp, expectedOutput: expectedOutput);
        }

        [ConditionalTheory(typeof(WindowsDesktopOnly))]
        [InlineData(1, "1 Throw Finally1 Caught")]
        [InlineData(2, "1 2 Throw Finally2 Finally1 Caught")]
        [InlineData(3, "1 2 Finally2 3 Throw Finally3 Finally1 Caught")]
        [InlineData(4, "1 2 Finally2 3 Throw Finally1 Caught")]
        [InlineData(5, "1 2 Finally2 3 Finally3 Finally1 4")]
        public void TryFinally_Nested_WithYields(int position, string expectedOutput)
        {
            string template = @"
using static System.Console;
class C
{
    static async System.Collections.Generic.IAsyncEnumerable<int> M()
    {
        await System.Threading.Tasks.Task.CompletedTask;
        try
        {
            yield return 1;
            ThrowIf(1);

            try
            {
                yield return 2;
                ThrowIf(2);
            }
            finally
            {
                Write(""Finally2 "");
            }

            try
            {
                yield return 3;
                ThrowIf(3);
            }
            finally
            {
                ThrowIf(4);
                Write(""Finally3 "");
            }
        }
        finally
        {
            Write(""Finally1 "");
        }

        yield return 4;
    }
    static void ThrowIf(int position)
    {
        if (position == POSITION)
        {
            Write(""Throw "");
            throw null;
        }
    }
    static async System.Threading.Tasks.Task Main()
    {
        try
        {
            await foreach (var item in M())
            {
                Write($""{item} "");
            }
        }
        catch
        {
            Write(""Caught"");
        }
    }
}
";
            var source = template.Replace("POSITION", position.ToString());
            var comp = CreateCompilationWithAsyncIterator(source, options: TestOptions.DebugExe);
            comp.VerifyDiagnostics();
            CompileAndVerify(comp, expectedOutput: expectedOutput);
        }

        [ConditionalTheory(typeof(WindowsDesktopOnly))]
        [InlineData(1, "100 1 Throw Finally1 Caught")]
        [InlineData(2, "100 1 Throw Finally1 Caught")]
        [InlineData(3, "100 1 2 Throw Finally2 Finally1 Caught")]
        [InlineData(4, "100 1 2 Throw Finally2 Finally1 Caught")]
        [InlineData(5, "100 1 2 Throw Finally2 Finally1 Caught")]
        [InlineData(6, "100 1 2 Finally2 3 Throw Finally3 Finally1 Caught")]
        [InlineData(7, "100 1 2 Finally2 3 Throw Finally3 Finally1 Caught")]
        [InlineData(8, "100 1 2 Finally2 3 Throw Finally3 Finally1 Caught")]
        [InlineData(9, "100 1 2 Finally2 3 Throw Finally1 Caught")]
        [InlineData(10, "100 1 2 Finally2 3 Finally3 Finally1 101")]
        public void TryFinally_Nested_WithAwaits(int position, string expectedOutput)
        {
            string template = @"
using static System.Console;
class C
{
    static async System.Collections.Generic.IAsyncEnumerable<int> M()
    {
        yield return 100;
        try
        {
            Write(""1 "");
            ThrowIf(1);
            await System.Threading.Tasks.Task.Yield();
            ThrowIf(2);

            try
            {
                Write(""2 "");
                ThrowIf(3);
                await System.Threading.Tasks.Task.Yield();
                ThrowIf(4);
                await System.Threading.Tasks.Task.CompletedTask;
                ThrowIf(5);
            }
            finally
            {
                Write(""Finally2 "");
            }

            try
            {
                Write(""3 "");
                ThrowIf(6);
                await System.Threading.Tasks.Task.CompletedTask;
                ThrowIf(7);
                await System.Threading.Tasks.Task.Yield();
                ThrowIf(8);
            }
            finally
            {
                ThrowIf(9);
                Write(""Finally3 "");
            }
        }
        finally
        {
            Write(""Finally1 "");
        }

        yield return 101;
    }
    static void ThrowIf(int position)
    {
        if (position == POSITION)
        {
            Write(""Throw "");
            throw null;
        }
    }
    static async System.Threading.Tasks.Task Main()
    {
        try
        {
            await foreach (var item in M())
            {
                Write($""{item} "");
            }
        }
        catch
        {
            Write(""Caught"");
        }
    }
}
";
            var source = template.Replace("POSITION", position.ToString());
            var comp = CreateCompilationWithAsyncIterator(source, options: TestOptions.DebugExe);
            comp.VerifyDiagnostics();
            CompileAndVerify(comp, expectedOutput: expectedOutput);
        }

        [ConditionalTheory(typeof(WindowsDesktopOnly))]
        [InlineData(1, "1 DISPOSAL DONE")]
        [InlineData(2, "1 Try Caught1 Caught2 After END DISPOSAL DONE")]
        public void TryFinally_AwaitAndCatch(int iterations, string expectedOutput)
        {
            string source = @"
using static System.Console;
public class C
{
    public static async System.Collections.Generic.IAsyncEnumerable<int> M()
    {
        yield return 1;
        try
        {
            Write(""Try "");
            await System.Threading.Tasks.Task.CompletedTask;
            bool b = true;
            if (b) throw null;
        }
        catch
        {
            await System.Threading.Tasks.Task.CompletedTask;
            Write(""Caught1 "");
            await System.Threading.Tasks.Task.Yield();
            Write(""Caught2 "");
        }
        Write(""After "");
    }
}
";
            var comp = CreateCompilationWithAsyncIterator(new[] { Run(iterations), source }, options: TestOptions.DebugExe);
            comp.VerifyDiagnostics();
            CompileAndVerify(comp, expectedOutput: expectedOutput);
        }

        [ConditionalTheory(typeof(WindowsDesktopOnly))]
        [InlineData(1, "1 DISPOSAL DONE")]
        [InlineData(2, "1 Throw Caught END DISPOSAL DONE")]
        public void TryFinally_AwaitInCatch(int iterations, string expectedOutput)
        {
            string source = @"
using static System.Console;
public class C
{
    public static async System.Collections.Generic.IAsyncEnumerable<int> M()
    {
        yield return 1;
        try
        {
            Write(""Throw "");
            throw null;
        }
        catch
        {
            Write(""Caught "");
            await System.Threading.Tasks.Task.CompletedTask;
        }
    }
}
";
            var comp = CreateCompilationWithAsyncIterator(new[] { Run(iterations), source }, options: TestOptions.DebugExe);
            comp.VerifyDiagnostics();
            CompileAndVerify(comp, expectedOutput: expectedOutput);
        }

        [ConditionalTheory(typeof(WindowsDesktopOnly))]
        [InlineData(1, "1 DISPOSAL DONE")]
        [InlineData(2, "1 Throw Caught END DISPOSAL DONE")]
        public void TryFinally_AwaitAndYieldBreakInCatch(int iterations, string expectedOutput)
        {
            string source = @"
using static System.Console;
public class C
{
    public static async System.Collections.Generic.IAsyncEnumerable<int> M()
    {
        yield return 1;
        try
        {
            Write(""Throw "");
            throw null;
        }
        catch
        {
            Write(""Caught "");
            await System.Threading.Tasks.Task.CompletedTask;
            yield break;
        }
    }
}
";
            var comp = CreateCompilationWithAsyncIterator(new[] { Run(iterations), source }, options: TestOptions.DebugExe);
            comp.VerifyDiagnostics();
            CompileAndVerify(comp, expectedOutput: expectedOutput);
        }

        [ConditionalTheory(typeof(WindowsDesktopOnly))]
        [InlineData(0, "DISPOSAL DONE")]
        [InlineData(1, "1 DISPOSAL Finally DONE")]
        [InlineData(2, "1 Try 2 DISPOSAL Finally DONE")]
        [InlineData(3, "1 Try 2 Finally END DISPOSAL DONE")]
        public void TryFinally_AwaitInFinally_YieldInTry(int iterations, string expectedOutput)
        {
            string source = @"
using static System.Console;

public class C
{
    public static async System.Collections.Generic.IAsyncEnumerable<int> M()
    {
        try
        {
            yield return 1;
            Write(""Try "");
            yield return 2;
        }
        finally
        {
            Write(""Finally "");
            await System.Threading.Tasks.Task.CompletedTask;
        }
    }
}
";
            var comp = CreateCompilationWithAsyncIterator(new[] { Run(iterations), source }, options: TestOptions.DebugExe);
            comp.VerifyDiagnostics();
            CompileAndVerify(comp, expectedOutput: expectedOutput);
        }

        [Fact]
        public void TryFinally_NoYieldReturnInTryCatch()
        {
            string source = @"
class C
{
    static async System.Collections.Generic.IAsyncEnumerable<int> M()
    {
        await System.Threading.Tasks.Task.CompletedTask;
        try
        {
            yield return 1;
        }
        catch
        {
        }
    }
}
";
            var comp = CreateCompilationWithAsyncIterator(source);
            comp.VerifyDiagnostics(
                // (9,13): error CS1626: Cannot yield a value in the body of a try block with a catch clause
                //             yield return 1;
                Diagnostic(ErrorCode.ERR_BadYieldInTryOfCatch, "yield").WithLocation(9, 13)
                );
        }

        [Fact]
        public void TryFinally_NoYieldReturnInTryCatch_Nested()
        {
            string source = @"
class C
{
    static async System.Collections.Generic.IAsyncEnumerable<int> M()
    {
        await System.Threading.Tasks.Task.CompletedTask;
        try
        {
            try
            {
                yield return 1;
            }
            finally
            {
            }
        }
        catch
        {
        }
    }
}
";
            var comp = CreateCompilationWithAsyncIterator(source);
            comp.VerifyDiagnostics(
                // (11,17): error CS1626: Cannot yield a value in the body of a try block with a catch clause
                //                 yield return 1;
                Diagnostic(ErrorCode.ERR_BadYieldInTryOfCatch, "yield").WithLocation(11, 17)
                );
        }

        [Fact]
        public void TryFinally_NoYieldBreakInFinally()
        {
            string source = @"
class C
{
    static async System.Collections.Generic.IAsyncEnumerable<int> M()
    {
        await System.Threading.Tasks.Task.CompletedTask;
        try
        {
        }
        finally
        {
            yield break;
        }
    }
}
";
            var comp = CreateCompilationWithAsyncIterator(source);
            comp.VerifyDiagnostics(
                // (12,13): error CS1625: Cannot yield in the body of a finally clause
                //             yield break;
                Diagnostic(ErrorCode.ERR_BadYieldInFinally, "yield").WithLocation(12, 13)
                );
        }

        [Fact]
        public void TryFinally_NoYieldBreakInFinally_Nested()
        {
            string source = @"
class C
{
    static async System.Collections.Generic.IAsyncEnumerable<int> M()
    {
        await System.Threading.Tasks.Task.CompletedTask;
        try
        {
        }
        finally
        {
            try
            {
                yield break;
            }
            finally
            {
            }
        }
    }
}
";
            var comp = CreateCompilationWithAsyncIterator(source);
            comp.VerifyDiagnostics(
                // (14,17): error CS1625: Cannot yield in the body of a finally clause
                //                 yield break;
                Diagnostic(ErrorCode.ERR_BadYieldInFinally, "yield").WithLocation(14, 17)
                );
        }

        [Fact]
        public void TryFinally_NoYieldBreakInFinally_Nested2()
        {
            string source = @"
class C
{
    static async System.Collections.Generic.IAsyncEnumerable<int> M()
    {
        await System.Threading.Tasks.Task.CompletedTask;
        try
        {
        }
        finally
        {
            try
            {
                yield break;
            }
            catch
            {
            }
        }
    }
}
";
            var comp = CreateCompilationWithAsyncIterator(source);
            comp.VerifyDiagnostics(
                // (14,17): error CS1625: Cannot yield in the body of a finally clause
                //                 yield break;
                Diagnostic(ErrorCode.ERR_BadYieldInFinally, "yield").WithLocation(14, 17)
                );
        }

        [Fact]
        public void TryFinally_NoYieldReturnInCatch()
        {
            string source = @"
class C
{
    static async System.Collections.Generic.IAsyncEnumerable<int> M()
    {
        try
        {
        }
        catch
        {
            yield return 1;
        }

        try
        {
            await System.Threading.Tasks.Task.CompletedTask;
        }
        catch
        {
            yield return 2;
        }
    }
}
";
            var comp = CreateCompilationWithAsyncIterator(source);
            comp.VerifyDiagnostics(
                // (11,13): error CS1631: Cannot yield a value in the body of a catch clause
                //             yield return 1;
                Diagnostic(ErrorCode.ERR_BadYieldInCatch, "yield").WithLocation(11, 13),
                // (20,13): error CS1631: Cannot yield a value in the body of a catch clause
                //             yield return 2;
                Diagnostic(ErrorCode.ERR_BadYieldInCatch, "yield").WithLocation(20, 13)
                );
        }

        [Fact]
        public void TryFinally_NoYieldReturnInCatch_Nested()
        {
            string source = @"
class C
{
    static async System.Collections.Generic.IAsyncEnumerable<int> M()
    {
        try
        {
        }
        catch
        {
            try
            {
                yield return 1;
            }
            finally { }
        }

        try
        {
            await System.Threading.Tasks.Task.CompletedTask;
        }
        catch
        {
            try
            {
                yield return 2;
            }
            finally { }
        }
    }
}
";
            var comp = CreateCompilationWithAsyncIterator(source);
            comp.VerifyDiagnostics(
                // (13,17): error CS1631: Cannot yield a value in the body of a catch clause
                //                 yield return 1;
                Diagnostic(ErrorCode.ERR_BadYieldInCatch, "yield").WithLocation(13, 17),
                // (26,17): error CS1631: Cannot yield a value in the body of a catch clause
                //                 yield return 2;
                Diagnostic(ErrorCode.ERR_BadYieldInCatch, "yield").WithLocation(26, 17)
                );
        }

        [Fact]
        public void TryFinally_NoYieldReturnInFinally()
        {
            string source = @"
class C
{
    static async System.Collections.Generic.IAsyncEnumerable<int> M()
    {
        try
        {
        }
        finally
        {
            yield return 1;
        }

        try
        {
            await System.Threading.Tasks.Task.CompletedTask;
        }
        finally
        {
            yield return 2;
        }
    }
}
";
            var comp = CreateCompilationWithAsyncIterator(source);
            comp.VerifyDiagnostics(
                // (11,13): error CS1625: Cannot yield in the body of a finally clause
                //             yield return 1;
                Diagnostic(ErrorCode.ERR_BadYieldInFinally, "yield").WithLocation(11, 13),
                // (20,13): error CS1625: Cannot yield in the body of a finally clause
                //             yield return 2;
                Diagnostic(ErrorCode.ERR_BadYieldInFinally, "yield").WithLocation(20, 13)
                );
        }

        [Fact]
        public void TryFinally_NoYieldInFinally_Nested()
        {
            string source = @"
class C
{
    static async System.Collections.Generic.IAsyncEnumerable<int> M()
    {
        try
        {
        }
        finally
        {
            try
            {
                yield return 1;
            }
            finally { }
        }

        try
        {
        }
        finally
        {
            await System.Threading.Tasks.Task.CompletedTask;
            try
            {
                yield return 2;
            }
            finally { }
        }
    }
}
";
            var comp = CreateCompilationWithAsyncIterator(source);
            comp.VerifyDiagnostics(
                // (13,17): error CS1625: Cannot yield in the body of a finally clause
                //                 yield return 1;
                Diagnostic(ErrorCode.ERR_BadYieldInFinally, "yield").WithLocation(13, 17),
                // (26,17): error CS1625: Cannot yield in the body of a finally clause
                //                 yield return 2;
                Diagnostic(ErrorCode.ERR_BadYieldInFinally, "yield").WithLocation(26, 17)
                );
        }

        [Fact]
        public void TryFinally_NoYieldInFinally_NestedTryCatch()
        {
            string source = @"
class C
{
    static async System.Collections.Generic.IAsyncEnumerable<int> M()
    {
        await System.Threading.Tasks.Task.CompletedTask;
        try
        {
        }
        finally
        {
            try
            {
                yield return 1;
            }
            catch { }
        }
    }
}
";
            var comp = CreateCompilationWithAsyncIterator(source);
            comp.VerifyDiagnostics(
                // (14,17): error CS1625: Cannot yield in the body of a finally clause
                //                 yield return 1;
                Diagnostic(ErrorCode.ERR_BadYieldInFinally, "yield").WithLocation(14, 17)
                );
        }

        [ConditionalTheory(typeof(WindowsDesktopOnly))]
        [InlineData(0, "DISPOSAL DONE")]
        [InlineData(1, "0 DISPOSAL Finally1 DONE")]
        [InlineData(2, "0 Finally1 Again 2 DISPOSAL Finally3 DONE")]
        public void TryFinally_DisposingInsideLoop(int iterations, string expectedOutput)
        {
            string source = @"
using static System.Console;
public class C
{
    public static async System.Collections.Generic.IAsyncEnumerable<int> M()
    {
        int counter = 0;

        bool b = true;
        while (b)
        {
            try
            {
                yield return counter++;
                await System.Threading.Tasks.Task.Yield();
            }
            finally
            {
                Write($""Finally{counter++} "");
                await System.Threading.Tasks.Task.Yield();
            }

            Write($""Again "");
        }

        Write($""SKIPPED"");
    }
}
";
            var comp = CreateCompilationWithAsyncIterator(new[] { Run(iterations), source }, options: TestOptions.DebugExe);
            comp.VerifyDiagnostics();
            CompileAndVerify(comp, expectedOutput: expectedOutput);
        }

        [ConditionalTheory(typeof(WindowsDesktopOnly))]
        [InlineData(0, "DISPOSAL DONE")]
        [InlineData(1, "1 DISPOSAL Finally CAUGHT2 DONE")]
        [InlineData(2, "1 Finally CAUGHT DISPOSAL DONE")]
        public void TryFinally_FinallyThrows(int iterations, string expectedOutput)
        {
            string source = @"
using static System.Console;
public class C
{
    public static async System.Collections.Generic.IAsyncEnumerable<int> M()
    {
        try
        {
            yield return 1;
            await System.Threading.Tasks.Task.Yield();
        }
        finally
        {
            Write($""Finally "");
            await System.Threading.Tasks.Task.Yield();
            bool b = true;
            if (b) throw null;
        }
        Write($""SKIPPED "");
    }
}
";

            var comp = CreateCompilationWithAsyncIterator(new[] { Run(iterations), source }, options: TestOptions.DebugExe);
            comp.VerifyDiagnostics();
            CompileAndVerify(comp, expectedOutput: expectedOutput);
        }

        [ConditionalTheory(typeof(WindowsDesktopOnly))]
        [InlineData(0, "DISPOSAL DONE")]
        [InlineData(1, "1 DISPOSAL Finally1 Finally2 CAUGHT2 DONE")]
        [InlineData(2, "1 Finally1 Finally2 CAUGHT DISPOSAL DONE")]
        public void TryFinally_FinallyThrows_Nested(int iterations, string expectedOutput)
        {
            string source = @"
using static System.Console;
public class C
{
    public static async System.Collections.Generic.IAsyncEnumerable<int> M()
    {
        try
        {
            try
            {
                yield return 1;
                await System.Threading.Tasks.Task.Yield();
            }
            finally
            {
                Write($""Finally1 "");
                await System.Threading.Tasks.Task.Yield();
                bool b = true;
                if (b) throw null;
            }
            Write($""SKIPPED "");
        }
        finally
        {
            Write($""Finally2 "");
        }
        Write($""SKIPPED "");
    }
}
";
            var comp = CreateCompilationWithAsyncIterator(new[] { Run(iterations), source }, options: TestOptions.DebugExe);
            comp.VerifyDiagnostics();
            CompileAndVerify(comp, expectedOutput: expectedOutput);
        }

        [ConditionalTheory(typeof(WindowsDesktopOnly))]
        [InlineData(0, "DISPOSAL DONE")]
        [InlineData(1, "1 DISPOSAL DONE")]
        [InlineData(2, "1 Try1 Try2 Caught Finally1 Finally2 END DISPOSAL DONE")]
        [InlineData(10, "1 Try1 Try2 Caught Finally1 Finally2 END DISPOSAL DONE")]
        public void TryFinally_AwaitsInVariousPositions_NoYieldInTry(int iterations, string expectedOutput)
        {
            string source = @"
using static System.Console;
public class C
{
    public static async System.Collections.Generic.IAsyncEnumerable<int> M()
    {
        yield return 1;
        try
        {
            Write(""Try1 "");
            await System.Threading.Tasks.Task.Yield();
            Write(""Try2 "");
            throw new System.Exception();
        }
        catch
        {
            Write(""Caught "");
        }
        finally
        {
            Write(""Finally1 "");
            await System.Threading.Tasks.Task.Yield();
            Write(""Finally2 "");
        }
    }
}
";
            var comp = CreateCompilationWithAsyncIterator(new[] { Run(iterations), source }, options: TestOptions.DebugExe);
            comp.VerifyDiagnostics();
            CompileAndVerify(comp, expectedOutput: expectedOutput);
        }

        [ConditionalTheory(typeof(WindowsDesktopOnly))]
        [InlineData(1, "Try1 1 DISPOSAL Finally1 Finally2 DONE")]
        [InlineData(2, "Try1 1 Throw Finally1 Finally2 CAUGHT DISPOSAL DONE")]
        [InlineData(10, "Try1 1 Throw Finally1 Finally2 CAUGHT DISPOSAL DONE")]
        public void TryFinally_AwaitsInVariousPositions_WithYieldInTry(int iterations, string expectedOutput)
        {
            string source = @"
using static System.Console;
public class C
{
    public static async System.Collections.Generic.IAsyncEnumerable<int> M()
    {
        try
        {
            Write(""Try1 "");
            yield return 1;
            await System.Threading.Tasks.Task.Yield();
            Write(""Throw "");
            bool b = true;
            if (b) throw new System.Exception();
        }
        finally
        {
            Write(""Finally1 "");
            await System.Threading.Tasks.Task.Yield();
            Write(""Finally2 "");
        }
        Write(""SKIPPED"");
    }
}
";
            var comp = CreateCompilationWithAsyncIterator(new[] { Run(iterations), source }, options: TestOptions.DebugExe);
            comp.VerifyDiagnostics();
            CompileAndVerify(comp, expectedOutput: expectedOutput);
        }

        [ConditionalTheory(typeof(WindowsDesktopOnly))]
        [InlineData(0, "DISPOSAL DONE")]
        [InlineData(1, "Try1 1 DISPOSAL Finally1 Finally2 DONE")]
        [InlineData(2, "Try1 1 Try2 Finally1 Finally2 END DISPOSAL DONE")]
        [InlineData(10, "Try1 1 Try2 Finally1 Finally2 END DISPOSAL DONE")]
        public void TryFinally_AwaitsInVariousPositions_WithYieldInTry_NoThrow(int iterations, string expectedOutput)
        {
            string source = @"
using static System.Console;
public class C
{
    public static async System.Collections.Generic.IAsyncEnumerable<int> M()
    {
        try
        {
            Write(""Try1 "");
            yield return 1;
            await System.Threading.Tasks.Task.Yield();
            Write(""Try2 "");
        }
        finally
        {
            Write(""Finally1 "");
            await System.Threading.Tasks.Task.Yield();
            Write(""Finally2 "");
        }
    }
}
";
            var comp = CreateCompilationWithAsyncIterator(new[] { Run(iterations), source }, options: TestOptions.DebugExe);
            comp.VerifyDiagnostics();
            CompileAndVerify(comp, expectedOutput: expectedOutput);
        }

        [Fact]
        public void AsyncIteratorWithAwaitOnly()
        {
            string source = @"
class C
{
    async System.Collections.Generic.IAsyncEnumerable<int> M()
    {
        await System.Threading.Tasks.Task.CompletedTask;
    }
}";
            var comp = CreateCompilationWithAsyncIterator(source);
            comp.VerifyDiagnostics(
                // (4,60): error CS0161: 'C.M()': not all code paths return a value
                //     async System.Collections.Generic.IAsyncEnumerable<int> M()
                Diagnostic(ErrorCode.ERR_ReturnExpected, "M").WithArguments("C.M()").WithLocation(4, 60)
                );
        }

        [Fact]
        public void AsyncIteratorWithYieldReturnOnly()
        {
            string source = @"
class C
{
    static async System.Collections.Generic.IAsyncEnumerable<int> M()
    {
        yield return 1;
    }
    public static async System.Threading.Tasks.Task Main()
    {
        await foreach (var i in M())
        {
            System.Console.Write(i);
        }
    }
}";
            var comp = CreateCompilationWithAsyncIterator(source, options: TestOptions.DebugExe);
            comp.VerifyDiagnostics(
                // (4,67): warning CS1998: This async method lacks 'await' operators and will run synchronously. Consider using the 'await' operator to await non-blocking API calls, or 'await Task.Run(...)' to do CPU-bound work on a background thread.
                //     static async System.Collections.Generic.IAsyncEnumerable<int> M()
                Diagnostic(ErrorCode.WRN_AsyncLacksAwaits, "M").WithLocation(4, 67)
                );
            CompileAndVerify(comp, expectedOutput: "1");
        }

        [Fact]
        public void AsyncIteratorWithYieldBreakOnly()
        {
            string source = @"
class C
{
    static async System.Collections.Generic.IAsyncEnumerable<int> M()
    {
        yield break;
    }
    public static async System.Threading.Tasks.Task Main()
    {
        await foreach (var i in M())
        {
            System.Console.Write(""SKIPPED"");
        }
        System.Console.Write(""none"");
    }
}";
            var comp = CreateCompilationWithAsyncIterator(source, options: TestOptions.DebugExe);
            comp.VerifyDiagnostics(
                // (4,67): warning CS1998: This async method lacks 'await' operators and will run synchronously. Consider using the 'await' operator to await non-blocking API calls, or 'await Task.Run(...)' to do CPU-bound work on a background thread.
                //     static async System.Collections.Generic.IAsyncEnumerable<int> M()
                Diagnostic(ErrorCode.WRN_AsyncLacksAwaits, "M").WithLocation(4, 67)
                );
            CompileAndVerify(comp, expectedOutput: "none");
        }

        [Fact]
        public void AsyncIteratorWithoutAwaitOrYield()
        {
            string source = @"
class C
{
    async System.Collections.Generic.IAsyncEnumerable<int> M()
    {
    }
}";
            var comp = CreateCompilationWithAsyncIterator(source);
            comp.VerifyDiagnostics(
                // (4,60): warning CS1998: This async method lacks 'await' operators and will run synchronously. Consider using the 'await' operator to await non-blocking API calls, or 'await Task.Run(...)' to do CPU-bound work on a background thread.
                //     async System.Collections.Generic.IAsyncEnumerable<int> M()
                Diagnostic(ErrorCode.WRN_AsyncLacksAwaits, "M").WithLocation(4, 60),
                // (4,60): error CS0161: 'C.M()': not all code paths return a value
                //     async System.Collections.Generic.IAsyncEnumerable<int> M()
                Diagnostic(ErrorCode.ERR_ReturnExpected, "M").WithArguments("C.M()").WithLocation(4, 60)
                );
        }

        [Fact]
        public void TestBadReturnValue()
        {
            string source = @"
class C
{
    async System.Collections.Generic.IAsyncEnumerable<int> M()
    {
        yield return ""hello"";
        yield return;
    }
}";
            var comp = CreateCompilationWithAsyncIterator(source);
            comp.VerifyDiagnostics(
                // (7,15): error CS1627: Expression expected after yield return
                //         yield return;
                Diagnostic(ErrorCode.ERR_EmptyYield, "return").WithLocation(7, 15),
                // (6,22): error CS0029: Cannot implicitly convert type 'string' to 'int'
                //         yield return "hello";
                Diagnostic(ErrorCode.ERR_NoImplicitConv, @"""hello""").WithArguments("string", "int").WithLocation(6, 22),
                // (4,60): warning CS1998: This async method lacks 'await' operators and will run synchronously. Consider using the 'await' operator to await non-blocking API calls, or 'await Task.Run(...)' to do CPU-bound work on a background thread.
                //     async System.Collections.Generic.IAsyncEnumerable<int> M()
                Diagnostic(ErrorCode.WRN_AsyncLacksAwaits, "M").WithLocation(4, 60)
                );
        }

        [Fact]
        public void TestWellKnownMembers()
        {
            var comp = CreateCompilation(AsyncStreamsTypes, references: new[] { TestReferences.NetStandard20.TasksExtensionsRef }, targetFramework: TargetFramework.NetStandard20);
            comp.VerifyDiagnostics();

            verifyType(WellKnownType.System_Threading_Tasks_Sources_ManualResetValueTaskSourceCore_T,
                "System.Threading.Tasks.Sources.ManualResetValueTaskSourceCore<TResult>");

            verifyMember(WellKnownMember.System_Threading_Tasks_Sources_ManualResetValueTaskSourceCore_T__GetResult,
                "TResult System.Threading.Tasks.Sources.ManualResetValueTaskSourceCore<TResult>.GetResult(System.Int16 token)");

            verifyMember(WellKnownMember.System_Threading_Tasks_Sources_ManualResetValueTaskSourceCore_T__GetStatus,
                "System.Threading.Tasks.Sources.ValueTaskSourceStatus System.Threading.Tasks.Sources.ManualResetValueTaskSourceCore<TResult>.GetStatus(System.Int16 token)");

            verifyMember(WellKnownMember.System_Threading_Tasks_Sources_ManualResetValueTaskSourceCore_T__OnCompleted,
                "void System.Threading.Tasks.Sources.ManualResetValueTaskSourceCore<TResult>.OnCompleted(System.Action<System.Object> continuation, System.Object state, System.Int16 token, System.Threading.Tasks.Sources.ValueTaskSourceOnCompletedFlags flags)");

            verifyMember(WellKnownMember.System_Threading_Tasks_Sources_ManualResetValueTaskSourceCore_T__Reset,
                "void System.Threading.Tasks.Sources.ManualResetValueTaskSourceCore<TResult>.Reset()");

            verifyMember(WellKnownMember.System_Threading_Tasks_Sources_ManualResetValueTaskSourceCore_T__SetException,
                "void System.Threading.Tasks.Sources.ManualResetValueTaskSourceCore<TResult>.SetException(System.Exception error)");

            verifyMember(WellKnownMember.System_Threading_Tasks_Sources_ManualResetValueTaskSourceCore_T__SetResult,
                "void System.Threading.Tasks.Sources.ManualResetValueTaskSourceCore<TResult>.SetResult(TResult result)");

            verifyMember(WellKnownMember.System_Threading_Tasks_Sources_ManualResetValueTaskSourceCore_T__get_Version,
                "System.Int16 System.Threading.Tasks.Sources.ManualResetValueTaskSourceCore<TResult>.Version.get");

            verifyType(WellKnownType.System_Threading_Tasks_Sources_ValueTaskSourceStatus,
                "System.Threading.Tasks.Sources.ValueTaskSourceStatus");

            verifyType(WellKnownType.System_Threading_Tasks_Sources_ValueTaskSourceOnCompletedFlags,
                "System.Threading.Tasks.Sources.ValueTaskSourceOnCompletedFlags");

            verifyType(WellKnownType.System_Threading_Tasks_Sources_IValueTaskSource_T,
                "System.Threading.Tasks.Sources.IValueTaskSource<out TResult>");

            verifyType(WellKnownType.System_Threading_Tasks_Sources_IValueTaskSource,
                "System.Threading.Tasks.Sources.IValueTaskSource");

            verifyMember(WellKnownMember.System_Threading_Tasks_Sources_IValueTaskSource_T__GetResult,
                "TResult System.Threading.Tasks.Sources.IValueTaskSource<out TResult>.GetResult(System.Int16 token)");

            verifyMember(WellKnownMember.System_Threading_Tasks_Sources_IValueTaskSource_T__GetStatus,
                "System.Threading.Tasks.Sources.ValueTaskSourceStatus System.Threading.Tasks.Sources.IValueTaskSource<out TResult>.GetStatus(System.Int16 token)");

            verifyMember(WellKnownMember.System_Threading_Tasks_Sources_IValueTaskSource_T__OnCompleted,
                "void System.Threading.Tasks.Sources.IValueTaskSource<out TResult>.OnCompleted(System.Action<System.Object> continuation, System.Object state, System.Int16 token, System.Threading.Tasks.Sources.ValueTaskSourceOnCompletedFlags flags)");

            verifyMember(WellKnownMember.System_Threading_Tasks_Sources_IValueTaskSource__GetResult,
                "void System.Threading.Tasks.Sources.IValueTaskSource.GetResult(System.Int16 token)");

            verifyMember(WellKnownMember.System_Threading_Tasks_Sources_IValueTaskSource__GetStatus,
                "System.Threading.Tasks.Sources.ValueTaskSourceStatus System.Threading.Tasks.Sources.IValueTaskSource.GetStatus(System.Int16 token)");

            verifyMember(WellKnownMember.System_Threading_Tasks_Sources_IValueTaskSource__OnCompleted,
                "void System.Threading.Tasks.Sources.IValueTaskSource.OnCompleted(System.Action<System.Object> continuation, System.Object state, System.Int16 token, System.Threading.Tasks.Sources.ValueTaskSourceOnCompletedFlags flags)");

            verifyType(WellKnownType.System_Threading_Tasks_ValueTask_T,
                "System.Threading.Tasks.ValueTask<TResult>");

            verifyType(WellKnownType.System_Threading_Tasks_ValueTask,
                "System.Threading.Tasks.ValueTask");

            verifyMember(WellKnownMember.System_Threading_Tasks_ValueTask_T__ctorSourceAndToken,
                "System.Threading.Tasks.ValueTask<TResult>..ctor(System.Threading.Tasks.Sources.IValueTaskSource<TResult> source, System.Int16 token)");

            verifyMember(WellKnownMember.System_Threading_Tasks_ValueTask_T__ctorValue,
                "System.Threading.Tasks.ValueTask<TResult>..ctor(TResult result)");

            void verifyType(WellKnownType type, string expected)
            {
                var symbol = comp.GetWellKnownType(type);
                Assert.Equal(expected, symbol.ToTestDisplayString());
            }

            void verifyMember(WellKnownMember member, string expected)
            {
                var symbol = comp.GetWellKnownTypeMember(member);
                Assert.Equal(expected, symbol.ToTestDisplayString());
            }
        }

        [Fact]
        public void AsyncLocalFunctionWithUnknownReturnType()
        {
            string source = @"
class C
{
    void Method()
    {
        _ = local();

        async Unknown local()
        {
            await System.Threading.Tasks.Task.CompletedTask;
            yield return 3;
        }
    }
}
";
            var comp = CreateCompilationWithTasksExtensions(new[] { source });
            comp.VerifyDiagnostics(
                // (8,15): error CS0246: The type or namespace name 'Unknown' could not be found (are you missing a using directive or an assembly reference?)
                //         async Unknown local()
                Diagnostic(ErrorCode.ERR_SingleTypeNameNotFound, "Unknown").WithArguments("Unknown").WithLocation(8, 15)
                );
        }

        [Fact]
        public void DisposeAsyncInBadState()
        {
            string source = @"
using System.Runtime.CompilerServices;
using System.Threading;
using System.Threading.Tasks;
class C
{
    static async System.Collections.Generic.IAsyncEnumerable<int> M([EnumeratorCancellation] CancellationToken token)
    {
        yield return 1;
        while (true)
        {
            await Task.Yield();
            token.ThrowIfCancellationRequested();
        }
    }
    public static async Task Main()
    {
        CancellationTokenSource source = new CancellationTokenSource();
        CancellationToken token = source.Token;
        var enumerator = M(token).GetAsyncEnumerator();
        if (!await enumerator.MoveNextAsync()) { throw null; }

        var task = enumerator.MoveNextAsync();
        try
        {
            await enumerator.DisposeAsync();
        }
        catch (System.NotSupportedException)
        {
            System.Console.Write(""DisposeAsync threw. "");
        }

        source.Cancel();
        try
        {
            await task;
        }
        catch (System.OperationCanceledException)
        {
            System.Console.Write(""Already cancelled"");
        }
    }
}";
            var comp = CreateCompilationWithAsyncIterator(new[] { source, EnumeratorCancellationAttributeType }, options: TestOptions.DebugExe);
            comp.VerifyDiagnostics();
            CompileAndVerify(comp, expectedOutput: "DisposeAsync threw. Already cancelled");
        }

        [Fact]
        public void DisposeAsyncBeforeRunning()
        {
            string source = @"
class C
{
    static async System.Collections.Generic.IAsyncEnumerable<int> M()
    {
        yield return 1;
        await System.Threading.Tasks.Task.CompletedTask;
    }
    public static async System.Threading.Tasks.Task Main()
    {
        var enumerator = M().GetAsyncEnumerator();
        await enumerator.DisposeAsync();
        System.Console.Write(""done"");
    }
}";
            var comp = CreateCompilationWithAsyncIterator(source, options: TestOptions.DebugExe);
            CompileAndVerify(comp, expectedOutput: "done");
        }

        [Fact]
        public void DisposeAsyncTwiceAfterRunning()
        {
            string source = @"
class C
{
    static async System.Collections.Generic.IAsyncEnumerable<int> M()
    {
        yield return 1;
        await System.Threading.Tasks.Task.CompletedTask;
    }
    public static async System.Threading.Tasks.Task Main()
    {
        var enumerator = M().GetAsyncEnumerator();
        if (!await enumerator.MoveNextAsync()) throw null;

        if (await enumerator.MoveNextAsync()) throw null;

        await enumerator.DisposeAsync();
        await enumerator.DisposeAsync();

        if (await enumerator.MoveNextAsync()) throw null;

        System.Console.Write(""done"");
    }
}";
            var comp = CreateCompilationWithAsyncIterator(source, options: TestOptions.DebugExe);
            CompileAndVerify(comp, expectedOutput: "done");
        }

        [Fact]
        public void TestIteratorWithBaseAccess()
        {
            // modified version of corresponding CodeGenIterators test
            var source = @"
using System;
using System.Threading.Tasks;
using System.Collections.Generic;

class Test
{
    static async Task Main()
    {
        await foreach (string i in new Derived().Iter())
        {
            Console.Write(i);
        }
    }
}

class Base
{
    public virtual string Func()
    {
        return ""Base.Func;"";
    }
}

class Derived: Base
{
    public override string Func()
    {
        return ""Derived.Func;"";
    }

    public async IAsyncEnumerable<string> Iter()
    {
        await Task.CompletedTask;
        yield return base.Func();
        yield return this.Func();
    }
}";
            var comp = CreateCompilationWithAsyncIterator(source, options: TestOptions.DebugExe);
            comp.VerifyDiagnostics();
            CompileAndVerify(comp, expectedOutput: "Base.Func;Derived.Func;");
        }

        [Fact]
        public void TestIteratorWithBaseAccessInLambda()
        {
            // modified version of corresponding CodeGenIterators test
            var source = @"
using System;
using System.Collections.Generic;
using System.Threading.Tasks;

static class M1
{
    class B1<T>
    {
        public virtual string F<U>(T t, U u)
        {
            return ""B1::F;"";
        }
    }

    class Outer<V>
    {
        public class B2 : B1<V>
        {
            public override string F<U>(V t, U u)
            {
                return ""B2::F;"";
            }

            public async Task Test()
            {
                Func<Task> m = async () =>
                    {
                        await foreach (string i in this.Iter())
                        {
                            Console.Write(i);
                        }
                    };
                await m();
            }

            public async IAsyncEnumerable<string> Iter()
            {
                V v = default(V);
                int i = 0;
                string s = null;

                Func<string> f = () => { Func<Func<V, int, string>> ff = () => base.F<int>; return ff()(v, i); };
                yield return f();

                f = () => { Func<Func<V, string, string>> ff = () => this.F<string>; return ff()(v, s); };
                yield return f();

                f = () => { Func<Func<V, int, string>> ff = () => { i++; return base.F<int>; }; return ff()(v, i); };
                yield return f();
                await Task.CompletedTask;
            }
        }
    }

    class D<X> : Outer<X>.B2
    {
        public override string F<U>(X t, U u)
        {
            return ""D::F;"";
        }
    }

    static async Task Main()
    {
        await (new D<int>()).Test();
    }
}";
            var comp = CreateCompilationWithAsyncIterator(source, options: TestOptions.DebugExe);
            comp.VerifyDiagnostics();
            CompileAndVerify(comp, expectedOutput: "B1::F;D::F;B1::F;");
        }

        [Fact]
        public void AsyncIteratorReturningEnumerator_UsingCancellationToken()
        {
            string source = @"
using static System.Console;
using System.Threading;
using System.Threading.Tasks;
public class D
{
    static async Task Main()
    {
        var enumerable = new MyEnumerable(42);
        using (CancellationTokenSource source = new CancellationTokenSource())
        {
            CancellationToken token = source.Token;
            await using (var enumerator = enumerable.GetAsyncEnumerator(token))
            {
                if (!await enumerator.MoveNextAsync()) throw null;
                System.Console.Write($""{enumerator.Current} ""); // 42

                if (!await enumerator.MoveNextAsync()) throw null;
                System.Console.Write($""{enumerator.Current} ""); // 43

                var task = enumerator.MoveNextAsync(); // starts long computation
                source.Cancel();

                try
                {
                    await task;
                }
                catch (System.OperationCanceledException)
                {
                    Write(""Cancelled"");
                }
            }
        }
    }
}
public class MyEnumerable
{
    private int value;
    public MyEnumerable(int value)
    {
        this.value = value;
    }
    public async System.Collections.Generic.IAsyncEnumerator<int> GetAsyncEnumerator(CancellationToken token)
    {
        yield return value++;
        yield return value;
        System.Console.Write($""Long "");
        bool b = true;
        while (b)
        {
            await Task.Delay(100);
            token.ThrowIfCancellationRequested();
        }
        System.Console.Write($""SKIPPED"");
    }
}";
            var comp = CreateCompilationWithAsyncIterator(source, options: TestOptions.DebugExe);
            comp.VerifyDiagnostics();
            CompileAndVerify(comp, expectedOutput: "42 43 Long Cancelled");
        }

        [Fact, WorkItem(34407, "https://github.com/dotnet/roslyn/issues/34407")]
        public void CancellationTokenParameter_NoTokenPassedInGetAsyncEnumerator()
        {
            string source = @"
using static System.Console;
using System.Runtime.CompilerServices;
using System.Threading;
using System.Threading.Tasks;
class C
{
    static async Task Main()
    {
        using CancellationTokenSource source = new CancellationTokenSource();
        CancellationToken token = source.Token;
        var enumerable = Iter(42, token, token);
        await using var enumerator = enumerable.GetAsyncEnumerator(); // no token passed

        if (!await enumerator.MoveNextAsync()) throw null;
        System.Console.Write($""{enumerator.Current} ""); // 42

        if (!await enumerator.MoveNextAsync()) throw null;
        System.Console.Write($""{enumerator.Current} ""); // 43

        source.Cancel();
        try
        {
            await enumerator.MoveNextAsync();
        }
        catch (System.OperationCanceledException)
        {
            Write(""Cancelled"");
        }
    }
    static async System.Collections.Generic.IAsyncEnumerable<int> Iter(int value, [EnumeratorCancellation] CancellationToken token, CancellationToken origToken)
    {
        if (!token.Equals(origToken)) throw null; // no need for a combined token
        yield return value++;
        await Task.Yield();
        yield return value++;
        token.ThrowIfCancellationRequested();
        Write(""SKIPPED"");
        yield return value++;
    }
}";
            var comp = CreateCompilationWithAsyncIterator(new[] { source, EnumeratorCancellationAttributeType }, options: TestOptions.DebugExe);
            comp.VerifyDiagnostics();
            CompileAndVerify(comp, expectedOutput: "42 43 Cancelled");

            // IL for GetAsyncEnumerator is verified by AsyncIteratorWithAwaitCompletedAndYield already
        }

        [Fact, WorkItem(34407, "https://github.com/dotnet/roslyn/issues/34407")]
        public void CancellationTokenParameter_SameTokenPassedInGetAsyncEnumerator()
        {
            string source = @"
using static System.Console;
using System.Runtime.CompilerServices;
using System.Threading;
using System.Threading.Tasks;
class C
{
    static async Task Main()
    {
        using CancellationTokenSource source = new CancellationTokenSource();
        CancellationToken token = source.Token;
        var enumerable = Iter(42, token, origToken: token);
        await using var enumerator = enumerable.GetAsyncEnumerator(token); // same token passed

        if (!await enumerator.MoveNextAsync()) throw null;
        System.Console.Write($""{enumerator.Current} ""); // 42

        if (!await enumerator.MoveNextAsync()) throw null;
        System.Console.Write($""{enumerator.Current} ""); // 43

        source.Cancel();
        try
        {
            await enumerator.MoveNextAsync();
        }
        catch (System.OperationCanceledException)
        {
            Write(""Cancelled"");
        }
    }
    static async System.Collections.Generic.IAsyncEnumerable<int> Iter(int value, [EnumeratorCancellation] CancellationToken token, CancellationToken origToken)
    {
        if (!token.Equals(origToken)) throw null; // no need for a combined token
        yield return value++;
        await Task.Yield();
        yield return value++;
        token.ThrowIfCancellationRequested();
        Write(""SKIPPED"");
        yield return value++;
    }
}";
            var comp = CreateCompilationWithAsyncIterator(new[] { source, EnumeratorCancellationAttributeType }, options: TestOptions.DebugExe);
            comp.VerifyDiagnostics();
            CompileAndVerify(comp, expectedOutput: "42 43 Cancelled");
        }

        [Fact, WorkItem(34407, "https://github.com/dotnet/roslyn/issues/34407")]
        public void CancellationTokenParameter_DefaultTokenPassedInGetAsyncEnumerator()
        {
            string source = @"
using static System.Console;
using System.Runtime.CompilerServices;
using System.Threading;
using System.Threading.Tasks;
class C
{
    static async Task Main()
    {
        using CancellationTokenSource source = new CancellationTokenSource();
        CancellationToken token = source.Token;
        var enumerable = Iter(42, token);
        await using var enumerator = enumerable.GetAsyncEnumerator(default); // default token passed

        if (!await enumerator.MoveNextAsync()) throw null;
        System.Console.Write($""{enumerator.Current} ""); // 42

        if (!await enumerator.MoveNextAsync()) throw null;
        System.Console.Write($""{enumerator.Current} ""); // 43

        source.Cancel();
        try
        {
            await enumerator.MoveNextAsync();
        }
        catch (System.OperationCanceledException)
        {
            Write(""Cancelled"");
        }
    }
    static async System.Collections.Generic.IAsyncEnumerable<int> Iter(int value, [EnumeratorCancellation] CancellationToken token)
    {
        yield return value++;
        await Task.Yield();
        yield return value++;
        token.ThrowIfCancellationRequested();
        Write(""SKIPPED"");
        yield return value++;
    }
}";
            var comp = CreateCompilationWithAsyncIterator(new[] { source, EnumeratorCancellationAttributeType }, options: TestOptions.DebugExe);
            comp.VerifyDiagnostics();
            CompileAndVerify(comp, expectedOutput: "42 43 Cancelled");
        }

        [Fact, WorkItem(34407, "https://github.com/dotnet/roslyn/issues/34407")]
        public void CancellationTokenParameter_SomeTokenPassedInGetAsyncEnumerator()
        {
            string source = @"
using static System.Console;
using System.Runtime.CompilerServices;
using System.Threading;
using System.Threading.Tasks;
class C
{
    static async Task Main()
    {
        using CancellationTokenSource source = new CancellationTokenSource();
        CancellationToken token = source.Token;
        var enumerable = Iter(42, default, token);
        await using var enumerator = enumerable.GetAsyncEnumerator(token); // some token passed

        if (!await enumerator.MoveNextAsync()) throw null;
        System.Console.Write($""{enumerator.Current} ""); // 42

        if (!await enumerator.MoveNextAsync()) throw null;
        System.Console.Write($""{enumerator.Current} ""); // 43

        source.Cancel();
        try
        {
            await enumerator.MoveNextAsync();
        }
        catch (System.OperationCanceledException)
        {
            Write(""Cancelled"");
        }
    }
    static async System.Collections.Generic.IAsyncEnumerable<int> Iter(int value, [EnumeratorCancellation] CancellationToken token1, CancellationToken origToken)
    {
        if (!token1.Equals(origToken)) throw null;
        yield return value++;
        await Task.Yield();
        yield return value++;
        token1.ThrowIfCancellationRequested();
        Write(""SKIPPED"");
        yield return value++;
    }
}";
            foreach (var options in new[] { TestOptions.DebugExe, TestOptions.ReleaseExe })
            {
                var comp = CreateCompilationWithAsyncIterator(new[] { source, EnumeratorCancellationAttributeType }, options: options);
                comp.VerifyDiagnostics();
                var verifier = CompileAndVerify(comp, expectedOutput: "42 43 Cancelled");

                // GetAsyncEnumerator's token parameter is used directly, since the argument token is default
                verifier.VerifyIL("C.<Iter>d__1.System.Collections.Generic.IAsyncEnumerable<int>.GetAsyncEnumerator(System.Threading.CancellationToken)", @"
{
  // Code size      200 (0xc8)
  .maxstack  3
  .locals init (C.<Iter>d__1 V_0,
                System.Threading.CancellationToken V_1)
  IL_0000:  ldarg.0
  IL_0001:  ldfld      ""int C.<Iter>d__1.<>1__state""
  IL_0006:  ldc.i4.s   -2
  IL_0008:  bne.un.s   IL_0035
  IL_000a:  ldarg.0
  IL_000b:  ldfld      ""int C.<Iter>d__1.<>l__initialThreadId""
  IL_0010:  call       ""int System.Environment.CurrentManagedThreadId.get""
  IL_0015:  bne.un.s   IL_0035
  IL_0017:  ldarg.0
  IL_0018:  ldc.i4.s   -3
  IL_001a:  stfld      ""int C.<Iter>d__1.<>1__state""
  IL_001f:  ldarg.0
  IL_0020:  call       ""System.Runtime.CompilerServices.AsyncIteratorMethodBuilder System.Runtime.CompilerServices.AsyncIteratorMethodBuilder.Create()""
  IL_0025:  stfld      ""System.Runtime.CompilerServices.AsyncIteratorMethodBuilder C.<Iter>d__1.<>t__builder""
  IL_002a:  ldarg.0
  IL_002b:  ldc.i4.0
  IL_002c:  stfld      ""bool C.<Iter>d__1.<>w__disposeMode""
  IL_0031:  ldarg.0
  IL_0032:  stloc.0
  IL_0033:  br.s       IL_003d
  IL_0035:  ldc.i4.s   -3
  IL_0037:  newobj     ""C.<Iter>d__1..ctor(int)""
  IL_003c:  stloc.0
  IL_003d:  ldloc.0
  IL_003e:  ldarg.0
  IL_003f:  ldfld      ""int C.<Iter>d__1.<>3__value""
  IL_0044:  stfld      ""int C.<Iter>d__1.value""
  IL_0049:  ldarg.0
  IL_004a:  ldflda     ""System.Threading.CancellationToken C.<Iter>d__1.<>3__token1""
  IL_004f:  ldloca.s   V_1
  IL_0051:  initobj    ""System.Threading.CancellationToken""
  IL_0057:  ldloc.1
  IL_0058:  call       ""bool System.Threading.CancellationToken.Equals(System.Threading.CancellationToken)""
  IL_005d:  brfalse.s  IL_0068
  IL_005f:  ldloc.0
  IL_0060:  ldarg.1
  IL_0061:  stfld      ""System.Threading.CancellationToken C.<Iter>d__1.token1""
  IL_0066:  br.s       IL_00ba
  IL_0068:  ldarga.s   V_1
  IL_006a:  ldarg.0
  IL_006b:  ldfld      ""System.Threading.CancellationToken C.<Iter>d__1.<>3__token1""
  IL_0070:  call       ""bool System.Threading.CancellationToken.Equals(System.Threading.CancellationToken)""
  IL_0075:  brtrue.s   IL_0089
  IL_0077:  ldarga.s   V_1
  IL_0079:  ldloca.s   V_1
  IL_007b:  initobj    ""System.Threading.CancellationToken""
  IL_0081:  ldloc.1
  IL_0082:  call       ""bool System.Threading.CancellationToken.Equals(System.Threading.CancellationToken)""
  IL_0087:  brfalse.s  IL_0097
  IL_0089:  ldloc.0
  IL_008a:  ldarg.0
  IL_008b:  ldfld      ""System.Threading.CancellationToken C.<Iter>d__1.<>3__token1""
  IL_0090:  stfld      ""System.Threading.CancellationToken C.<Iter>d__1.token1""
  IL_0095:  br.s       IL_00ba
  IL_0097:  ldarg.0
  IL_0098:  ldarg.0
  IL_0099:  ldfld      ""System.Threading.CancellationToken C.<Iter>d__1.<>3__token1""
  IL_009e:  ldarg.1
  IL_009f:  call       ""System.Threading.CancellationTokenSource System.Threading.CancellationTokenSource.CreateLinkedTokenSource(System.Threading.CancellationToken, System.Threading.CancellationToken)""
  IL_00a4:  stfld      ""System.Threading.CancellationTokenSource C.<Iter>d__1.<>x__combinedTokens""
  IL_00a9:  ldloc.0
  IL_00aa:  ldarg.0
  IL_00ab:  ldfld      ""System.Threading.CancellationTokenSource C.<Iter>d__1.<>x__combinedTokens""
  IL_00b0:  callvirt   ""System.Threading.CancellationToken System.Threading.CancellationTokenSource.Token.get""
  IL_00b5:  stfld      ""System.Threading.CancellationToken C.<Iter>d__1.token1""
  IL_00ba:  ldloc.0
  IL_00bb:  ldarg.0
  IL_00bc:  ldfld      ""System.Threading.CancellationToken C.<Iter>d__1.<>3__origToken""
  IL_00c1:  stfld      ""System.Threading.CancellationToken C.<Iter>d__1.origToken""
  IL_00c6:  ldloc.0
  IL_00c7:  ret
}
");
            }
        }

        [Fact, WorkItem(34407, "https://github.com/dotnet/roslyn/issues/34407")]
        public void CancellationTokenParameter_SomeTokenPassedInGetAsyncEnumerator_OptionalParameter()
        {
            string source = @"
using static System.Console;
using System.Runtime.CompilerServices;
using System.Threading;
using System.Threading.Tasks;
class C
{
    static async Task Main()
    {
        using CancellationTokenSource source = new CancellationTokenSource();
        CancellationToken token = source.Token;
        var enumerable = Iter(42); // default value from optional parameter
        await using var enumerator = enumerable.GetAsyncEnumerator(token); // some token passed

        if (!await enumerator.MoveNextAsync()) throw null;
        System.Console.Write($""{enumerator.Current} ""); // 42

        if (!await enumerator.MoveNextAsync()) throw null;
        System.Console.Write($""{enumerator.Current} ""); // 43

        source.Cancel();
        try
        {
            await enumerator.MoveNextAsync();
        }
        catch (System.OperationCanceledException)
        {
            Write(""Cancelled"");
        }
    }
    static async System.Collections.Generic.IAsyncEnumerable<int> Iter(int value, [EnumeratorCancellation] CancellationToken token1 = default)
    {
        yield return value++;
        await Task.Yield();
        yield return value++;
        token1.ThrowIfCancellationRequested();
        Write(""SKIPPED"");
        yield return value++;
    }
}";
            foreach (var options in new[] { TestOptions.DebugExe, TestOptions.ReleaseExe })
            {
                // field for token1 gets overridden with value from GetAsyncEnumerator's token parameter
                var comp = CreateCompilationWithAsyncIterator(new[] { source, EnumeratorCancellationAttributeType }, options: options);
                comp.VerifyDiagnostics();
                CompileAndVerify(comp, expectedOutput: "42 43 Cancelled");
            }
        }

        [Fact, WorkItem(34407, "https://github.com/dotnet/roslyn/issues/34407")]
        public void CancellationTokenParameter_SomeTokenPassedInGetAsyncEnumerator_ButNoAttribute()
        {
            string source = @"
using static System.Console;
using System.Threading;
using System.Threading.Tasks;
class C
{
    static async Task Main()
    {
        using CancellationTokenSource source = new CancellationTokenSource();
        CancellationToken token = source.Token;
        var enumerable = Iter(42, default);
        await using var enumerator = enumerable.GetAsyncEnumerator(token); // some token passed

        if (!await enumerator.MoveNextAsync()) throw null;
        System.Console.Write($""{enumerator.Current} ""); // 42

        if (!await enumerator.MoveNextAsync()) throw null;
        System.Console.Write($""{enumerator.Current} ""); // 43

        source.Cancel();
        if (!await enumerator.MoveNextAsync()) throw null;
        System.Console.Write($""{enumerator.Current} ""); // 44
    }
    static async System.Collections.Generic.IAsyncEnumerable<int> Iter(int value, CancellationToken token1) // no attribute set
    {
        yield return value++;
        await Task.Yield();
        yield return value++;
        token1.ThrowIfCancellationRequested();
        Write(""REACHED "");
        yield return value++;
    }
}";
            var comp = CreateCompilationWithAsyncIterator(new[] { source, EnumeratorCancellationAttributeType }, options: TestOptions.DebugExe);
            comp.VerifyDiagnostics(
                // (24,67): error CS8425: Async-iterator 'C.Iter(int, CancellationToken)' has one or more parameters of type 'CancellationToken' but none of them is decorated with the 'EnumeratorCancellation' attribute, so the cancellation token parameter from the generated 'IAsyncEnumerable<>.GetAsyncEnumerator' will be unconsumed
                //     static async System.Collections.Generic.IAsyncEnumerable<int> Iter(int value, CancellationToken token1) // no attribute set
                Diagnostic(ErrorCode.WRN_UndecoratedCancellationTokenParameter, "Iter").WithArguments("C.Iter(int, System.Threading.CancellationToken)").WithLocation(24, 67)
                );
            CompileAndVerify(comp, expectedOutput: "42 43 REACHED 44");
        }

        [Fact, WorkItem(34407, "https://github.com/dotnet/roslyn/issues/34407")]
        public void CancellationTokenParameter_SomeOtherTokenPassedInGetAsyncEnumerator()
        {
            string source = @"
using static System.Console;
using System.Runtime.CompilerServices;
using System.Threading;
using System.Threading.Tasks;
class C
{
    static async Task Main()
    {
        using CancellationTokenSource source1 = new CancellationTokenSource();
        CancellationToken token1 = source1.Token;
        using CancellationTokenSource source2 = new CancellationTokenSource();
        CancellationToken token2 = source2.Token;
        var enumerable = Iter(token1, token2, token1, 42);

        await using var enumerator = enumerable.GetAsyncEnumerator(token2); // some other token passed

        if (!await enumerator.MoveNextAsync()) throw null;
        System.Console.Write($""{enumerator.Current} ""); // 42

        if (!await enumerator.MoveNextAsync()) throw null;
        System.Console.Write($""{enumerator.Current} ""); // 43

        SOURCETOCANCEL.Cancel();
        try
        {
            await enumerator.MoveNextAsync();
        }
        catch (System.OperationCanceledException)
        {
            Write(""Cancelled"");
        }
    }

    static async System.Collections.Generic.IAsyncEnumerable<int> Iter(CancellationToken token1, CancellationToken token2, [EnumeratorCancellation] CancellationToken token3, int value) // note: token is in first position
    {
        if (token3.Equals(token1) || token3.Equals(token2)) throw null;
        yield return value++;
        await Task.Yield();
        yield return value++;
        token3.ThrowIfCancellationRequested();
        Write(""SKIPPED"");
        yield return value++;
    }
}";
            // cancelling either the token given as argument or the one given to GetAsyncEnumerator results in cancelling the combined token3
            foreach (var options in new[] { TestOptions.DebugExe, TestOptions.ReleaseExe })
            {
                foreach (var sourceToCancel in new[] { "source1", "source2" })
                {
                    var comp = CreateCompilationWithAsyncIterator(new[] { source.Replace("SOURCETOCANCEL", sourceToCancel), EnumeratorCancellationAttributeType }, options: options);
                    comp.VerifyDiagnostics();
                    CompileAndVerify(comp, expectedOutput: "42 43 Cancelled");
                }
            }
        }

        [Fact, WorkItem(34407, "https://github.com/dotnet/roslyn/issues/34407")]
        public void CancellationTokenParameter_TwoDefaultTokens()
        {
            string source = @"
using static System.Console;
using System.Runtime.CompilerServices;
using System.Threading;
using System.Threading.Tasks;
class C
{
    static async Task Main()
    {
        var enumerable = Iter(default);
        await using var enumerator = enumerable.GetAsyncEnumerator(default);

        if (!await enumerator.MoveNextAsync()) throw null;
        System.Console.Write($""{enumerator.Current} ""); // 1

        if (await enumerator.MoveNextAsync()) throw null;
    }

    static async System.Collections.Generic.IAsyncEnumerable<int> Iter([EnumeratorCancellation] CancellationToken token)
    {
        if (!token.Equals(default)) Write(""SKIPPED"");
        yield return 1;
        await Task.Yield();
    }
}";
            var comp = CreateCompilationWithAsyncIterator(new[] { source, EnumeratorCancellationAttributeType }, options: TestOptions.DebugExe);
            comp.VerifyDiagnostics();
            CompileAndVerify(comp, expectedOutput: "1");
        }

<<<<<<< HEAD
        [Fact(Skip = "PROTOTYPE(UsedAssemblyReferences): The test hook is blocked by https://github.com/dotnet/roslyn/issues/39961")]
        [WorkItem(34407, "https://github.com/dotnet/roslyn/issues/34407")]
=======
        [Fact, WorkItem(34407, "https://github.com/dotnet/roslyn/issues/34407")]
>>>>>>> 92e5d02f
        [WorkItem(39961, "https://github.com/dotnet/roslyn/issues/39961")]
        public void CancellationTokenParameter_WrongParameterType()
        {
            string source = @"
using System.Runtime.CompilerServices;
using System.Threading.Tasks;
class C
{
    static async System.Collections.Generic.IAsyncEnumerable<int> Iter([EnumeratorCancellation] int value)
    {
        yield return value++;
        await Task.Yield();
    }
    static async Task Main()
    {
        await foreach (var i in Iter(42))
        {
            System.Console.Write(i);
        }
    }
}";
            var comp = CreateCompilationWithAsyncIterator(new[] { source, EnumeratorCancellationAttributeType }, TestOptions.DebugExe);
            comp.VerifyDiagnostics(
                // (6,73): warning CS8424: The EnumeratorCancellationAttribute applied to parameter 'value' will have no effect. The attribute is only effective on a parameter of type CancellationToken in an async-enumerable method
                //     static async System.Collections.Generic.IAsyncEnumerable<int> Iter([EnumeratorCancellation] int value)
                Diagnostic(ErrorCode.WRN_UnconsumedEnumeratorCancellationAttributeUsage, "EnumeratorCancellation").WithArguments("value").WithLocation(6, 73)
                );
            CompileAndVerify(comp, expectedOutput: "42");
        }

        [Fact, WorkItem(34407, "https://github.com/dotnet/roslyn/issues/34407")]
        public void CancellationTokenParameter_AsyncEnumerator()
        {
            string source = @"
using System.Runtime.CompilerServices;
using System.Threading;
using System.Threading.Tasks;
class C
{
    static async System.Collections.Generic.IAsyncEnumerator<int> Iter([EnumeratorCancellation] CancellationToken value)
    {
        yield return 1;
        await Task.Yield();
    }
}";
            var comp = CreateCompilationWithAsyncIterator(new[] { source, EnumeratorCancellationAttributeType });
            comp.VerifyDiagnostics(
                // (7,73): warning CS8424: The EnumeratorCancellationAttribute applied to parameter 'value' will have no effect. The attribute is only effective on a parameter of type CancellationToken in an async-iterator method returning IAsyncEnumerable
                //     static async System.Collections.Generic.IAsyncEnumerator<int> Iter([EnumeratorCancellation] CancellationToken value)
                Diagnostic(ErrorCode.WRN_UnconsumedEnumeratorCancellationAttributeUsage, "EnumeratorCancellation").WithArguments("value").WithLocation(7, 73)
                );
        }

        [Fact, WorkItem(34407, "https://github.com/dotnet/roslyn/issues/34407")]
        public void CancellationTokenParameter_IteratorMethod()
        {
            string source = @"
using System.Runtime.CompilerServices;
using System.Threading;
class C
{
    static System.Collections.Generic.IEnumerable<int> Iter([EnumeratorCancellation] CancellationToken token)
    {
        yield return 1;
    }
}";
            var comp = CreateCompilationWithAsyncIterator(new[] { source, EnumeratorCancellationAttributeType });
            comp.VerifyDiagnostics(
                // (6,62): warning CS8424: The EnumeratorCancellationAttribute applied to parameter 'token' will have no effect. The attribute is only effective on a parameter of type CancellationToken in an async-enumerable method
                //     static System.Collections.Generic.IEnumerable<int> Iter([EnumeratorCancellation] CancellationToken token)
                Diagnostic(ErrorCode.WRN_UnconsumedEnumeratorCancellationAttributeUsage, "EnumeratorCancellation").WithArguments("token").WithLocation(6, 62)
                );
        }

        [Fact, WorkItem(34407, "https://github.com/dotnet/roslyn/issues/34407")]
        public void CancellationTokenParameter_AsyncMethod()
        {
            string source = @"
using System.Runtime.CompilerServices;
using System.Threading;
using System.Threading.Tasks;
class C
{
    static async Task Async([EnumeratorCancellation] CancellationToken token)
    {
        await Task.Yield();
    }
}";
            var comp = CreateCompilationWithAsyncIterator(new[] { source, EnumeratorCancellationAttributeType });
            comp.VerifyDiagnostics(
                // (7,30): warning CS8424: The EnumeratorCancellationAttribute applied to parameter 'token' will have no effect. The attribute is only effective on a parameter of type CancellationToken in an async-enumerable method
                //     static async Task Async([EnumeratorCancellation] CancellationToken token)
                Diagnostic(ErrorCode.WRN_UnconsumedEnumeratorCancellationAttributeUsage, "EnumeratorCancellation").WithArguments("token").WithLocation(7, 30)
                );
        }

        [Fact, WorkItem(34407, "https://github.com/dotnet/roslyn/issues/34407")]
        public void CancellationTokenParameter_RegularMethod()
        {
            string source = @"
using System.Runtime.CompilerServices;
using System.Threading;
class C
{
    static void M([EnumeratorCancellation] CancellationToken token)
    {
    }
}";
            var comp = CreateCompilationWithAsyncIterator(new[] { source, EnumeratorCancellationAttributeType });
            comp.VerifyDiagnostics(
                // (6,20): warning CS8424: The EnumeratorCancellationAttribute applied to parameter 'token' will have no effect. The attribute is only effective on a parameter of type CancellationToken in an async-enumerable method
                //     static void M([EnumeratorCancellation] CancellationToken token)
                Diagnostic(ErrorCode.WRN_UnconsumedEnumeratorCancellationAttributeUsage, "EnumeratorCancellation").WithArguments("token").WithLocation(6, 20)
                );
        }

        [Fact, WorkItem(34407, "https://github.com/dotnet/roslyn/issues/34407")]
        public void CancellationTokenParameter_Indexer()
        {
            string source = @"
using System.Runtime.CompilerServices;
using System.Threading;
class C
{
    int this[[EnumeratorCancellation] CancellationToken key] => 0;
}";
            var comp = CreateCompilationWithAsyncIterator(new[] { source, EnumeratorCancellationAttributeType });
            comp.VerifyDiagnostics(
                // (6,15): warning CS8424: The EnumeratorCancellationAttribute applied to parameter 'key' will have no effect. The attribute is only effective on a parameter of type CancellationToken in an async-enumerable method
                //     int this[[EnumeratorCancellation] CancellationToken key] => 0;
                Diagnostic(ErrorCode.WRN_UnconsumedEnumeratorCancellationAttributeUsage, "EnumeratorCancellation").WithArguments("key").WithLocation(6, 15)
                );
        }

        [Fact]
        [WorkItem(34407, "https://github.com/dotnet/roslyn/issues/34407")]
        [WorkItem(35159, "https://github.com/dotnet/roslyn/issues/35159")]
        public void CancellationTokenParameter_TwoParameterHaveAttribute()
        {
            string source = @"
using System.Runtime.CompilerServices;
using System.Threading;
using System.Threading.Tasks;
class C
{
    static async System.Collections.Generic.IAsyncEnumerable<int> Iter(int value, [EnumeratorCancellation] CancellationToken token1, [EnumeratorCancellation] CancellationToken token2)
    {
        yield return value++;
        await Task.Yield();
    }
}";
            var comp = CreateCompilationWithAsyncIterator(new[] { source, EnumeratorCancellationAttributeType });
            comp.VerifyDiagnostics(
                // (7,67): error CS8426: The attribute [EnumeratorCancellation] cannot be used on multiple parameters
                //     static async System.Collections.Generic.IAsyncEnumerable<int> Iter(int value, [EnumeratorCancellation] CancellationToken token1, [EnumeratorCancellation] CancellationToken token2)
                Diagnostic(ErrorCode.ERR_MultipleEnumeratorCancellationAttributes, "Iter").WithLocation(7, 67)
                );
        }

        [Fact, WorkItem(34407, "https://github.com/dotnet/roslyn/issues/34407")]
        public void CancellationTokenParameter_MissingAttributeType()
        {
            string source = @"
using System.Runtime.CompilerServices;
using System.Threading;
using System.Threading.Tasks;
class C
{
    static async System.Collections.Generic.IAsyncEnumerable<int> Iter(int value, [EnumeratorCancellation] CancellationToken token1)
    {
        yield return value++;
        await Task.Yield();
    }
}";
            var comp = CreateCompilationWithAsyncIterator(new[] { source });
            comp.VerifyDiagnostics(
                // (2,1): hidden CS8019: Unnecessary using directive.
                // using System.Runtime.CompilerServices;
                Diagnostic(ErrorCode.HDN_UnusedUsingDirective, "using System.Runtime.CompilerServices;").WithLocation(2, 1),
                // (7,67): error CS8425: Async-iterator 'C.Iter(int, CancellationToken)' has one or more parameters of type 'CancellationToken' but none of them is decorated with the 'EnumeratorCancellation' attribute, so the cancellation token parameter from the generated 'IAsyncEnumerable<>.GetAsyncEnumerator' will be unconsumed
                //     static async System.Collections.Generic.IAsyncEnumerable<int> Iter(int value, [EnumeratorCancellation] CancellationToken token1)
                Diagnostic(ErrorCode.WRN_UndecoratedCancellationTokenParameter, "Iter").WithArguments("C.Iter(int, System.Threading.CancellationToken)").WithLocation(7, 67),
                // (7,84): error CS0246: The type or namespace name 'EnumeratorCancellationAttribute' could not be found (are you missing a using directive or an assembly reference?)
                //     static async System.Collections.Generic.IAsyncEnumerable<int> Iter(int value, [EnumeratorCancellation] CancellationToken token1)
                Diagnostic(ErrorCode.ERR_SingleTypeNameNotFound, "EnumeratorCancellation").WithArguments("EnumeratorCancellationAttribute").WithLocation(7, 84),
                // (7,84): error CS0246: The type or namespace name 'EnumeratorCancellation' could not be found (are you missing a using directive or an assembly reference?)
                //     static async System.Collections.Generic.IAsyncEnumerable<int> Iter(int value, [EnumeratorCancellation] CancellationToken token1)
                Diagnostic(ErrorCode.ERR_SingleTypeNameNotFound, "EnumeratorCancellation").WithArguments("EnumeratorCancellation").WithLocation(7, 84)
                );
        }

        [Fact, WorkItem(34407, "https://github.com/dotnet/roslyn/issues/34407")]
        public void CancellationTokenParameter_ParameterProxyUntouched()
        {
            string source = @"
using static System.Console;
using System.Runtime.CompilerServices;
using System.Threading;
using System.Threading.Tasks;
class C
{
    static async Task Main()
    {
        using CancellationTokenSource source1 = new CancellationTokenSource();
        CancellationToken token1 = source1.Token;
        var enumerable = Iter(42, token1);

        using CancellationTokenSource source2 = new CancellationTokenSource();
        CancellationToken token2 = source2.Token;
        await using var enumerator = enumerable.GetAsyncEnumerator(token2); // some token passed
        await EnumerateAsync(enumerator, source2);

        await using var enumerator2 = enumerable.GetAsyncEnumerator(default); // we'll use token1 saved in the enumerable
        await EnumerateAsync(enumerator2, default);
    }
    static async Task EnumerateAsync(System.Collections.Generic.IAsyncEnumerator<int> enumerator, CancellationTokenSource source)
    {
        if (!await enumerator.MoveNextAsync()) throw null;
        System.Console.Write($""{enumerator.Current} ""); // 42

        if (!await enumerator.MoveNextAsync()) throw null;
        System.Console.Write($""{enumerator.Current} ""); // 43

        if (source != null)
            source.Cancel();
        try
        {
            await enumerator.MoveNextAsync();
            System.Console.Write($""{enumerator.Current} ""); // 44
        }
        catch (System.OperationCanceledException)
        {
            Write(""Cancelled "");
        }
    }
    static async System.Collections.Generic.IAsyncEnumerable<int> Iter(int value, [EnumeratorCancellation] CancellationToken token1)
    {
        yield return value++;
        await Task.Yield();
        yield return value++;
        token1.ThrowIfCancellationRequested();
        Write(""Reached "");
        yield return value++;
    }
}";

            // The parameter proxy is left untouched by our copying the token parameter of GetAsyncEnumerator
            var comp = CreateCompilationWithAsyncIterator(new[] { source, EnumeratorCancellationAttributeType }, options: TestOptions.DebugExe);
            comp.VerifyDiagnostics();
            CompileAndVerify(comp, expectedOutput: "42 43 Cancelled 42 43 Reached 44");
        }

        [Fact, WorkItem(34407, "https://github.com/dotnet/roslyn/issues/34407")]
        public void CancellationTokenParameter_Overridding()
        {
            string source = @"
using static System.Console;
using System.Runtime.CompilerServices;
using System.Threading;
using System.Threading.Tasks;
public class Base
{
    public virtual async System.Collections.Generic.IAsyncEnumerable<int> Iter([EnumeratorCancellation] CancellationToken token1, int value)
    {
        yield return value++;
        await Task.Yield();
    }
}
public class C : Base
{
    static async Task Main()
    {
        var enumerable = new C().Iter(default, 42);

        using CancellationTokenSource source = new CancellationTokenSource();
        CancellationToken token = source.Token;
        source.Cancel();
        await using var enumerator = enumerable.GetAsyncEnumerator(token); // some token passed but unconsumed

        if (!await enumerator.MoveNextAsync()) throw null;
        System.Console.Write($""{enumerator.Current}""); // 42
    }
    public override async System.Collections.Generic.IAsyncEnumerable<int> Iter(CancellationToken token1, int value) // 1
    {
        await Task.Yield();
        token1.ThrowIfCancellationRequested();
        Write(""Reached "");
        yield return value;
    }
}";
            // The overridden method lacks the EnumeratorCancellation attribute
            var comp = CreateCompilationWithAsyncIterator(new[] { source, EnumeratorCancellationAttributeType }, options: TestOptions.DebugExe);
            comp.VerifyDiagnostics(
                // (28,76): error CS8425: Async-iterator 'C.Iter(CancellationToken, int)' has one or more parameters of type 'CancellationToken' but none of them is decorated with the 'EnumeratorCancellation' attribute, so the cancellation token parameter from the generated 'IAsyncEnumerable<>.GetAsyncEnumerator' will be unconsumed
                //     public override async System.Collections.Generic.IAsyncEnumerable<int> Iter(CancellationToken token1, int value) // 1
                Diagnostic(ErrorCode.WRN_UndecoratedCancellationTokenParameter, "Iter").WithArguments("C.Iter(System.Threading.CancellationToken, int)").WithLocation(28, 76)
                );
            CompileAndVerify(comp, expectedOutput: "Reached 42");
        }

        [Fact, WorkItem(34407, "https://github.com/dotnet/roslyn/issues/34407")]
        public void CancellationTokenParameter_Overridding2()
        {
            string source = @"
using static System.Console;
using System.Runtime.CompilerServices;
using System.Threading;
using System.Threading.Tasks;
public class Base
{
    public virtual async System.Collections.Generic.IAsyncEnumerable<int> Iter(CancellationToken token1, int value) // 1
    {
        yield return value++;
        await Task.Yield();
    }
}
public class C : Base
{
    static async Task Main()
    {
        var enumerable = new C().Iter(default, 42);

        using CancellationTokenSource source = new CancellationTokenSource();
        CancellationToken token = source.Token;
        await using var enumerator = enumerable.GetAsyncEnumerator(token); // some token passed

        if (!await enumerator.MoveNextAsync()) throw null;
        System.Console.Write($""{enumerator.Current} ""); // 42

        source.Cancel();
        try
        {
            await enumerator.MoveNextAsync();
        }
        catch (System.OperationCanceledException)
        {
            Write(""Cancelled"");
        }
    }
    public override async System.Collections.Generic.IAsyncEnumerable<int> Iter([EnumeratorCancellation] CancellationToken token1, int value)
    {
        yield return value++;
        await Task.Yield();
        token1.ThrowIfCancellationRequested();
        Write(""SKIPPED"");
        yield return value;
    }
}";
            // The overridden method has the EnumeratorCancellation attribute
            var comp = CreateCompilationWithAsyncIterator(new[] { source, EnumeratorCancellationAttributeType }, options: TestOptions.DebugExe);
            comp.VerifyDiagnostics(
                // (8,75): error CS8425: Async-iterator 'Base.Iter(CancellationToken, int)' has one or more parameters of type 'CancellationToken' but none of them is decorated with the 'EnumeratorCancellation' attribute, so the cancellation token parameter from the generated 'IAsyncEnumerable<>.GetAsyncEnumerator' will be unconsumed
                //     public virtual async System.Collections.Generic.IAsyncEnumerable<int> Iter(CancellationToken token1, int value) // 1
                Diagnostic(ErrorCode.WRN_UndecoratedCancellationTokenParameter, "Iter").WithArguments("Base.Iter(System.Threading.CancellationToken, int)").WithLocation(8, 75)
                );
            CompileAndVerify(comp, expectedOutput: "42 Cancelled");
        }

        [Fact, WorkItem(35165, "https://github.com/dotnet/roslyn/issues/35165")]
        public void CancellationTokenParameter_MethodWithoutBody()
        {
            string source = @"
using System.Runtime.CompilerServices;
using System.Threading;
public abstract class C
{
    public abstract async System.Collections.Generic.IAsyncEnumerable<int> M([EnumeratorCancellation] CancellationToken token); // 1
    public abstract System.Collections.Generic.IAsyncEnumerable<int> M2([EnumeratorCancellation] CancellationToken token); // 2
}
public interface I
{
    System.Collections.Generic.IAsyncEnumerable<int> M([EnumeratorCancellation] CancellationToken token); // 3
}
public partial class C2
{
    public delegate System.Collections.Generic.IAsyncEnumerable<int> Delegate([EnumeratorCancellation] CancellationToken token); // 4
    partial System.Collections.Generic.IAsyncEnumerable<int> M([EnumeratorCancellation] CancellationToken token); // 5
    partial async System.Collections.Generic.IAsyncEnumerable<int> M2([EnumeratorCancellation] CancellationToken token); // 6
}
";
            var comp = CreateCompilationWithAsyncIterator(new[] { source, EnumeratorCancellationAttributeType });
            comp.VerifyDiagnostics(
                // (6,76): error CS1994: The 'async' modifier can only be used in methods that have a body.
                //     public abstract async System.Collections.Generic.IAsyncEnumerable<int> M([EnumeratorCancellation] CancellationToken token); // 1
                Diagnostic(ErrorCode.ERR_BadAsyncLacksBody, "M").WithLocation(6, 76),
                // (7,74): warning CS8424: The EnumeratorCancellationAttribute applied to parameter 'token' will have no effect. The attribute is only effective on a parameter of type CancellationToken in an async-iterator method returning IAsyncEnumerable
                //     public abstract System.Collections.Generic.IAsyncEnumerable<int> M2([EnumeratorCancellation] CancellationToken token); // 2
                Diagnostic(ErrorCode.WRN_UnconsumedEnumeratorCancellationAttributeUsage, "EnumeratorCancellation").WithArguments("token").WithLocation(7, 74),
                // (11,57): warning CS8424: The EnumeratorCancellationAttribute applied to parameter 'token' will have no effect. The attribute is only effective on a parameter of type CancellationToken in an async-iterator method returning IAsyncEnumerable
                //     System.Collections.Generic.IAsyncEnumerable<int> M([EnumeratorCancellation] CancellationToken token); // 3
                Diagnostic(ErrorCode.WRN_UnconsumedEnumeratorCancellationAttributeUsage, "EnumeratorCancellation").WithArguments("token").WithLocation(11, 57),
                // (15,80): warning CS8424: The EnumeratorCancellationAttribute applied to parameter 'token' will have no effect. The attribute is only effective on a parameter of type CancellationToken in an async-iterator method returning IAsyncEnumerable
                //     public delegate System.Collections.Generic.IAsyncEnumerable<int> Delegate([EnumeratorCancellation] CancellationToken token); // 4
                Diagnostic(ErrorCode.WRN_UnconsumedEnumeratorCancellationAttributeUsage, "EnumeratorCancellation").WithArguments("token").WithLocation(15, 80),
                // (16,62): error CS0766: Partial methods must have a void return type
                //     partial System.Collections.Generic.IAsyncEnumerable<int> M([EnumeratorCancellation] CancellationToken token); // 5
                Diagnostic(ErrorCode.ERR_PartialMethodMustReturnVoid, "M").WithLocation(16, 62),
                // (16,65): warning CS8424: The EnumeratorCancellationAttribute applied to parameter 'token' will have no effect. The attribute is only effective on a parameter of type CancellationToken in an async-iterator method returning IAsyncEnumerable
                //     partial System.Collections.Generic.IAsyncEnumerable<int> M([EnumeratorCancellation] CancellationToken token); // 5
                Diagnostic(ErrorCode.WRN_UnconsumedEnumeratorCancellationAttributeUsage, "EnumeratorCancellation").WithArguments("token").WithLocation(16, 65),
                // (17,68): error CS0766: Partial methods must have a void return type
                //     partial async System.Collections.Generic.IAsyncEnumerable<int> M2([EnumeratorCancellation] CancellationToken token); // 6
                Diagnostic(ErrorCode.ERR_PartialMethodMustReturnVoid, "M2").WithLocation(17, 68)
                );
        }

        [Fact, WorkItem(35165, "https://github.com/dotnet/roslyn/issues/35165")]
        public void CancellationTokenParameter_LocalFunction()
        {
            string source = @"
using System.Runtime.CompilerServices;
using System.Threading;
using System.Threading.Tasks;
public class C
{
    async Task M()
    {
        await foreach (var i in local(default))
        {
        }

        async System.Collections.Generic.IAsyncEnumerable<int> local([EnumeratorCancellation] CancellationToken token)
        {
            yield return 1;
            await Task.Yield();
        }
    }
}
";
            var comp = CreateCompilationWithAsyncIterator(new[] { source, EnumeratorCancellationAttributeType });
            comp.VerifyDiagnostics(
                // (13,70): error CS8205: Attributes are not allowed on local function parameters or type parameters
                //         async System.Collections.Generic.IAsyncEnumerable<int> local([EnumeratorCancellation] CancellationToken token)
                Diagnostic(ErrorCode.ERR_AttributesInLocalFuncDecl, "[EnumeratorCancellation]").WithLocation(13, 70)
                );
        }

        [Fact, WorkItem(35166, "https://github.com/dotnet/roslyn/issues/35166")]
        public void CancellationTokenParameter_ParameterWithoutAttribute()
        {
            string source = @"
using System.Runtime.CompilerServices;
using System.Threading;
using System.Threading.Tasks;
public class C
{
    public async System.Collections.Generic.IAsyncEnumerable<int> M1(CancellationToken token) // 1
    {
        yield return 1;
        await Task.Yield();
    }
    public async System.Collections.Generic.IAsyncEnumerable<int> M2(CancellationToken token, CancellationToken token2) // 2
    {
        yield return 1;
        await Task.Yield();
    }
    public async System.Collections.Generic.IAsyncEnumerable<int> M3(CancellationToken token, [EnumeratorCancellation] CancellationToken token2)
    {
        yield return 1;
        await Task.Yield();
    }
    async Task<int> M4(CancellationToken token)
    {
        await Task.Yield();
        return 1;
    }
}
public abstract class C2
{
    public abstract async System.Collections.Generic.IAsyncEnumerable<int> M(CancellationToken token); // 3
    public abstract System.Collections.Generic.IAsyncEnumerable<int> M2(CancellationToken token);
}
public interface I
{
    System.Collections.Generic.IAsyncEnumerable<int> M(CancellationToken token);
}
public partial class C3
{
    public delegate System.Collections.Generic.IAsyncEnumerable<int> Delegate(CancellationToken token);
    partial System.Collections.Generic.IAsyncEnumerable<int> M(CancellationToken token); // 4
    partial async System.Collections.Generic.IAsyncEnumerable<int> M2(CancellationToken token); // 5
}
";
            var comp = CreateCompilationWithAsyncIterator(new[] { source, EnumeratorCancellationAttributeType });
            comp.VerifyDiagnostics(
                // (7,67): error CS8425: Async-iterator 'C.M1(CancellationToken)' has one or more parameters of type 'CancellationToken' but none of them is decorated with the 'EnumeratorCancellation' attribute, so the cancellation token parameter from the generated 'IAsyncEnumerable<>.GetAsyncEnumerator' will be unconsumed
                //     public async System.Collections.Generic.IAsyncEnumerable<int> M1(CancellationToken token) // 1
                Diagnostic(ErrorCode.WRN_UndecoratedCancellationTokenParameter, "M1").WithArguments("C.M1(System.Threading.CancellationToken)").WithLocation(7, 67),
                // (12,67): error CS8425: Async-iterator 'C.M2(CancellationToken, CancellationToken)' has one or more parameters of type 'CancellationToken' but none of them is decorated with the 'EnumeratorCancellation' attribute, so the cancellation token parameter from the generated 'IAsyncEnumerable<>.GetAsyncEnumerator' will be unconsumed
                //     public async System.Collections.Generic.IAsyncEnumerable<int> M2(CancellationToken token, CancellationToken token2) // 2
                Diagnostic(ErrorCode.WRN_UndecoratedCancellationTokenParameter, "M2").WithArguments("C.M2(System.Threading.CancellationToken, System.Threading.CancellationToken)").WithLocation(12, 67),
                // (30,76): error CS1994: The 'async' modifier can only be used in methods that have a body.
                //     public abstract async System.Collections.Generic.IAsyncEnumerable<int> M(CancellationToken token); // 3
                Diagnostic(ErrorCode.ERR_BadAsyncLacksBody, "M").WithLocation(30, 76),
                // (40,62): error CS0766: Partial methods must have a void return type
                //     partial System.Collections.Generic.IAsyncEnumerable<int> M(CancellationToken token); // 4
                Diagnostic(ErrorCode.ERR_PartialMethodMustReturnVoid, "M").WithLocation(40, 62),
                // (41,68): error CS0766: Partial methods must have a void return type
                //     partial async System.Collections.Generic.IAsyncEnumerable<int> M2(CancellationToken token); // 5
                Diagnostic(ErrorCode.ERR_PartialMethodMustReturnVoid, "M2").WithLocation(41, 68)
                );
        }
    }
}<|MERGE_RESOLUTION|>--- conflicted
+++ resolved
@@ -6489,12 +6489,7 @@
             CompileAndVerify(comp, expectedOutput: "1");
         }
 
-<<<<<<< HEAD
-        [Fact(Skip = "PROTOTYPE(UsedAssemblyReferences): The test hook is blocked by https://github.com/dotnet/roslyn/issues/39961")]
-        [WorkItem(34407, "https://github.com/dotnet/roslyn/issues/34407")]
-=======
         [Fact, WorkItem(34407, "https://github.com/dotnet/roslyn/issues/34407")]
->>>>>>> 92e5d02f
         [WorkItem(39961, "https://github.com/dotnet/roslyn/issues/39961")]
         public void CancellationTokenParameter_WrongParameterType()
         {
