﻿// Copyright (c) Microsoft.  All Rights Reserved.  Licensed under the Apache License, Version 2.0.  See License.txt in the project root for license information.

using System;
using System.IO;
using System.Linq;
using System.Reflection.Metadata;
using System.Reflection.Metadata.Ecma335;
using System.Reflection.PortableExecutable;
using System.Text;
using Microsoft.CodeAnalysis.CodeGen;
using Microsoft.CodeAnalysis.CSharp.Symbols;
using Microsoft.CodeAnalysis.CSharp.Test.Utilities;
using Microsoft.CodeAnalysis.Emit;
using Microsoft.CodeAnalysis.Test.Utilities;
using Microsoft.CodeAnalysis.Text;
using Roslyn.Test.PdbUtilities;
using Roslyn.Test.Utilities;
using Xunit;

namespace Microsoft.CodeAnalysis.CSharp.UnitTests.PDB
{
    public class PDBTests : CSharpPDBTestBase
    {
        private static readonly MetadataReference[] s_valueTupleRefs = new[] { SystemRuntimeFacadeRef, ValueTupleRef };

        #region General

        [Fact]
        public void EmitDebugInfoForSourceTextWithoutEncoding1()
        {
            var tree1 = SyntaxFactory.ParseSyntaxTree("class A { }", encoding: null, path: "Foo.cs");
            var tree2 = SyntaxFactory.ParseSyntaxTree("class B { }", encoding: null, path: "");
            var tree3 = SyntaxFactory.ParseSyntaxTree(SourceText.From("class C { }", encoding: null), path: "Bar.cs");
            var tree4 = SyntaxFactory.ParseSyntaxTree("class D { }", encoding: Encoding.UTF8, path: "Baz.cs");

            var comp = CSharpCompilation.Create("Compilation", new[] { tree1, tree2, tree3, tree4 }, new[] { MscorlibRef }, options: TestOptions.ReleaseDll);

            var result = comp.Emit(new MemoryStream(), pdbStream: new MemoryStream());
            result.Diagnostics.Verify(
                // Foo.cs(1,1): error CS8055: Cannot emit debug information for a source text without encoding.
                Diagnostic(ErrorCode.ERR_EncodinglessSyntaxTree, "class A { }").WithLocation(1, 1),
                // Bar.cs(1,1): error CS8055: Cannot emit debug information for a source text without encoding.
                Diagnostic(ErrorCode.ERR_EncodinglessSyntaxTree, "class C { }").WithLocation(1, 1));

            Assert.False(result.Success);
        }

        [Fact]
        public void EmitDebugInfoForSourceTextWithoutEncoding2()
        {
            var tree1 = SyntaxFactory.ParseSyntaxTree("class A { public void F() { } }", encoding: Encoding.Unicode, path: "Foo.cs");
            var tree2 = SyntaxFactory.ParseSyntaxTree("class B { public void F() { } }", encoding: null, path: "");
            var tree3 = SyntaxFactory.ParseSyntaxTree("class C { public void F() { } }", encoding: new UTF8Encoding(true, false), path: "Bar.cs");
            var tree4 = SyntaxFactory.ParseSyntaxTree(SourceText.From("class D { public void F() { } }", new UTF8Encoding(false, false)), path: "Baz.cs");

            var comp = CSharpCompilation.Create("Compilation", new[] { tree1, tree2, tree3, tree4 }, new[] { MscorlibRef }, options: TestOptions.ReleaseDll);

            var result = comp.Emit(new MemoryStream(), pdbStream: new MemoryStream());
            result.Diagnostics.Verify();
            Assert.True(result.Success);

            var hash1 = CryptographicHashProvider.ComputeSha1(Encoding.Unicode.GetBytesWithPreamble(tree1.ToString())).ToArray();
            var hash3 = CryptographicHashProvider.ComputeSha1(new UTF8Encoding(true, false).GetBytesWithPreamble(tree3.ToString())).ToArray();
            var hash4 = CryptographicHashProvider.ComputeSha1(new UTF8Encoding(false, false).GetBytesWithPreamble(tree4.ToString())).ToArray();

            comp.VerifyPdb(@"
<symbols>
  <files>
    <file id=""1"" name=""Foo.cs"" language=""C#"" checksumAlgorithm=""SHA1"" checksum=""" + BitConverter.ToString(hash1) + @""" />
    <file id=""2"" name="""" language=""C#"" />
    <file id=""3"" name=""Bar.cs"" language=""C#"" checksumAlgorithm=""SHA1"" checksum=""" + BitConverter.ToString(hash3) + @""" />
    <file id=""4"" name=""Baz.cs"" language=""C#"" checksumAlgorithm=""SHA1"" checksum=""" + BitConverter.ToString(hash4) + @""" />
  </files>
</symbols>", options: PdbValidationOptions.ExcludeMethods);
        }

        [Fact, WorkItem(846584, "http://vstfdevdiv:8080/DevDiv2/DevDiv/_workitems/edit/846584")]
        public void RelativePathForExternalSource_Sha1()
        {
            var text1 = @"
#pragma checksum ""..\Test2.cs"" ""{406ea660-64cf-4c82-b6f0-42d48172a799}"" ""BA8CBEA9C2EFABD90D53B616FB80A081""

public class C
{
    public void InitializeComponent() {
        #line 4 ""..\Test2.cs""
        InitializeComponent();
        #line default
    }
}
";

            var compilation = CreateCompilation(
                new[] { Parse(text1, @"C:\Folder1\Folder2\Test1.cs") },
                options: TestOptions.DebugDll.WithSourceReferenceResolver(SourceFileResolver.Default));

            compilation.VerifyPdb(@"
<symbols>
  <files>
    <file id=""1"" name=""C:\Folder1\Folder2\Test1.cs"" language=""C#"" checksumAlgorithm=""SHA1"" checksum=""40-A6-20-02-2E-60-7D-4F-2D-A8-F4-A6-ED-2E-0E-49-8D-9F-D7-EB"" />
    <file id=""2"" name=""C:\Folder1\Test2.cs"" language=""C#"" checksumAlgorithm=""406ea660-64cf-4c82-b6f0-42d48172a799"" checksum=""BA-8C-BE-A9-C2-EF-AB-D9-0D-53-B6-16-FB-80-A0-81"" />
  </files>
  <methods>
    <method containingType=""C"" name=""InitializeComponent"">
      <customDebugInfo>
        <using>
          <namespace usingCount=""0"" />
        </using>
      </customDebugInfo>
      <sequencePoints>
        <entry offset=""0x0"" startLine=""6"" startColumn=""39"" endLine=""6"" endColumn=""40"" document=""1"" />
        <entry offset=""0x1"" startLine=""4"" startColumn=""9"" endLine=""4"" endColumn=""31"" document=""2"" />
        <entry offset=""0x8"" startLine=""10"" startColumn=""5"" endLine=""10"" endColumn=""6"" document=""1"" />
      </sequencePoints>
    </method>
  </methods>
</symbols>");
        }

        [Fact]
        public void SymWriterErrors()
        {
            var source0 =
@"class C
{
}";
            var compilation = CreateCompilation(source0, options: TestOptions.DebugDll);

            // Verify full metadata contains expected rows.
            var result = compilation.Emit(
                peStream: new MemoryStream(),
                metadataPEStream: null,
                pdbStream: new MemoryStream(),
                xmlDocumentationStream: null,
                cancellationToken: default,
                win32Resources: null,
                manifestResources: null,
                options: null,
                debugEntryPoint: null,
                sourceLinkStream: null,
                embeddedTexts: null,
                testData: new CompilationTestData() { SymWriterFactory = _ => new MockSymUnmanagedWriter() });

            result.Diagnostics.Verify(
                // error CS0041: Unexpected error writing debug information -- 'MockSymUnmanagedWriter error message'
                Diagnostic(ErrorCode.FTL_DebugEmitFailure).WithArguments("MockSymUnmanagedWriter error message"));

            Assert.False(result.Success);
        }

        [Fact]
        public void SymWriterErrors2()
        {
            var source0 =
@"class C
{
}";
            var compilation = CreateCompilation(source0, options: TestOptions.DebugDll);

            // Verify full metadata contains expected rows.
            var result = compilation.Emit(
                peStream: new MemoryStream(),
                metadataPEStream: null,
                pdbStream: new MemoryStream(),
                xmlDocumentationStream: null,
                cancellationToken: default,
                win32Resources: null,
                manifestResources: null,
                options: null,
                debugEntryPoint: null,
                sourceLinkStream: null,
                embeddedTexts: null,
                testData: new CompilationTestData() { SymWriterFactory = SymWriterTestUtilities.ThrowingFactory });

            result.Diagnostics.Verify(
                // error CS0041: Unexpected error writing debug information -- 'The version of Windows PDB writer is older than required: '<lib name>''
                Diagnostic(ErrorCode.FTL_DebugEmitFailure).WithArguments(string.Format(CodeAnalysisResources.SymWriterOlderVersionThanRequired, "<lib name>")));

            Assert.False(result.Success);
        }

        [Fact]
        public void SymWriterErrors3()
        {
            var source0 =
@"class C
{
}";
            var compilation = CreateCompilation(source0, options: TestOptions.DebugDll.WithDeterministic(true));

            // Verify full metadata contains expected rows.
            var result = compilation.Emit(
                peStream: new MemoryStream(),
                metadataPEStream: null,
                pdbStream: new MemoryStream(),
                xmlDocumentationStream: null,
                cancellationToken: default,
                win32Resources: null,
                manifestResources: null,
                options: null,
                debugEntryPoint: null,
                sourceLinkStream: null,
                embeddedTexts: null,
                testData: new CompilationTestData() { SymWriterFactory = SymWriterTestUtilities.ThrowingFactory });

            result.Diagnostics.Verify(
                // error CS0041: Unexpected error writing debug information -- 'Windows PDB writer doesn't support deterministic compilation: '<lib name>''
                Diagnostic(ErrorCode.FTL_DebugEmitFailure).WithArguments(string.Format(CodeAnalysisResources.SymWriterNotDeterministic, "<lib name>")));

            Assert.False(result.Success);
        }

        [Fact]
        public void SymWriterErrors4()
        {
            var source0 =
@"class C
{
}";
            var compilation = CreateCompilation(source0);

            // Verify full metadata contains expected rows.
            var result = compilation.Emit(
                peStream: new MemoryStream(),
                metadataPEStream: null,
                pdbStream: new MemoryStream(),
                xmlDocumentationStream: null,
                cancellationToken: default,
                win32Resources: null,
                manifestResources: null,
                options: null,
                debugEntryPoint: null,
                sourceLinkStream: null,
                embeddedTexts: null,
                testData: new CompilationTestData() { SymWriterFactory = _ => throw new DllNotFoundException("xxx") });

            result.Diagnostics.Verify(
                // error CS0041: Unexpected error writing debug information -- 'xxx'
                Diagnostic(ErrorCode.FTL_DebugEmitFailure).WithArguments("xxx"));

            Assert.False(result.Success);
        }

        [Fact, WorkItem(1067635, "http://vstfdevdiv:8080/DevDiv2/DevDiv/_workitems/edit/1067635")]
        public void SuppressDynamicAndEncCDIForWinRT()
        {
            var source = @"
public class C
{
    public static void F()
    {
        dynamic a = 1;
        int b = 2;
        foreach (var x in new[] { 1,2,3 })
        {
            System.Console.WriteLine(a * b);
        }
    }
}
";

            var debug = CreateCompilation(source, new[] { CSharpRef }, options: TestOptions.DebugWinMD);
            debug.VerifyPdb(@"
<symbols>
    <files>
      <file id=""1"" name="""" language=""C#"" />
    </files>
    <methods>
    <method containingType=""C"" name=""F"">
      <customDebugInfo>
        <using>
          <namespace usingCount=""0"" />
        </using>
      </customDebugInfo>
      <sequencePoints>
        <entry offset=""0x0"" startLine=""5"" startColumn=""5"" endLine=""5"" endColumn=""6"" document=""1"" />
        <entry offset=""0x1"" startLine=""6"" startColumn=""9"" endLine=""6"" endColumn=""23"" document=""1"" />
        <entry offset=""0x8"" startLine=""7"" startColumn=""9"" endLine=""7"" endColumn=""19"" document=""1"" />
        <entry offset=""0xa"" startLine=""8"" startColumn=""9"" endLine=""8"" endColumn=""16"" document=""1"" />
        <entry offset=""0xb"" startLine=""8"" startColumn=""27"" endLine=""8"" endColumn=""42"" document=""1"" />
        <entry offset=""0x1f"" hidden=""true"" document=""1"" />
        <entry offset=""0x24"" startLine=""8"" startColumn=""18"" endLine=""8"" endColumn=""23"" document=""1"" />
        <entry offset=""0x29"" startLine=""9"" startColumn=""9"" endLine=""9"" endColumn=""10"" document=""1"" />
        <entry offset=""0x2a"" startLine=""10"" startColumn=""13"" endLine=""10"" endColumn=""45"" document=""1"" />
        <entry offset=""0xe6"" startLine=""11"" startColumn=""9"" endLine=""11"" endColumn=""10"" document=""1"" />
        <entry offset=""0xe7"" hidden=""true"" document=""1"" />
        <entry offset=""0xeb"" startLine=""8"" startColumn=""24"" endLine=""8"" endColumn=""26"" document=""1"" />
        <entry offset=""0xf4"" startLine=""12"" startColumn=""5"" endLine=""12"" endColumn=""6"" document=""1"" />
      </sequencePoints>
      <scope startOffset=""0x0"" endOffset=""0xf5"">
        <local name=""a"" il_index=""0"" il_start=""0x0"" il_end=""0xf5"" attributes=""0"" />
        <local name=""b"" il_index=""1"" il_start=""0x0"" il_end=""0xf5"" attributes=""0"" />
        <scope startOffset=""0x24"" endOffset=""0xe7"">
          <local name=""x"" il_index=""4"" il_start=""0x24"" il_end=""0xe7"" attributes=""0"" />
        </scope>
      </scope>
    </method>
  </methods>
</symbols>", format: DebugInformationFormat.Pdb, options: PdbValidationOptions.SkipConversionValidation);

            var release = CreateCompilation(source, new[] { CSharpRef }, options: TestOptions.ReleaseWinMD);
            release.VerifyPdb(@"
<symbols>
  <files>
    <file id=""1"" name="""" language=""C#"" />
  </files>
  <methods>
    <method containingType=""C"" name=""F"">
      <customDebugInfo>
        <using>
          <namespace usingCount=""0"" />
        </using>
      </customDebugInfo>
      <sequencePoints>
        <entry offset=""0x0"" startLine=""6"" startColumn=""9"" endLine=""6"" endColumn=""23"" document=""1"" />
        <entry offset=""0x7"" startLine=""7"" startColumn=""9"" endLine=""7"" endColumn=""19"" document=""1"" />
        <entry offset=""0x9"" startLine=""8"" startColumn=""27"" endLine=""8"" endColumn=""42"" document=""1"" />
        <entry offset=""0x1d"" hidden=""true"" document=""1"" />
        <entry offset=""0x22"" startLine=""8"" startColumn=""18"" endLine=""8"" endColumn=""23"" document=""1"" />
        <entry offset=""0x26"" startLine=""10"" startColumn=""13"" endLine=""10"" endColumn=""45"" document=""1"" />
        <entry offset=""0xdd"" hidden=""true"" document=""1"" />
        <entry offset=""0xe1"" startLine=""8"" startColumn=""24"" endLine=""8"" endColumn=""26"" document=""1"" />
        <entry offset=""0xea"" startLine=""12"" startColumn=""5"" endLine=""12"" endColumn=""6"" document=""1"" />
      </sequencePoints>
      <scope startOffset=""0x0"" endOffset=""0xeb"">
        <local name=""a"" il_index=""0"" il_start=""0x0"" il_end=""0xeb"" attributes=""0"" />
        <local name=""b"" il_index=""1"" il_start=""0x0"" il_end=""0xeb"" attributes=""0"" />
      </scope>
    </method>
  </methods>
</symbols>", format: DebugInformationFormat.Pdb, options: PdbValidationOptions.SkipConversionValidation);
        }

        [Fact, WorkItem(1067635, "http://vstfdevdiv:8080/DevDiv2/DevDiv/_workitems/edit/1067635")]
        public void SuppressTupleElementNamesCDIForWinRT()
        {
            var source =
@"class C
{
    static void F()
    {
        (int A, int B) o = (1, 2);
    }
}";

            var debug = CreateCompilation(source, options: TestOptions.DebugWinMD);
            debug.VerifyPdb(
@"<symbols>
  <files>
    <file id=""1"" name="""" language=""C#"" />
  </files>
  <methods>
    <method containingType=""C"" name=""F"">
      <customDebugInfo>
        <using>
          <namespace usingCount=""0"" />
        </using>
      </customDebugInfo>
      <sequencePoints>
        <entry offset=""0x0"" startLine=""4"" startColumn=""5"" endLine=""4"" endColumn=""6"" document=""1"" />
        <entry offset=""0x1"" startLine=""5"" startColumn=""9"" endLine=""5"" endColumn=""35"" document=""1"" />
        <entry offset=""0x9"" startLine=""6"" startColumn=""5"" endLine=""6"" endColumn=""6"" document=""1"" />
      </sequencePoints>
      <scope startOffset=""0x0"" endOffset=""0xa"">
        <local name=""o"" il_index=""0"" il_start=""0x0"" il_end=""0xa"" attributes=""0"" />
      </scope>
    </method>
  </methods>
</symbols>", format: DebugInformationFormat.Pdb, options: PdbValidationOptions.SkipConversionValidation);

            var release = CreateCompilation(source, options: TestOptions.ReleaseWinMD);
            release.VerifyPdb(
@"<symbols>
  <files>
    <file id=""1"" name="""" language=""C#"" />
  </files>
  <methods>
    <method containingType=""C"" name=""F"">
      <customDebugInfo>
        <using>
          <namespace usingCount=""0"" />
        </using>
      </customDebugInfo>
      <sequencePoints>
        <entry offset=""0x0"" startLine=""6"" startColumn=""5"" endLine=""6"" endColumn=""6"" document=""1"" />
      </sequencePoints>
    </method>
  </methods>
</symbols>", format: DebugInformationFormat.Pdb, options: PdbValidationOptions.SkipConversionValidation);
        }

        [Fact]
        public void DuplicateDocuments()
        {
            var source1 = @"class C { static void F() { } }";
            var source2 = @"class D { static void F() { } }";

            var tree1 = Parse(source1, @"foo.cs");
            var tree2 = Parse(source2, @"foo.cs");

            var comp = CreateCompilation(new[] { tree1, tree2 });

            // the first file wins (checksum CB 22 ...)
            comp.VerifyPdb(@"
<symbols>
  <files>
    <file id=""1"" name=""foo.cs"" language=""C#"" checksumAlgorithm=""SHA1"" checksum=""CB-22-D8-03-D3-27-32-64-2C-BC-7D-67-5D-E3-CB-AC-D1-64-25-83"" />
  </files>
  <methods>
    <method containingType=""C"" name=""F"">
      <customDebugInfo>
        <using>
          <namespace usingCount=""0"" />
        </using>
      </customDebugInfo>
      <sequencePoints>
        <entry offset=""0x0"" startLine=""1"" startColumn=""29"" endLine=""1"" endColumn=""30"" document=""1"" />
      </sequencePoints>
    </method>
    <method containingType=""D"" name=""F"">
      <customDebugInfo>
        <forward declaringType=""C"" methodName=""F"" />
      </customDebugInfo>
      <sequencePoints>
        <entry offset=""0x0"" startLine=""1"" startColumn=""29"" endLine=""1"" endColumn=""30"" document=""1"" />
      </sequencePoints>
    </method>
  </methods>
</symbols>
");
        }

        [Fact]
        public void CustomDebugEntryPoint_DLL()
        {
            var source = @"class C { static void F() { } }";

            var c = CreateCompilation(source, options: TestOptions.DebugDll);
            var f = c.GetMember<MethodSymbol>("C.F");

            c.VerifyPdb(@"
<symbols>
  <files>
    <file id=""1"" name="""" language=""C#"" />
  </files>
  <entryPoint declaringType=""C"" methodName=""F"" />
  <methods/>
</symbols>", debugEntryPoint: f, options: PdbValidationOptions.ExcludeScopes | PdbValidationOptions.ExcludeSequencePoints | PdbValidationOptions.ExcludeCustomDebugInformation);

            var peReader = new PEReader(c.EmitToArray(debugEntryPoint: f));
            int peEntryPointToken = peReader.PEHeaders.CorHeader.EntryPointTokenOrRelativeVirtualAddress;

            Assert.Equal(0, peEntryPointToken);
        }

        [Fact]
        public void CustomDebugEntryPoint_EXE()
        {
            var source = @"class M { static void Main() { } } class C { static void F<S>() { } }";

            var c = CreateCompilation(source, options: TestOptions.DebugExe);
            var f = c.GetMember<MethodSymbol>("C.F");

            c.VerifyPdb(@"
<symbols>
  <files>
    <file id=""1"" name="""" language=""C#"" />
  </files>
  <entryPoint declaringType=""C"" methodName=""F"" />
  <methods/>
</symbols>", debugEntryPoint: f, options: PdbValidationOptions.ExcludeScopes | PdbValidationOptions.ExcludeSequencePoints | PdbValidationOptions.ExcludeCustomDebugInformation);

            var peReader = new PEReader(c.EmitToArray(debugEntryPoint: f));
            int peEntryPointToken = peReader.PEHeaders.CorHeader.EntryPointTokenOrRelativeVirtualAddress;

            var mdReader = peReader.GetMetadataReader();
            var methodDef = mdReader.GetMethodDefinition((MethodDefinitionHandle)MetadataTokens.Handle(peEntryPointToken));
            Assert.Equal("Main", mdReader.GetString(methodDef.Name));
        }

        [Fact]
        public void CustomDebugEntryPoint_Errors()
        {
            var source1 = @"class C { static void F() { } } class D<T> { static void G<S>() {} }";
            var source2 = @"class C { static void F() { } }";

            var c1 = CreateCompilation(source1, options: TestOptions.DebugDll);
            var c2 = CreateCompilation(source2, options: TestOptions.DebugDll);

            var f1 = c1.GetMember<MethodSymbol>("C.F");
            var f2 = c2.GetMember<MethodSymbol>("C.F");
            var g = c1.GetMember<MethodSymbol>("D.G");
            var d = c1.GetMember<NamedTypeSymbol>("D");
            Assert.NotNull(f1);
            Assert.NotNull(f2);
            Assert.NotNull(g);
            Assert.NotNull(d);

            var stInt = c1.GetSpecialType(SpecialType.System_Int32);
            var d_t_g_int = g.Construct(stInt);
            var d_int = d.Construct(stInt);
            var d_int_g = d_int.GetMember<MethodSymbol>("G");
            var d_int_g_int = d_int_g.Construct(stInt);

            var result = c1.Emit(new MemoryStream(), new MemoryStream(), debugEntryPoint: f2);
            result.Diagnostics.Verify(
                // error CS8096: Debug entry point must be a definition of a source method in the current compilation.
                Diagnostic(ErrorCode.ERR_DebugEntryPointNotSourceMethodDefinition));

            result = c1.Emit(new MemoryStream(), new MemoryStream(), debugEntryPoint: d_t_g_int);
            result.Diagnostics.Verify(
                // error CS8096: Debug entry point must be a definition of a source method in the current compilation.
                Diagnostic(ErrorCode.ERR_DebugEntryPointNotSourceMethodDefinition));

            result = c1.Emit(new MemoryStream(), new MemoryStream(), debugEntryPoint: d_int_g);
            result.Diagnostics.Verify(
                // error CS8096: Debug entry point must be a definition of a source method in the current compilation.
                Diagnostic(ErrorCode.ERR_DebugEntryPointNotSourceMethodDefinition));

            result = c1.Emit(new MemoryStream(), new MemoryStream(), debugEntryPoint: d_int_g_int);
            result.Diagnostics.Verify(
                // error CS8096: Debug entry point must be a definition of a source method in the current compilation.
                Diagnostic(ErrorCode.ERR_DebugEntryPointNotSourceMethodDefinition));
        }

        #endregion

        #region Method Bodies

        [Fact]
        public void TestBasic()
        {
            var source = @"
class Program
{
    Program() { }

    static void Main(string[] args)
    {
        Program p = new Program();
    }
}
";

            var c = CreateCompilationWithMscorlib40AndSystemCore(source, options: TestOptions.DebugDll);
            c.VerifyPdb("Program.Main", @"
<symbols>
  <files>
    <file id=""1"" name="""" language=""C#"" />
  </files>
  <methods>
    <method containingType=""Program"" name=""Main"" parameterNames=""args"">
      <customDebugInfo>
        <forward declaringType=""Program"" methodName="".ctor"" />
        <encLocalSlotMap>
          <slot kind=""0"" offset=""19"" />
        </encLocalSlotMap>
      </customDebugInfo>
      <sequencePoints>
        <entry offset=""0x0"" startLine=""7"" startColumn=""5"" endLine=""7"" endColumn=""6"" document=""1"" />
        <entry offset=""0x1"" startLine=""8"" startColumn=""9"" endLine=""8"" endColumn=""35"" document=""1"" />
        <entry offset=""0x7"" startLine=""9"" startColumn=""5"" endLine=""9"" endColumn=""6"" document=""1"" />
      </sequencePoints>
      <scope startOffset=""0x0"" endOffset=""0x8"">
        <local name=""p"" il_index=""0"" il_start=""0x0"" il_end=""0x8"" attributes=""0"" />
      </scope>
    </method>
  </methods>
</symbols>");
        }

        [Fact]
        public void TestSimpleLocals()
        {
            var source = @"
class C 
{ 
    void Method()
    {   //local at method scope
        object version = 6;
        System.Console.WriteLine(""version {0}"", version);
        {
            //a scope that defines no locals
            {
                //a nested local
                object foob = 1;
                System.Console.WriteLine(""foob {0}"", foob);
            }
            {
                //a nested local
                int foob1 = 1;
                System.Console.WriteLine(""foob1 {0}"", foob1);
            }
            System.Console.WriteLine(""Eva"");
        }
    }
}
";
            var c = CreateCompilationWithMscorlib40AndSystemCore(source, options: TestOptions.DebugDll);
            c.VerifyPdb("C.Method", @"
<symbols>
  <files>
    <file id=""1"" name="""" language=""C#"" />
  </files>
  <methods>
    <method containingType=""C"" name=""Method"">
      <customDebugInfo>
        <using>
          <namespace usingCount=""0"" />
        </using>
        <encLocalSlotMap>
          <slot kind=""0"" offset=""44"" />
          <slot kind=""0"" offset=""246"" />
          <slot kind=""0"" offset=""402"" />
        </encLocalSlotMap>
      </customDebugInfo>
      <sequencePoints>
        <entry offset=""0x0"" startLine=""5"" startColumn=""5"" endLine=""5"" endColumn=""6"" document=""1"" />
        <entry offset=""0x1"" startLine=""6"" startColumn=""9"" endLine=""6"" endColumn=""28"" document=""1"" />
        <entry offset=""0x8"" startLine=""7"" startColumn=""9"" endLine=""7"" endColumn=""58"" document=""1"" />
        <entry offset=""0x14"" startLine=""8"" startColumn=""9"" endLine=""8"" endColumn=""10"" document=""1"" />
        <entry offset=""0x15"" startLine=""10"" startColumn=""13"" endLine=""10"" endColumn=""14"" document=""1"" />
        <entry offset=""0x16"" startLine=""12"" startColumn=""17"" endLine=""12"" endColumn=""33"" document=""1"" />
        <entry offset=""0x1d"" startLine=""13"" startColumn=""17"" endLine=""13"" endColumn=""60"" document=""1"" />
        <entry offset=""0x29"" startLine=""14"" startColumn=""13"" endLine=""14"" endColumn=""14"" document=""1"" />
        <entry offset=""0x2a"" startLine=""15"" startColumn=""13"" endLine=""15"" endColumn=""14"" document=""1"" />
        <entry offset=""0x2b"" startLine=""17"" startColumn=""17"" endLine=""17"" endColumn=""31"" document=""1"" />
        <entry offset=""0x2d"" startLine=""18"" startColumn=""17"" endLine=""18"" endColumn=""62"" document=""1"" />
        <entry offset=""0x3e"" startLine=""19"" startColumn=""13"" endLine=""19"" endColumn=""14"" document=""1"" />
        <entry offset=""0x3f"" startLine=""20"" startColumn=""13"" endLine=""20"" endColumn=""45"" document=""1"" />
        <entry offset=""0x4a"" startLine=""21"" startColumn=""9"" endLine=""21"" endColumn=""10"" document=""1"" />
        <entry offset=""0x4b"" startLine=""22"" startColumn=""5"" endLine=""22"" endColumn=""6"" document=""1"" />
      </sequencePoints>
      <scope startOffset=""0x0"" endOffset=""0x4c"">
        <local name=""version"" il_index=""0"" il_start=""0x0"" il_end=""0x4c"" attributes=""0"" />
        <scope startOffset=""0x15"" endOffset=""0x2a"">
          <local name=""foob"" il_index=""1"" il_start=""0x15"" il_end=""0x2a"" attributes=""0"" />
        </scope>
        <scope startOffset=""0x2a"" endOffset=""0x3f"">
          <local name=""foob1"" il_index=""2"" il_start=""0x2a"" il_end=""0x3f"" attributes=""0"" />
        </scope>
      </scope>
    </method>
  </methods>
</symbols>");
        }

        [WorkItem(7244, "http://vstfdevdiv:8080/DevDiv2/DevDiv/_workitems/edit/7244")]
        [Fact]
        public void ConstructorsWithoutInitializers()
        {
            var source =
@"class C
{
    C()
    {
        object o;
    }
    C(object x)
    {
        object y = x;
    }
}";
            var c = CreateCompilationWithMscorlib40AndSystemCore(source, options: TestOptions.DebugDll);
            c.VerifyPdb("C..ctor",
@"<symbols>
  <files>
    <file id=""1"" name="""" language=""C#"" />
  </files>
  <methods>
    <method containingType=""C"" name="".ctor"">
      <customDebugInfo>
        <using>
          <namespace usingCount=""0"" />
        </using>
        <encLocalSlotMap>
          <slot kind=""0"" offset=""18"" />
        </encLocalSlotMap>
      </customDebugInfo>
      <sequencePoints>
        <entry offset=""0x0"" startLine=""3"" startColumn=""5"" endLine=""3"" endColumn=""8"" document=""1"" />
        <entry offset=""0x7"" startLine=""4"" startColumn=""5"" endLine=""4"" endColumn=""6"" document=""1"" />
        <entry offset=""0x8"" startLine=""6"" startColumn=""5"" endLine=""6"" endColumn=""6"" document=""1"" />
      </sequencePoints>
      <scope startOffset=""0x0"" endOffset=""0x9"">
        <scope startOffset=""0x7"" endOffset=""0x9"">
          <local name=""o"" il_index=""0"" il_start=""0x7"" il_end=""0x9"" attributes=""0"" />
        </scope>
      </scope>
    </method>
    <method containingType=""C"" name="".ctor"" parameterNames=""x"">
      <customDebugInfo>
        <forward declaringType=""C"" methodName="".ctor"" />
        <encLocalSlotMap>
          <slot kind=""0"" offset=""18"" />
        </encLocalSlotMap>
      </customDebugInfo>
      <sequencePoints>
        <entry offset=""0x0"" startLine=""7"" startColumn=""5"" endLine=""7"" endColumn=""16"" document=""1"" />
        <entry offset=""0x7"" startLine=""8"" startColumn=""5"" endLine=""8"" endColumn=""6"" document=""1"" />
        <entry offset=""0x8"" startLine=""9"" startColumn=""9"" endLine=""9"" endColumn=""22"" document=""1"" />
        <entry offset=""0xa"" startLine=""10"" startColumn=""5"" endLine=""10"" endColumn=""6"" document=""1"" />
      </sequencePoints>
      <scope startOffset=""0x0"" endOffset=""0xb"">
        <scope startOffset=""0x7"" endOffset=""0xb"">
          <local name=""y"" il_index=""0"" il_start=""0x7"" il_end=""0xb"" attributes=""0"" />
        </scope>
      </scope>
    </method>
  </methods>
</symbols>");
        }

        [WorkItem(7244, "http://vstfdevdiv:8080/DevDiv2/DevDiv/_workitems/edit/7244")]
        [Fact]
        public void ConstructorsWithInitializers()
        {
            var source =
@"class C
{
    static object G = 1;
    object F = G;
    C()
    {
        object o;
    }
    C(object x)
    {
        object y = x;
    }
}";
            var c = CreateCompilationWithMscorlib40AndSystemCore(source, options: TestOptions.DebugDll);
            c.VerifyPdb("C..ctor",
@"<symbols>
  <files>
    <file id=""1"" name="""" language=""C#"" />
  </files>
  <methods>
    <method containingType=""C"" name="".ctor"">
      <customDebugInfo>
        <using>
          <namespace usingCount=""0"" />
        </using>
        <encLocalSlotMap>
          <slot kind=""0"" offset=""18"" />
        </encLocalSlotMap>
      </customDebugInfo>
      <sequencePoints>
        <entry offset=""0x0"" startLine=""4"" startColumn=""5"" endLine=""4"" endColumn=""18"" document=""1"" />
        <entry offset=""0xb"" startLine=""5"" startColumn=""5"" endLine=""5"" endColumn=""8"" document=""1"" />
        <entry offset=""0x12"" startLine=""6"" startColumn=""5"" endLine=""6"" endColumn=""6"" document=""1"" />
        <entry offset=""0x13"" startLine=""8"" startColumn=""5"" endLine=""8"" endColumn=""6"" document=""1"" />
      </sequencePoints>
      <scope startOffset=""0x0"" endOffset=""0x14"">
        <scope startOffset=""0x12"" endOffset=""0x14"">
          <local name=""o"" il_index=""0"" il_start=""0x12"" il_end=""0x14"" attributes=""0"" />
        </scope>
      </scope>
    </method>
    <method containingType=""C"" name="".ctor"" parameterNames=""x"">
      <customDebugInfo>
        <forward declaringType=""C"" methodName="".ctor"" />
        <encLocalSlotMap>
          <slot kind=""0"" offset=""18"" />
        </encLocalSlotMap>
      </customDebugInfo>
      <sequencePoints>
        <entry offset=""0x0"" startLine=""4"" startColumn=""5"" endLine=""4"" endColumn=""18"" document=""1"" />
        <entry offset=""0xb"" startLine=""9"" startColumn=""5"" endLine=""9"" endColumn=""16"" document=""1"" />
        <entry offset=""0x12"" startLine=""10"" startColumn=""5"" endLine=""10"" endColumn=""6"" document=""1"" />
        <entry offset=""0x13"" startLine=""11"" startColumn=""9"" endLine=""11"" endColumn=""22"" document=""1"" />
        <entry offset=""0x15"" startLine=""12"" startColumn=""5"" endLine=""12"" endColumn=""6"" document=""1"" />
      </sequencePoints>
      <scope startOffset=""0x0"" endOffset=""0x16"">
        <scope startOffset=""0x12"" endOffset=""0x16"">
          <local name=""y"" il_index=""0"" il_start=""0x12"" il_end=""0x16"" attributes=""0"" />
        </scope>
      </scope>
    </method>
  </methods>
</symbols>");
        }

        /// <summary>
        /// Although the debugging info attached to DebuggerHidden method is not used by the debugger 
        /// (the debugger doesn't ever stop in the method) Dev11 emits the info and so do we.
        /// 
        /// StepThrough method needs the information if JustMyCode is disabled and a breakpoint is set within the method.
        /// NonUserCode method needs the information if JustMyCode is disabled.
        /// 
        /// It's up to the tool that consumes the debugging information, not the compiler to decide whether to ignore the info or not.
        /// BTW, the information can actually be retrieved at runtime from the PDB file via Reflection StackTrace.
        /// </summary>
        [Fact]
        public void MethodsWithDebuggerAttributes()
        {
            var source = @"
using System;
using System.Diagnostics;

class Program
{
    [DebuggerHidden]
    static void Hidden()
    {
        int x = 1;
        Console.WriteLine(x);
    }

    [DebuggerStepThrough]
    static void StepThrough()
    {
        int y = 1;
        Console.WriteLine(y);
    }

    [DebuggerNonUserCode]
    static void NonUserCode()
    {
        int z = 1;
        Console.WriteLine(z);
    }
}
";
            var c = CreateCompilationWithMscorlib40AndSystemCore(source, options: TestOptions.DebugDll);
            c.VerifyPdb(@"
<symbols>
  <files>
    <file id=""1"" name="""" language=""C#"" />
  </files>
  <methods>
    <method containingType=""Program"" name=""Hidden"">
      <customDebugInfo>
        <using>
          <namespace usingCount=""2"" />
        </using>
        <encLocalSlotMap>
          <slot kind=""0"" offset=""15"" />
        </encLocalSlotMap>
      </customDebugInfo>
      <sequencePoints>
        <entry offset=""0x0"" startLine=""9"" startColumn=""5"" endLine=""9"" endColumn=""6"" document=""1"" />
        <entry offset=""0x1"" startLine=""10"" startColumn=""9"" endLine=""10"" endColumn=""19"" document=""1"" />
        <entry offset=""0x3"" startLine=""11"" startColumn=""9"" endLine=""11"" endColumn=""30"" document=""1"" />
        <entry offset=""0xa"" startLine=""12"" startColumn=""5"" endLine=""12"" endColumn=""6"" document=""1"" />
      </sequencePoints>
      <scope startOffset=""0x0"" endOffset=""0xb"">
        <namespace name=""System"" />
        <namespace name=""System.Diagnostics"" />
        <local name=""x"" il_index=""0"" il_start=""0x0"" il_end=""0xb"" attributes=""0"" />
      </scope>
    </method>
    <method containingType=""Program"" name=""StepThrough"">
      <customDebugInfo>
        <forward declaringType=""Program"" methodName=""Hidden"" />
        <encLocalSlotMap>
          <slot kind=""0"" offset=""15"" />
        </encLocalSlotMap>
      </customDebugInfo>
      <sequencePoints>
        <entry offset=""0x0"" startLine=""16"" startColumn=""5"" endLine=""16"" endColumn=""6"" document=""1"" />
        <entry offset=""0x1"" startLine=""17"" startColumn=""9"" endLine=""17"" endColumn=""19"" document=""1"" />
        <entry offset=""0x3"" startLine=""18"" startColumn=""9"" endLine=""18"" endColumn=""30"" document=""1"" />
        <entry offset=""0xa"" startLine=""19"" startColumn=""5"" endLine=""19"" endColumn=""6"" document=""1"" />
      </sequencePoints>
      <scope startOffset=""0x0"" endOffset=""0xb"">
        <local name=""y"" il_index=""0"" il_start=""0x0"" il_end=""0xb"" attributes=""0"" />
      </scope>
    </method>
    <method containingType=""Program"" name=""NonUserCode"">
      <customDebugInfo>
        <forward declaringType=""Program"" methodName=""Hidden"" />
        <encLocalSlotMap>
          <slot kind=""0"" offset=""15"" />
        </encLocalSlotMap>
      </customDebugInfo>
      <sequencePoints>
        <entry offset=""0x0"" startLine=""23"" startColumn=""5"" endLine=""23"" endColumn=""6"" document=""1"" />
        <entry offset=""0x1"" startLine=""24"" startColumn=""9"" endLine=""24"" endColumn=""19"" document=""1"" />
        <entry offset=""0x3"" startLine=""25"" startColumn=""9"" endLine=""25"" endColumn=""30"" document=""1"" />
        <entry offset=""0xa"" startLine=""26"" startColumn=""5"" endLine=""26"" endColumn=""6"" document=""1"" />
      </sequencePoints>
      <scope startOffset=""0x0"" endOffset=""0xb"">
        <local name=""z"" il_index=""0"" il_start=""0x0"" il_end=""0xb"" attributes=""0"" />
      </scope>
    </method>
  </methods>
</symbols>
");
        }

        /// <summary>
        /// If a synthesized method contains any user code,
        /// the method must have a sequence point at
        /// offset 0 for correct stepping behavior.
        /// </summary>
        [WorkItem(804681, "http://vstfdevdiv:8080/DevDiv2/DevDiv/_workitems/edit/804681")]
        [Fact]
        public void SequencePointAtOffset0()
        {
            string source =
@"using System;
class C
{
    static Func<object, int> F = x =>
    {
        Func<object, int> f = o => 1;
        Func<Func<object, int>, Func<object, int>> g = h => y => h(y);
        return g(f)(null);
    };
}";
            var c = CreateCompilationWithMscorlib40AndSystemCore(source, options: TestOptions.DebugDll);
            c.VerifyPdb(@"
<symbols>
  <files>
    <file id=""1"" name="""" language=""C#"" />
  </files>
  <methods>
    <method containingType=""C"" name="".cctor"">
      <customDebugInfo>
        <using>
          <namespace usingCount=""1"" />
        </using>
        <encLambdaMap>
          <methodOrdinal>2</methodOrdinal>
          <closure offset=""-45"" />
          <lambda offset=""-147"" />
          <lambda offset=""-109"" />
          <lambda offset=""-45"" />
          <lambda offset=""-40"" closure=""0"" />
        </encLambdaMap>
      </customDebugInfo>
      <sequencePoints>
        <entry offset=""0x0"" startLine=""4"" startColumn=""5"" endLine=""9"" endColumn=""7"" document=""1"" />
      </sequencePoints>
      <scope startOffset=""0x0"" endOffset=""0x16"">
        <namespace name=""System"" />
      </scope>
    </method>
    <method containingType=""C+&lt;&gt;c__DisplayClass2_0"" name=""&lt;.cctor&gt;b__3"" parameterNames=""y"">
      <customDebugInfo>
        <forward declaringType=""C"" methodName="".cctor"" />
      </customDebugInfo>
      <sequencePoints>
        <entry offset=""0x0"" startLine=""7"" startColumn=""66"" endLine=""7"" endColumn=""70"" document=""1"" />
      </sequencePoints>
    </method>
    <method containingType=""C+&lt;&gt;c"" name=""&lt;.cctor&gt;b__2_0"" parameterNames=""x"">
      <customDebugInfo>
        <forward declaringType=""C"" methodName="".cctor"" />
        <encLocalSlotMap>
          <slot kind=""0"" offset=""-118"" />
          <slot kind=""0"" offset=""-54"" />
          <slot kind=""21"" offset=""-147"" />
        </encLocalSlotMap>
      </customDebugInfo>
      <sequencePoints>
        <entry offset=""0x0"" startLine=""5"" startColumn=""5"" endLine=""5"" endColumn=""6"" document=""1"" />
        <entry offset=""0x1"" startLine=""6"" startColumn=""9"" endLine=""6"" endColumn=""38"" document=""1"" />
        <entry offset=""0x21"" startLine=""7"" startColumn=""9"" endLine=""7"" endColumn=""71"" document=""1"" />
        <entry offset=""0x41"" startLine=""8"" startColumn=""9"" endLine=""8"" endColumn=""27"" document=""1"" />
        <entry offset=""0x51"" startLine=""9"" startColumn=""5"" endLine=""9"" endColumn=""6"" document=""1"" />
      </sequencePoints>
      <scope startOffset=""0x0"" endOffset=""0x53"">
        <local name=""f"" il_index=""0"" il_start=""0x0"" il_end=""0x53"" attributes=""0"" />
        <local name=""g"" il_index=""1"" il_start=""0x0"" il_end=""0x53"" attributes=""0"" />
      </scope>
    </method>
    <method containingType=""C+&lt;&gt;c"" name=""&lt;.cctor&gt;b__2_1"" parameterNames=""o"">
      <customDebugInfo>
        <forward declaringType=""C"" methodName="".cctor"" />
      </customDebugInfo>
      <sequencePoints>
        <entry offset=""0x0"" startLine=""6"" startColumn=""36"" endLine=""6"" endColumn=""37"" document=""1"" />
      </sequencePoints>
    </method>
    <method containingType=""C+&lt;&gt;c"" name=""&lt;.cctor&gt;b__2_2"" parameterNames=""h"">
      <customDebugInfo>
        <forward declaringType=""C"" methodName="".cctor"" />
        <encLocalSlotMap>
          <slot kind=""30"" offset=""-45"" />
        </encLocalSlotMap>
      </customDebugInfo>
      <sequencePoints>
        <entry offset=""0x0"" hidden=""true"" document=""1"" />
        <entry offset=""0xd"" startLine=""7"" startColumn=""61"" endLine=""7"" endColumn=""70"" document=""1"" />
      </sequencePoints>
      <scope startOffset=""0x0"" endOffset=""0x1a"">
        <local name=""CS$&lt;&gt;8__locals0"" il_index=""0"" il_start=""0x0"" il_end=""0x1a"" attributes=""0"" />
      </scope>
    </method>
  </methods>
</symbols>");
        }

        /// <summary>
        /// Leading trivia is not included in the syntax offset.
        /// </summary>
        [Fact]
        public void SyntaxOffsetInPresenceOfTrivia_Methods()
        {
            string source = @"
class C
{
    public static void Main1() /*Comment1*/{/*Comment2*/int a = 1;/*Comment3*/}/*Comment4*/
    public static void Main2() {/*Comment2*/int a = 2;/*Comment3*/}/*Comment4*/
}";
            var c = CreateCompilationWithMscorlib40AndSystemCore(source, options: TestOptions.DebugDll);

            // verify that both syntax offsets are the same
            c.VerifyPdb(@"
<symbols>
  <files>
    <file id=""1"" name="""" language=""C#"" />
  </files>
  <methods>
    <method containingType=""C"" name=""Main1"">
      <customDebugInfo>
        <using>
          <namespace usingCount=""0"" />
        </using>
        <encLocalSlotMap>
          <slot kind=""0"" offset=""17"" />
        </encLocalSlotMap>
      </customDebugInfo>
      <sequencePoints>
        <entry offset=""0x0"" startLine=""4"" startColumn=""44"" endLine=""4"" endColumn=""45"" document=""1"" />
        <entry offset=""0x1"" startLine=""4"" startColumn=""57"" endLine=""4"" endColumn=""67"" document=""1"" />
        <entry offset=""0x3"" startLine=""4"" startColumn=""79"" endLine=""4"" endColumn=""80"" document=""1"" />
      </sequencePoints>
      <scope startOffset=""0x0"" endOffset=""0x4"">
        <local name=""a"" il_index=""0"" il_start=""0x0"" il_end=""0x4"" attributes=""0"" />
      </scope>
    </method>
    <method containingType=""C"" name=""Main2"">
      <customDebugInfo>
        <forward declaringType=""C"" methodName=""Main1"" />
        <encLocalSlotMap>
          <slot kind=""0"" offset=""17"" />
        </encLocalSlotMap>
      </customDebugInfo>
      <sequencePoints>
        <entry offset=""0x0"" startLine=""5"" startColumn=""32"" endLine=""5"" endColumn=""33"" document=""1"" />
        <entry offset=""0x1"" startLine=""5"" startColumn=""45"" endLine=""5"" endColumn=""55"" document=""1"" />
        <entry offset=""0x3"" startLine=""5"" startColumn=""67"" endLine=""5"" endColumn=""68"" document=""1"" />
      </sequencePoints>
      <scope startOffset=""0x0"" endOffset=""0x4"">
        <local name=""a"" il_index=""0"" il_start=""0x0"" il_end=""0x4"" attributes=""0"" />
      </scope>
    </method>
  </methods>
</symbols>");
        }

        /// <summary>
        /// Leading and trailing trivia are not included in the syntax offset.
        /// </summary>
        [Fact]
        public void SyntaxOffsetInPresenceOfTrivia_Initializers()
        {
            string source = @"
using System;
class C1
{
    public static Func<int> e=() => 0;
    public static Func<int> f/*Comment0*/=/*Comment1*/() => 1;/*Comment2*/
    public static Func<int> g=() => 2;
}
class C2
{
    public static Func<int> e=() => 0;
    public static Func<int> f=/*Comment1*/() => 1;
    public static Func<int> g=() => 2;
}
";
            var c = CreateCompilationWithMscorlib40AndSystemCore(source, options: TestOptions.DebugDll);

            // verify that syntax offsets of both .cctor's are the same
            c.VerifyPdb("C1..cctor", @"
<symbols>
  <files>
    <file id=""1"" name="""" language=""C#"" />
  </files>
  <methods>
    <method containingType=""C1"" name="".cctor"">
      <customDebugInfo>
        <using>
          <namespace usingCount=""1"" />
        </using>
        <encLambdaMap>
          <methodOrdinal>4</methodOrdinal>
          <lambda offset=""-29"" />
          <lambda offset=""-9"" />
          <lambda offset=""-1"" />
        </encLambdaMap>
      </customDebugInfo>
      <sequencePoints>
        <entry offset=""0x0"" startLine=""5"" startColumn=""5"" endLine=""5"" endColumn=""39"" document=""1"" />
        <entry offset=""0x15"" startLine=""6"" startColumn=""5"" endLine=""6"" endColumn=""63"" document=""1"" />
        <entry offset=""0x2a"" startLine=""7"" startColumn=""5"" endLine=""7"" endColumn=""39"" document=""1"" />
      </sequencePoints>
      <scope startOffset=""0x0"" endOffset=""0x40"">
        <namespace name=""System"" />
      </scope>
    </method>
  </methods>
</symbols>");

            c.VerifyPdb("C2..cctor", @"
<symbols>
  <files>
    <file id=""1"" name="""" language=""C#"" />
  </files>
  <methods>
    <method containingType=""C2"" name="".cctor"">
      <customDebugInfo>
        <forward declaringType=""C1"" methodName="".cctor"" />
        <encLambdaMap>
          <methodOrdinal>4</methodOrdinal>
          <lambda offset=""-29"" />
          <lambda offset=""-9"" />
          <lambda offset=""-1"" />
        </encLambdaMap>
      </customDebugInfo>
      <sequencePoints>
        <entry offset=""0x0"" startLine=""11"" startColumn=""5"" endLine=""11"" endColumn=""39"" document=""1"" />
        <entry offset=""0x15"" startLine=""12"" startColumn=""5"" endLine=""12"" endColumn=""51"" document=""1"" />
        <entry offset=""0x2a"" startLine=""13"" startColumn=""5"" endLine=""13"" endColumn=""39"" document=""1"" />
      </sequencePoints>
    </method>
  </methods>
</symbols>");
        }

        #endregion

        #region ReturnStatement

        [Fact]
        public void Return_Method1()
        {
            var source = @"
class Program
{
    static int Main()
    {
        return 1;
    }
}
";

            var v = CompileAndVerify(source, options: TestOptions.DebugDll);

            // In order to place a breakpoint on the closing brace we need to save the return expression value to 
            // a local and then load it again (since sequence point needs an empty stack). This variable has to be marked as long-lived.
            v.VerifyIL("Program.Main", @"
{
  // Code size        7 (0x7)
  .maxstack  1
  .locals init (int V_0)
 -IL_0000:  nop
 -IL_0001:  ldc.i4.1
  IL_0002:  stloc.0
  IL_0003:  br.s       IL_0005
 -IL_0005:  ldloc.0
  IL_0006:  ret
}", sequencePoints: "Program.Main");

            v.VerifyPdb("Program.Main", @"
<symbols>
  <files>
    <file id=""1"" name="""" language=""C#"" />
  </files>
  <methods>
    <method containingType=""Program"" name=""Main"">
      <customDebugInfo>
        <using>
          <namespace usingCount=""0"" />
        </using>
        <encLocalSlotMap>
          <slot kind=""21"" offset=""0"" />
        </encLocalSlotMap>
      </customDebugInfo>
      <sequencePoints>
        <entry offset=""0x0"" startLine=""5"" startColumn=""5"" endLine=""5"" endColumn=""6"" document=""1"" />
        <entry offset=""0x1"" startLine=""6"" startColumn=""9"" endLine=""6"" endColumn=""18"" document=""1"" />
        <entry offset=""0x5"" startLine=""7"" startColumn=""5"" endLine=""7"" endColumn=""6"" document=""1"" />
      </sequencePoints>
    </method>
  </methods>
</symbols>");
        }

        [Fact]
        public void Return_Property1()
        {
            var source = @"
class C
{
    static int P
    {
        get { return 1; }
    }
}
";

            var v = CompileAndVerify(source, options: TestOptions.DebugDll);

            // In order to place a breakpoint on the closing brace we need to save the return expression value to 
            // a local and then load it again (since sequence point needs an empty stack). This variable has to be marked as long-lived.
            v.VerifyIL("C.P.get", @"
{
  // Code size        7 (0x7)
  .maxstack  1
  .locals init (int V_0)
 -IL_0000:  nop
 -IL_0001:  ldc.i4.1
  IL_0002:  stloc.0
  IL_0003:  br.s       IL_0005
 -IL_0005:  ldloc.0
  IL_0006:  ret
}", sequencePoints: "C.get_P");

            v.VerifyPdb("C.get_P", @"
<symbols>
  <files>
    <file id=""1"" name="""" language=""C#"" />
  </files>
  <methods>
    <method containingType=""C"" name=""get_P"">
      <customDebugInfo>
        <using>
          <namespace usingCount=""0"" />
        </using>
        <encLocalSlotMap>
          <slot kind=""21"" offset=""0"" />
        </encLocalSlotMap>
      </customDebugInfo>
      <sequencePoints>
        <entry offset=""0x0"" startLine=""6"" startColumn=""13"" endLine=""6"" endColumn=""14"" document=""1"" />
        <entry offset=""0x1"" startLine=""6"" startColumn=""15"" endLine=""6"" endColumn=""24"" document=""1"" />
        <entry offset=""0x5"" startLine=""6"" startColumn=""25"" endLine=""6"" endColumn=""26"" document=""1"" />
      </sequencePoints>
    </method>
  </methods>
</symbols>");
        }

        [Fact]
        public void Return_Void1()
        {
            var source = @"
class Program
{
    static void Main()
    {
        return;
    }
}
";

            var v = CompileAndVerify(source, options: TestOptions.DebugDll);

            v.VerifyIL("Program.Main", @"
{
  // Code size        4 (0x4)
  .maxstack  0
 -IL_0000:  nop
 -IL_0001:  br.s       IL_0003
 -IL_0003:  ret
}", sequencePoints: "Program.Main");
        }

        [Fact]
        public void Return_ExpressionBodied1()
        {
            var source = @"
class Program
{
    static int Main() => 1;
}
";

            var v = CompileAndVerify(source, options: TestOptions.DebugDll);

            v.VerifyIL("Program.Main", @"
{
  // Code size        2 (0x2)
  .maxstack  1
 -IL_0000:  ldc.i4.1
  IL_0001:  ret
}", sequencePoints: "Program.Main");
        }

        [Fact]
        public void Return_FromExceptionHandler1()
        {
            var source = @"
using System;

class Program
{
    static int Main() 
    {
        try
        {
            Console.WriteLine();
            return 1;
        }
        catch (Exception)
        {
            return 2;
        }
    }
}
";
            var v = CompileAndVerify(source, options: TestOptions.DebugDll);

            v.VerifyIL("Program.Main", @"
{
  // Code size       20 (0x14)
  .maxstack  1
  .locals init (int V_0)
 -IL_0000:  nop
  .try
  {
   -IL_0001:  nop
   -IL_0002:  call       ""void System.Console.WriteLine()""
    IL_0007:  nop
   -IL_0008:  ldc.i4.1
    IL_0009:  stloc.0
    IL_000a:  leave.s    IL_0012
  }
  catch System.Exception
  {
   -IL_000c:  pop
   -IL_000d:  nop
   -IL_000e:  ldc.i4.2
    IL_000f:  stloc.0
    IL_0010:  leave.s    IL_0012
  }
 -IL_0012:  ldloc.0
  IL_0013:  ret
}", sequencePoints: "Program.Main");

            v.VerifyPdb("Program.Main", @"
<symbols>
  <files>
    <file id=""1"" name="""" language=""C#"" />
  </files>
  <methods>
    <method containingType=""Program"" name=""Main"">
      <customDebugInfo>
        <using>
          <namespace usingCount=""1"" />
        </using>
        <encLocalSlotMap>
          <slot kind=""21"" offset=""0"" />
        </encLocalSlotMap>
      </customDebugInfo>
      <sequencePoints>
        <entry offset=""0x0"" startLine=""7"" startColumn=""5"" endLine=""7"" endColumn=""6"" document=""1"" />
        <entry offset=""0x1"" startLine=""9"" startColumn=""9"" endLine=""9"" endColumn=""10"" document=""1"" />
        <entry offset=""0x2"" startLine=""10"" startColumn=""13"" endLine=""10"" endColumn=""33"" document=""1"" />
        <entry offset=""0x8"" startLine=""11"" startColumn=""13"" endLine=""11"" endColumn=""22"" document=""1"" />
        <entry offset=""0xc"" startLine=""13"" startColumn=""9"" endLine=""13"" endColumn=""26"" document=""1"" />
        <entry offset=""0xd"" startLine=""14"" startColumn=""9"" endLine=""14"" endColumn=""10"" document=""1"" />
        <entry offset=""0xe"" startLine=""15"" startColumn=""13"" endLine=""15"" endColumn=""22"" document=""1"" />
        <entry offset=""0x12"" startLine=""17"" startColumn=""5"" endLine=""17"" endColumn=""6"" document=""1"" />
      </sequencePoints>
      <scope startOffset=""0x0"" endOffset=""0x14"">
        <namespace name=""System"" />
      </scope>
    </method>
  </methods>
</symbols>");
        }

        #endregion

        #region IfStatement

        [Fact]
        public void IfStatement()
        {
            var source = @"
class C 
{ 
    void Method()
    {   
        bool b = true;
        if (b)
        {
            string s = ""true"";
            System.Console.WriteLine(s);
        } 
        else 
        {
            string s = ""false"";
            int i = 1;

            while (i < 100)
            {
                int j = i, k = 1;
                System.Console.WriteLine(j);  
                i = j + k;                
            }         
            
            i = i + 1;
        }
    }
}
";
            var c = CreateCompilationWithMscorlib40AndSystemCore(source, options: TestOptions.DebugDll);
            c.VerifyPdb("C.Method", @"
<symbols>
  <files>
    <file id=""1"" name="""" language=""C#"" />
  </files>
  <methods>
    <method containingType=""C"" name=""Method"">
      <customDebugInfo>
        <using>
          <namespace usingCount=""0"" />
        </using>
        <encLocalSlotMap>
          <slot kind=""0"" offset=""19"" />
          <slot kind=""1"" offset=""38"" />
          <slot kind=""0"" offset=""76"" />
          <slot kind=""0"" offset=""188"" />
          <slot kind=""0"" offset=""218"" />
          <slot kind=""0"" offset=""292"" />
          <slot kind=""0"" offset=""299"" />
          <slot kind=""1"" offset=""240"" />
        </encLocalSlotMap>
      </customDebugInfo>
      <sequencePoints>
        <entry offset=""0x0"" startLine=""5"" startColumn=""5"" endLine=""5"" endColumn=""6"" document=""1"" />
        <entry offset=""0x1"" startLine=""6"" startColumn=""9"" endLine=""6"" endColumn=""23"" document=""1"" />
        <entry offset=""0x3"" startLine=""7"" startColumn=""9"" endLine=""7"" endColumn=""15"" document=""1"" />
        <entry offset=""0x5"" hidden=""true"" document=""1"" />
        <entry offset=""0x8"" startLine=""8"" startColumn=""9"" endLine=""8"" endColumn=""10"" document=""1"" />
        <entry offset=""0x9"" startLine=""9"" startColumn=""13"" endLine=""9"" endColumn=""31"" document=""1"" />
        <entry offset=""0xf"" startLine=""10"" startColumn=""13"" endLine=""10"" endColumn=""41"" document=""1"" />
        <entry offset=""0x16"" startLine=""11"" startColumn=""9"" endLine=""11"" endColumn=""10"" document=""1"" />
        <entry offset=""0x19"" startLine=""13"" startColumn=""9"" endLine=""13"" endColumn=""10"" document=""1"" />
        <entry offset=""0x1a"" startLine=""14"" startColumn=""13"" endLine=""14"" endColumn=""32"" document=""1"" />
        <entry offset=""0x20"" startLine=""15"" startColumn=""13"" endLine=""15"" endColumn=""23"" document=""1"" />
        <entry offset=""0x23"" hidden=""true"" document=""1"" />
        <entry offset=""0x25"" startLine=""18"" startColumn=""13"" endLine=""18"" endColumn=""14"" document=""1"" />
        <entry offset=""0x26"" startLine=""19"" startColumn=""17"" endLine=""19"" endColumn=""26"" document=""1"" />
        <entry offset=""0x2a"" startLine=""19"" startColumn=""28"" endLine=""19"" endColumn=""33"" document=""1"" />
        <entry offset=""0x2d"" startLine=""20"" startColumn=""17"" endLine=""20"" endColumn=""45"" document=""1"" />
        <entry offset=""0x35"" startLine=""21"" startColumn=""17"" endLine=""21"" endColumn=""27"" document=""1"" />
        <entry offset=""0x3c"" startLine=""22"" startColumn=""13"" endLine=""22"" endColumn=""14"" document=""1"" />
        <entry offset=""0x3d"" startLine=""17"" startColumn=""13"" endLine=""17"" endColumn=""28"" document=""1"" />
        <entry offset=""0x45"" hidden=""true"" document=""1"" />
        <entry offset=""0x49"" startLine=""24"" startColumn=""13"" endLine=""24"" endColumn=""23"" document=""1"" />
        <entry offset=""0x4f"" startLine=""25"" startColumn=""9"" endLine=""25"" endColumn=""10"" document=""1"" />
        <entry offset=""0x50"" startLine=""26"" startColumn=""5"" endLine=""26"" endColumn=""6"" document=""1"" />
      </sequencePoints>
      <scope startOffset=""0x0"" endOffset=""0x51"">
        <local name=""b"" il_index=""0"" il_start=""0x0"" il_end=""0x51"" attributes=""0"" />
        <scope startOffset=""0x8"" endOffset=""0x17"">
          <local name=""s"" il_index=""2"" il_start=""0x8"" il_end=""0x17"" attributes=""0"" />
        </scope>
        <scope startOffset=""0x19"" endOffset=""0x50"">
          <local name=""s"" il_index=""3"" il_start=""0x19"" il_end=""0x50"" attributes=""0"" />
          <local name=""i"" il_index=""4"" il_start=""0x19"" il_end=""0x50"" attributes=""0"" />
          <scope startOffset=""0x25"" endOffset=""0x3d"">
            <local name=""j"" il_index=""5"" il_start=""0x25"" il_end=""0x3d"" attributes=""0"" />
            <local name=""k"" il_index=""6"" il_start=""0x25"" il_end=""0x3d"" attributes=""0"" />
          </scope>
        </scope>
      </scope>
    </method>
  </methods>
</symbols>");
        }

        #endregion

        #region WhileStatement

        [WorkItem(538299, "http://vstfdevdiv:8080/DevDiv2/DevDiv/_workitems/edit/538299")]
        [Fact]
        public void WhileStatement()
        {
            var source = @"using System;

public class SeqPointForWhile
{
    public static void Main()
    {
        SeqPointForWhile obj = new SeqPointForWhile();
        obj.While(234);
    }

    int field;
    public void While(int p)
    {
        while (p > 0) // SeqPt should be generated at the end of loop
        {
            p = (int)(p / 2);

            if (p > 100)
            {
                continue;
            }
            else if (p > 10)
            {
                int x = p;
                field = x;
            }
            else
            {
                int x = p;
                Console.WriteLine(x);
                break;
            }
        }
        field = -1;
    }
}
";

            var c = CreateCompilationWithMscorlib40AndSystemCore(source, options: TestOptions.ReleaseExe);

            // Offset 0x01 should be:
            //  <entry offset=""0x1"" hidden=""true"" document=""1"" />
            // Move original offset 0x01 to 0x33
            //  <entry offset=""0x33"" startLine=""14"" startColumn=""9"" endLine=""14"" endColumn=""22"" document=""1"" />
            // 
            // Note: 16707566 == 0x00FEEFEE
            c.VerifyPdb(@"
<symbols>
  <files>
    <file id=""1"" name="""" language=""C#"" />
  </files>
  <entryPoint declaringType=""SeqPointForWhile"" methodName=""Main"" />
  <methods>
    <method containingType=""SeqPointForWhile"" name=""Main"">
      <customDebugInfo>
        <using>
          <namespace usingCount=""1"" />
        </using>
      </customDebugInfo>
      <sequencePoints>
        <entry offset=""0x0"" startLine=""7"" startColumn=""9"" endLine=""7"" endColumn=""55"" document=""1"" />
        <entry offset=""0x5"" startLine=""8"" startColumn=""9"" endLine=""8"" endColumn=""24"" document=""1"" />
        <entry offset=""0xf"" startLine=""9"" startColumn=""5"" endLine=""9"" endColumn=""6"" document=""1"" />
      </sequencePoints>
      <scope startOffset=""0x0"" endOffset=""0x10"">
        <namespace name=""System"" />
      </scope>
    </method>
    <method containingType=""SeqPointForWhile"" name=""While"" parameterNames=""p"">
      <customDebugInfo>
        <forward declaringType=""SeqPointForWhile"" methodName=""Main"" />
      </customDebugInfo>
      <sequencePoints>
        <entry offset=""0x0"" hidden=""true"" document=""1"" />
        <entry offset=""0x2"" startLine=""16"" startColumn=""13"" endLine=""16"" endColumn=""30"" document=""1"" />
        <entry offset=""0x7"" startLine=""18"" startColumn=""13"" endLine=""18"" endColumn=""25"" document=""1"" />
        <entry offset=""0xc"" startLine=""22"" startColumn=""18"" endLine=""22"" endColumn=""29"" document=""1"" />
        <entry offset=""0x11"" startLine=""24"" startColumn=""17"" endLine=""24"" endColumn=""27"" document=""1"" />
        <entry offset=""0x13"" startLine=""25"" startColumn=""17"" endLine=""25"" endColumn=""27"" document=""1"" />
        <entry offset=""0x1a"" startLine=""26"" startColumn=""13"" endLine=""26"" endColumn=""14"" document=""1"" />
        <entry offset=""0x1c"" startLine=""29"" startColumn=""17"" endLine=""29"" endColumn=""27"" document=""1"" />
        <entry offset=""0x1d"" startLine=""30"" startColumn=""17"" endLine=""30"" endColumn=""38"" document=""1"" />
        <entry offset=""0x22"" startLine=""31"" startColumn=""17"" endLine=""31"" endColumn=""23"" document=""1"" />
        <entry offset=""0x24"" startLine=""14"" startColumn=""9"" endLine=""14"" endColumn=""22"" document=""1"" />
        <entry offset=""0x28"" startLine=""34"" startColumn=""9"" endLine=""34"" endColumn=""20"" document=""1"" />
        <entry offset=""0x2f"" startLine=""35"" startColumn=""5"" endLine=""35"" endColumn=""6"" document=""1"" />
      </sequencePoints>
      <scope startOffset=""0x0"" endOffset=""0x30"">
        <scope startOffset=""0x11"" endOffset=""0x1a"">
          <local name=""x"" il_index=""0"" il_start=""0x11"" il_end=""0x1a"" attributes=""0"" />
        </scope>
      </scope>
    </method>
  </methods>
</symbols>");
        }

        #endregion

        #region ForStatement

        [Fact]
        public void ForStatement1()
        {
            var source = @"
class C
{
    static bool F(int i) { return true; }
    static void G(int i) { }
    
    static void M()
    {
        for (int i = 1; F(i); G(i))
        {
            System.Console.WriteLine(1);
        }
    }
}";
            var c = CreateCompilationWithMscorlib40AndSystemCore(source, options: TestOptions.DebugDll);
            c.VerifyPdb("C.M", @"
<symbols>
  <files>
    <file id=""1"" name="""" language=""C#"" />
  </files>
  <methods>
    <method containingType=""C"" name=""M"">
      <customDebugInfo>
        <forward declaringType=""C"" methodName=""F"" parameterNames=""i"" />
        <encLocalSlotMap>
          <slot kind=""0"" offset=""20"" />
          <slot kind=""1"" offset=""11"" />
        </encLocalSlotMap>
      </customDebugInfo>
      <sequencePoints>
        <entry offset=""0x0"" startLine=""8"" startColumn=""5"" endLine=""8"" endColumn=""6"" document=""1"" />
        <entry offset=""0x1"" startLine=""9"" startColumn=""14"" endLine=""9"" endColumn=""23"" document=""1"" />
        <entry offset=""0x3"" hidden=""true"" document=""1"" />
        <entry offset=""0x5"" startLine=""10"" startColumn=""9"" endLine=""10"" endColumn=""10"" document=""1"" />
        <entry offset=""0x6"" startLine=""11"" startColumn=""13"" endLine=""11"" endColumn=""41"" document=""1"" />
        <entry offset=""0xd"" startLine=""12"" startColumn=""9"" endLine=""12"" endColumn=""10"" document=""1"" />
        <entry offset=""0xe"" startLine=""9"" startColumn=""31"" endLine=""9"" endColumn=""35"" document=""1"" />
        <entry offset=""0x15"" startLine=""9"" startColumn=""25"" endLine=""9"" endColumn=""29"" document=""1"" />
        <entry offset=""0x1c"" hidden=""true"" document=""1"" />
        <entry offset=""0x1f"" startLine=""13"" startColumn=""5"" endLine=""13"" endColumn=""6"" document=""1"" />
      </sequencePoints>
      <scope startOffset=""0x0"" endOffset=""0x20"">
        <scope startOffset=""0x1"" endOffset=""0x1f"">
          <local name=""i"" il_index=""0"" il_start=""0x1"" il_end=""0x1f"" attributes=""0"" />
        </scope>
      </scope>
    </method>
  </methods>
</symbols>");
        }

        [Fact]
        public void ForStatement2()
        {
            var source = @"
class C
{
    static void M()
    {
        for (;;)
        {
            System.Console.WriteLine(1);
        }
    }
}";
            var c = CreateCompilationWithMscorlib40AndSystemCore(source, options: TestOptions.DebugDll);
            c.VerifyPdb("C.M", @"
<symbols>
  <files>
    <file id=""1"" name="""" language=""C#"" />
  </files>
  <methods>
    <method containingType=""C"" name=""M"">
      <customDebugInfo>
        <using>
          <namespace usingCount=""0"" />
        </using>
      </customDebugInfo>
      <sequencePoints>
        <entry offset=""0x0"" startLine=""5"" startColumn=""5"" endLine=""5"" endColumn=""6"" document=""1"" />
        <entry offset=""0x1"" hidden=""true"" document=""1"" />
        <entry offset=""0x3"" startLine=""7"" startColumn=""9"" endLine=""7"" endColumn=""10"" document=""1"" />
        <entry offset=""0x4"" startLine=""8"" startColumn=""13"" endLine=""8"" endColumn=""41"" document=""1"" />
        <entry offset=""0xb"" startLine=""9"" startColumn=""9"" endLine=""9"" endColumn=""10"" document=""1"" />
        <entry offset=""0xc"" hidden=""true"" document=""1"" />
      </sequencePoints>
    </method>
  </methods>
</symbols>
");
        }

        [Fact]
        public void ForStatement3()
        {
            var source = @"
class C
{
    static void M()
    {
        int i = 0;
        for (;;i++)
        {
            System.Console.WriteLine(i);
        }
    }
}";
            var c = CreateCompilationWithMscorlib40AndSystemCore(source, options: TestOptions.DebugDll);
            c.VerifyPdb("C.M", @"<symbols>
  <files>
    <file id=""1"" name="""" language=""C#"" />
  </files>
  <methods>
    <method containingType=""C"" name=""M"">
      <customDebugInfo>
        <using>
          <namespace usingCount=""0"" />
        </using>
        <encLocalSlotMap>
          <slot kind=""0"" offset=""15"" />
        </encLocalSlotMap>
      </customDebugInfo>
      <sequencePoints>
        <entry offset=""0x0"" startLine=""5"" startColumn=""5"" endLine=""5"" endColumn=""6"" document=""1"" />
        <entry offset=""0x1"" startLine=""6"" startColumn=""9"" endLine=""6"" endColumn=""19"" document=""1"" />
        <entry offset=""0x3"" hidden=""true"" document=""1"" />
        <entry offset=""0x5"" startLine=""8"" startColumn=""9"" endLine=""8"" endColumn=""10"" document=""1"" />
        <entry offset=""0x6"" startLine=""9"" startColumn=""13"" endLine=""9"" endColumn=""41"" document=""1"" />
        <entry offset=""0xd"" startLine=""10"" startColumn=""9"" endLine=""10"" endColumn=""10"" document=""1"" />
        <entry offset=""0xe"" startLine=""7"" startColumn=""16"" endLine=""7"" endColumn=""19"" document=""1"" />
        <entry offset=""0x12"" hidden=""true"" document=""1"" />
      </sequencePoints>
      <scope startOffset=""0x0"" endOffset=""0x14"">
        <local name=""i"" il_index=""0"" il_start=""0x0"" il_end=""0x14"" attributes=""0"" />
      </scope>
    </method>
  </methods>
</symbols>");
        }

        #endregion

        #region ForEachStatement

        [Fact]
        public void ForEachStatement_String()
        {
            var source = @"
public class C
{
    public static void Main()
    {
        foreach (var c in ""hello"")
        {
            System.Console.WriteLine(c);
        }
    }
}
";
            var c = CreateCompilationWithMscorlib40AndSystemCore(source, options: TestOptions.ReleaseExe);

            // Sequence points:
            // 1) Open brace at start of method
            // 2) 'foreach'
            // 3) '"hello"'
            // 4) Hidden initial jump (of for loop)
            // 5) 'var c'
            // 6) Open brace of loop
            // 7) Loop body
            // 8) Close brace of loop
            // 9) Hidden index increment.
            // 10) 'in'
            // 11) Close brace at end of method

            c.VerifyPdb(@"
<symbols>
  <files>
    <file id=""1"" name="""" language=""C#"" />
  </files>
  <entryPoint declaringType=""C"" methodName=""Main"" />
  <methods>
    <method containingType=""C"" name=""Main"">
      <customDebugInfo>
        <using>
          <namespace usingCount=""0"" />
        </using>
      </customDebugInfo>
      <sequencePoints>
        <entry offset=""0x0"" startLine=""6"" startColumn=""27"" endLine=""6"" endColumn=""34"" document=""1"" />
        <entry offset=""0x8"" hidden=""true"" document=""1"" />
        <entry offset=""0xa"" startLine=""6"" startColumn=""18"" endLine=""6"" endColumn=""23"" document=""1"" />
        <entry offset=""0x11"" startLine=""8"" startColumn=""13"" endLine=""8"" endColumn=""41"" document=""1"" />
        <entry offset=""0x16"" hidden=""true"" document=""1"" />
        <entry offset=""0x1a"" startLine=""6"" startColumn=""24"" endLine=""6"" endColumn=""26"" document=""1"" />
        <entry offset=""0x23"" startLine=""10"" startColumn=""5"" endLine=""10"" endColumn=""6"" document=""1"" />
      </sequencePoints>
    </method>
  </methods>
</symbols>");
        }

        [Fact]
        public void ForEachStatement_Array()
        {
            var source = @"
public class C
{
    public static void Main()
    {
        foreach (var x in new int[2])
        {
            System.Console.WriteLine(x);
        }
    }
}
";

            var c = CreateCompilationWithMscorlib40AndSystemCore(source, options: TestOptions.DebugDll);

            // Sequence points:
            // 1) Open brace at start of method
            // 2) 'foreach'
            // 3) 'new int[2]'
            // 4) Hidden initial jump (of for loop)
            // 5) 'var c'
            // 6) Open brace of loop
            // 7) Loop body
            // 8) Close brace of loop
            // 9) Hidden index increment.
            // 10) 'in'
            // 11) Close brace at end of method

            c.VerifyPdb(@"
<symbols>
  <files>
    <file id=""1"" name="""" language=""C#"" />
  </files>
  <methods>
    <method containingType=""C"" name=""Main"">
      <customDebugInfo>
        <using>
          <namespace usingCount=""0"" />
        </using>
        <encLocalSlotMap>
          <slot kind=""6"" offset=""11"" />
          <slot kind=""8"" offset=""11"" />
          <slot kind=""0"" offset=""11"" />
        </encLocalSlotMap>
      </customDebugInfo>
      <sequencePoints>
        <entry offset=""0x0"" startLine=""5"" startColumn=""5"" endLine=""5"" endColumn=""6"" document=""1"" />
        <entry offset=""0x1"" startLine=""6"" startColumn=""9"" endLine=""6"" endColumn=""16"" document=""1"" />
        <entry offset=""0x2"" startLine=""6"" startColumn=""27"" endLine=""6"" endColumn=""37"" document=""1"" />
        <entry offset=""0xb"" hidden=""true"" document=""1"" />
        <entry offset=""0xd"" startLine=""6"" startColumn=""18"" endLine=""6"" endColumn=""23"" document=""1"" />
        <entry offset=""0x11"" startLine=""7"" startColumn=""9"" endLine=""7"" endColumn=""10"" document=""1"" />
        <entry offset=""0x12"" startLine=""8"" startColumn=""13"" endLine=""8"" endColumn=""41"" document=""1"" />
        <entry offset=""0x19"" startLine=""9"" startColumn=""9"" endLine=""9"" endColumn=""10"" document=""1"" />
        <entry offset=""0x1a"" hidden=""true"" document=""1"" />
        <entry offset=""0x1e"" startLine=""6"" startColumn=""24"" endLine=""6"" endColumn=""26"" document=""1"" />
        <entry offset=""0x24"" startLine=""10"" startColumn=""5"" endLine=""10"" endColumn=""6"" document=""1"" />
      </sequencePoints>
      <scope startOffset=""0x0"" endOffset=""0x25"">
        <scope startOffset=""0xd"" endOffset=""0x1a"">
          <local name=""x"" il_index=""2"" il_start=""0xd"" il_end=""0x1a"" attributes=""0"" />
        </scope>
      </scope>
    </method>
  </methods>
</symbols>");
        }

        [WorkItem(544937, "http://vstfdevdiv:8080/DevDiv2/DevDiv/_workitems/edit/544937")]
        [Fact]
        public void ForEachStatement_MultiDimensionalArray()
        {
            var source = @"
public class C
{
    public static void Main()
    {
        foreach (var x in new int[2, 3])
        {
            System.Console.WriteLine(x);
        }
    }
}
";
            var v = CompileAndVerify(source, options: TestOptions.DebugDll);

            // Sequence points:
            // 1) Open brace at start of method
            // 2) 'foreach'
            // 3) 'new int[2, 3]'
            // 4) Hidden initial jump (of for loop)
            // 5) 'var c'
            // 6) Open brace of loop
            // 7) Loop body
            // 8) Close brace of loop
            // 9) 'in'
            // 10) Close brace at end of method

            v.VerifyIL("C.Main", @"
{
  // Code size       88 (0x58)
  .maxstack  3
  .locals init (int[,] V_0,
                int V_1,
                int V_2,
                int V_3,
                int V_4,
                int V_5) //x
 -IL_0000:  nop
 -IL_0001:  nop
 -IL_0002:  ldc.i4.2
  IL_0003:  ldc.i4.3
  IL_0004:  newobj     ""int[*,*]..ctor""
  IL_0009:  stloc.0
  IL_000a:  ldloc.0
  IL_000b:  ldc.i4.0
  IL_000c:  callvirt   ""int System.Array.GetUpperBound(int)""
  IL_0011:  stloc.1
  IL_0012:  ldloc.0
  IL_0013:  ldc.i4.1
  IL_0014:  callvirt   ""int System.Array.GetUpperBound(int)""
  IL_0019:  stloc.2
  IL_001a:  ldloc.0
  IL_001b:  ldc.i4.0
  IL_001c:  callvirt   ""int System.Array.GetLowerBound(int)""
  IL_0021:  stloc.3
 ~IL_0022:  br.s       IL_0053
  IL_0024:  ldloc.0
  IL_0025:  ldc.i4.1
  IL_0026:  callvirt   ""int System.Array.GetLowerBound(int)""
  IL_002b:  stloc.s    V_4
 ~IL_002d:  br.s       IL_004a
 -IL_002f:  ldloc.0
  IL_0030:  ldloc.3
  IL_0031:  ldloc.s    V_4
  IL_0033:  call       ""int[*,*].Get""
  IL_0038:  stloc.s    V_5
 -IL_003a:  nop
 -IL_003b:  ldloc.s    V_5
  IL_003d:  call       ""void System.Console.WriteLine(int)""
  IL_0042:  nop
 -IL_0043:  nop
 ~IL_0044:  ldloc.s    V_4
  IL_0046:  ldc.i4.1
  IL_0047:  add
  IL_0048:  stloc.s    V_4
 -IL_004a:  ldloc.s    V_4
  IL_004c:  ldloc.2
  IL_004d:  ble.s      IL_002f
 ~IL_004f:  ldloc.3
  IL_0050:  ldc.i4.1
  IL_0051:  add
  IL_0052:  stloc.3
 -IL_0053:  ldloc.3
  IL_0054:  ldloc.1
  IL_0055:  ble.s      IL_0024
 -IL_0057:  ret
}
", sequencePoints: "C.Main");
        }

        [Fact]
        [WorkItem(12564, "https://github.com/dotnet/roslyn/issues/12564")]
        public void ConditionalInAsyncMethod()
        {
            var source = @"
using System;

class Program
{
    public static async void Test()
    {
        int i = 0;

        if (i != 0)
            Console
                .WriteLine();
    }
}
";
            var v = CompileAndVerify(source, options: TestOptions.DebugDll);

            v.VerifyIL("Program.<Test>d__0.System.Runtime.CompilerServices.IAsyncStateMachine.MoveNext()", @"
{
  // Code size       81 (0x51)
  .maxstack  2
  .locals init (int V_0,
                bool V_1,
                System.Exception V_2)
  // sequence point: <hidden>
  IL_0000:  ldarg.0
  IL_0001:  ldfld      ""int Program.<Test>d__0.<>1__state""
  IL_0006:  stloc.0
  .try
  {
    // sequence point: {
    IL_0007:  nop
    // sequence point: int i = 0;
    IL_0008:  ldarg.0
    IL_0009:  ldc.i4.0
    IL_000a:  stfld      ""int Program.<Test>d__0.<i>5__1""
    // sequence point: if (i != 0)
    IL_000f:  ldarg.0
    IL_0010:  ldfld      ""int Program.<Test>d__0.<i>5__1""
    IL_0015:  ldc.i4.0
    IL_0016:  cgt.un
    IL_0018:  stloc.1
    // sequence point: <hidden>
    IL_0019:  ldloc.1
    IL_001a:  brfalse.s  IL_0022
    // sequence point: Console ... .WriteLine()
    IL_001c:  call       ""void System.Console.WriteLine()""
    IL_0021:  nop
    // sequence point: <hidden>
    IL_0022:  leave.s    IL_003c
  }
  catch System.Exception
  {
    // async: catch handler, sequence point: <hidden>
    IL_0024:  stloc.2
    IL_0025:  ldarg.0
    IL_0026:  ldc.i4.s   -2
    IL_0028:  stfld      ""int Program.<Test>d__0.<>1__state""
    IL_002d:  ldarg.0
    IL_002e:  ldflda     ""System.Runtime.CompilerServices.AsyncVoidMethodBuilder Program.<Test>d__0.<>t__builder""
    IL_0033:  ldloc.2
    IL_0034:  call       ""void System.Runtime.CompilerServices.AsyncVoidMethodBuilder.SetException(System.Exception)""
    IL_0039:  nop
    IL_003a:  leave.s    IL_0050
  }
  // sequence point: }
  IL_003c:  ldarg.0
  IL_003d:  ldc.i4.s   -2
  IL_003f:  stfld      ""int Program.<Test>d__0.<>1__state""
  // sequence point: <hidden>
  IL_0044:  ldarg.0
  IL_0045:  ldflda     ""System.Runtime.CompilerServices.AsyncVoidMethodBuilder Program.<Test>d__0.<>t__builder""
  IL_004a:  call       ""void System.Runtime.CompilerServices.AsyncVoidMethodBuilder.SetResult()""
  IL_004f:  nop
  IL_0050:  ret
}
", sequencePoints: "Program+<Test>d__0.MoveNext", source: source);

            v.VerifyPdb(@"<symbols>
  <files>
    <file id=""1"" name="""" language=""C#"" />
  </files>
  <methods>
    <method containingType=""Program"" name=""Test"">
      <customDebugInfo>
        <forwardIterator name=""&lt;Test&gt;d__0"" />
        <encLocalSlotMap>
          <slot kind=""0"" offset=""15"" />
        </encLocalSlotMap>
      </customDebugInfo>
    </method>
    <method containingType=""Program+&lt;Test&gt;d__0"" name=""MoveNext"">
      <customDebugInfo>
        <using>
          <namespace usingCount=""1"" />
        </using>
        <hoistedLocalScopes>
          <slot startOffset=""0x0"" endOffset=""0x51"" />
        </hoistedLocalScopes>
        <encLocalSlotMap>
          <slot kind=""27"" offset=""0"" />
          <slot kind=""1"" offset=""33"" />
          <slot kind=""temp"" />
        </encLocalSlotMap>
      </customDebugInfo>
      <sequencePoints>
        <entry offset=""0x0"" hidden=""true"" document=""1"" />
        <entry offset=""0x7"" startLine=""7"" startColumn=""5"" endLine=""7"" endColumn=""6"" document=""1"" />
        <entry offset=""0x8"" startLine=""8"" startColumn=""9"" endLine=""8"" endColumn=""19"" document=""1"" />
        <entry offset=""0xf"" startLine=""10"" startColumn=""9"" endLine=""10"" endColumn=""20"" document=""1"" />
        <entry offset=""0x19"" hidden=""true"" document=""1"" />
        <entry offset=""0x1c"" startLine=""11"" startColumn=""13"" endLine=""12"" endColumn=""30"" document=""1"" />
        <entry offset=""0x22"" hidden=""true"" document=""1"" />
        <entry offset=""0x24"" hidden=""true"" document=""1"" />
        <entry offset=""0x3c"" startLine=""13"" startColumn=""5"" endLine=""13"" endColumn=""6"" document=""1"" />
        <entry offset=""0x44"" hidden=""true"" document=""1"" />
      </sequencePoints>
      <scope startOffset=""0x0"" endOffset=""0x51"">
        <namespace name=""System"" />
      </scope>
      <asyncInfo>
        <catchHandler offset=""0x24"" />
        <kickoffMethod declaringType=""Program"" methodName=""Test"" />
      </asyncInfo>
    </method>
  </methods>
</symbols>");
        }

        [Fact]
        [WorkItem(12564, "https://github.com/dotnet/roslyn/issues/12564")]
        public void ConditionalBeforeLocalFunction()
        {
            var source = @"
class C
{
    void M()
    {
        int i = 0;
        if (i != 0)
        {
            return;
        }

        string local()
        {
            throw null;
        }

        System.Console.Write(1);
    }
}
";
            var v = CompileAndVerify(source, options: TestOptions.DebugDll);

            v.VerifyIL("C.M", @"
{
  // Code size       23 (0x17)
  .maxstack  2
  .locals init (int V_0, //i
                bool V_1)
  // sequence point: {
  IL_0000:  nop
  // sequence point: int i = 0;
  IL_0001:  ldc.i4.0
  IL_0002:  stloc.0
  // sequence point: if (i != 0)
  IL_0003:  ldloc.0
  IL_0004:  ldc.i4.0
  IL_0005:  cgt.un
  IL_0007:  stloc.1
  // sequence point: <hidden>
  IL_0008:  ldloc.1
  IL_0009:  brfalse.s  IL_000e
  // sequence point: {
  IL_000b:  nop
  // sequence point: return;
  IL_000c:  br.s       IL_0016
  // sequence point: <hidden>
  IL_000e:  nop
  // sequence point: System.Console.Write(1);
  IL_000f:  ldc.i4.1
  IL_0010:  call       ""void System.Console.Write(int)""
  IL_0015:  nop
  // sequence point: }
  IL_0016:  ret
}
", sequencePoints: "C.M", source: source);
        }

        [Fact]
        [WorkItem(12564, "https://github.com/dotnet/roslyn/issues/12564")]
        public void ConditionalInAsyncMethodWithExplicitReturn()
        {
            var source = @"
using System;

class Program
{
    public static async void Test()
    {
        int i = 0;

        if (i != 0)
            Console
                .WriteLine();

        return;
    }
}
";
            var v = CompileAndVerify(source, options: TestOptions.DebugDll);

            v.VerifyIL("Program.<Test>d__0.System.Runtime.CompilerServices.IAsyncStateMachine.MoveNext()", @"
{
  // Code size       81 (0x51)
  .maxstack  2
  .locals init (int V_0,
                bool V_1,
                System.Exception V_2)
  // sequence point: <hidden>
  IL_0000:  ldarg.0
  IL_0001:  ldfld      ""int Program.<Test>d__0.<>1__state""
  IL_0006:  stloc.0
  .try
  {
    // sequence point: {
    IL_0007:  nop
    // sequence point: int i = 0;
    IL_0008:  ldarg.0
    IL_0009:  ldc.i4.0
    IL_000a:  stfld      ""int Program.<Test>d__0.<i>5__1""
    // sequence point: if (i != 0)
    IL_000f:  ldarg.0
    IL_0010:  ldfld      ""int Program.<Test>d__0.<i>5__1""
    IL_0015:  ldc.i4.0
    IL_0016:  cgt.un
    IL_0018:  stloc.1
    // sequence point: <hidden>
    IL_0019:  ldloc.1
    IL_001a:  brfalse.s  IL_0022
    // sequence point: Console ... .WriteLine()
    IL_001c:  call       ""void System.Console.WriteLine()""
    IL_0021:  nop
    // sequence point: return;
    IL_0022:  leave.s    IL_003c
  }
  catch System.Exception
  {
    // async: catch handler, sequence point: <hidden>
    IL_0024:  stloc.2
    IL_0025:  ldarg.0
    IL_0026:  ldc.i4.s   -2
    IL_0028:  stfld      ""int Program.<Test>d__0.<>1__state""
    IL_002d:  ldarg.0
    IL_002e:  ldflda     ""System.Runtime.CompilerServices.AsyncVoidMethodBuilder Program.<Test>d__0.<>t__builder""
    IL_0033:  ldloc.2
    IL_0034:  call       ""void System.Runtime.CompilerServices.AsyncVoidMethodBuilder.SetException(System.Exception)""
    IL_0039:  nop
    IL_003a:  leave.s    IL_0050
  }
  // sequence point: }
  IL_003c:  ldarg.0
  IL_003d:  ldc.i4.s   -2
  IL_003f:  stfld      ""int Program.<Test>d__0.<>1__state""
  // sequence point: <hidden>
  IL_0044:  ldarg.0
  IL_0045:  ldflda     ""System.Runtime.CompilerServices.AsyncVoidMethodBuilder Program.<Test>d__0.<>t__builder""
  IL_004a:  call       ""void System.Runtime.CompilerServices.AsyncVoidMethodBuilder.SetResult()""
  IL_004f:  nop
  IL_0050:  ret
}
", sequencePoints: "Program+<Test>d__0.MoveNext", source: source);
        }

        [Fact]
        [WorkItem(12564, "https://github.com/dotnet/roslyn/issues/12564")]
        public void ConditionalInSimpleMethod()
        {
            var source = @"
using System;

class Program
{
    public static void Test()
    {
        int i = 0;

        if (i != 0)
            Console.WriteLine();
    }
}
";
            var v = CompileAndVerify(source, options: TestOptions.DebugDll);

            v.VerifyIL("Program.Test()", @"
{
  // Code size       18 (0x12)
  .maxstack  2
  .locals init (int V_0, //i
                bool V_1)
  // sequence point: {
  IL_0000:  nop
  // sequence point: int i = 0;
  IL_0001:  ldc.i4.0
  IL_0002:  stloc.0
  // sequence point: if (i != 0)
  IL_0003:  ldloc.0
  IL_0004:  ldc.i4.0
  IL_0005:  cgt.un
  IL_0007:  stloc.1
  // sequence point: <hidden>
  IL_0008:  ldloc.1
  IL_0009:  brfalse.s  IL_0011
  // sequence point: Console.WriteLine();
  IL_000b:  call       ""void System.Console.WriteLine()""
  IL_0010:  nop
  // sequence point: }
  IL_0011:  ret
}
", sequencePoints: "Program.Test", source: source);
        }

        [Fact]
        [WorkItem(12564, "https://github.com/dotnet/roslyn/issues/12564")]
        public void ElseConditionalInAsyncMethod()
        {
            var source = @"
using System;

class Program
{
    public static async void Test()
    {
        int i = 0;

        if (i != 0)
            Console.WriteLine(""one"");
        else
            Console.WriteLine(""other"");
    }
}
";
            var v = CompileAndVerify(source, options: TestOptions.DebugDll);

            v.VerifyIL("Program.<Test>d__0.System.Runtime.CompilerServices.IAsyncStateMachine.MoveNext()", @"
{
  // Code size       99 (0x63)
  .maxstack  2
  .locals init (int V_0,
                bool V_1,
                System.Exception V_2)
  // sequence point: <hidden>
  IL_0000:  ldarg.0
  IL_0001:  ldfld      ""int Program.<Test>d__0.<>1__state""
  IL_0006:  stloc.0
  .try
  {
    // sequence point: {
    IL_0007:  nop
    // sequence point: int i = 0;
    IL_0008:  ldarg.0
    IL_0009:  ldc.i4.0
    IL_000a:  stfld      ""int Program.<Test>d__0.<i>5__1""
    // sequence point: if (i != 0)
    IL_000f:  ldarg.0
    IL_0010:  ldfld      ""int Program.<Test>d__0.<i>5__1""
    IL_0015:  ldc.i4.0
    IL_0016:  cgt.un
    IL_0018:  stloc.1
    // sequence point: <hidden>
    IL_0019:  ldloc.1
    IL_001a:  brfalse.s  IL_0029
    // sequence point: Console.WriteLine(""one"");
    IL_001c:  ldstr      ""one""
    IL_0021:  call       ""void System.Console.WriteLine(string)""
    IL_0026:  nop
    IL_0027:  br.s       IL_0034
    // sequence point: Console.WriteLine(""other"");
    IL_0029:  ldstr      ""other""
    IL_002e:  call       ""void System.Console.WriteLine(string)""
    IL_0033:  nop
    // sequence point: <hidden>
    IL_0034:  leave.s    IL_004e
  }
  catch System.Exception
  {
    // async: catch handler, sequence point: <hidden>
    IL_0036:  stloc.2
    IL_0037:  ldarg.0
    IL_0038:  ldc.i4.s   -2
    IL_003a:  stfld      ""int Program.<Test>d__0.<>1__state""
    IL_003f:  ldarg.0
    IL_0040:  ldflda     ""System.Runtime.CompilerServices.AsyncVoidMethodBuilder Program.<Test>d__0.<>t__builder""
    IL_0045:  ldloc.2
    IL_0046:  call       ""void System.Runtime.CompilerServices.AsyncVoidMethodBuilder.SetException(System.Exception)""
    IL_004b:  nop
    IL_004c:  leave.s    IL_0062
  }
  // sequence point: }
  IL_004e:  ldarg.0
  IL_004f:  ldc.i4.s   -2
  IL_0051:  stfld      ""int Program.<Test>d__0.<>1__state""
  // sequence point: <hidden>
  IL_0056:  ldarg.0
  IL_0057:  ldflda     ""System.Runtime.CompilerServices.AsyncVoidMethodBuilder Program.<Test>d__0.<>t__builder""
  IL_005c:  call       ""void System.Runtime.CompilerServices.AsyncVoidMethodBuilder.SetResult()""
  IL_0061:  nop
  IL_0062:  ret
}
", sequencePoints: "Program+<Test>d__0.MoveNext", source: source);

            v.VerifyPdb(@"<symbols>
  <files>
    <file id=""1"" name="""" language=""C#"" />
  </files>
  <methods>
    <method containingType=""Program"" name=""Test"">
      <customDebugInfo>
        <forwardIterator name=""&lt;Test&gt;d__0"" />
        <encLocalSlotMap>
          <slot kind=""0"" offset=""15"" />
        </encLocalSlotMap>
      </customDebugInfo>
    </method>
    <method containingType=""Program+&lt;Test&gt;d__0"" name=""MoveNext"">
      <customDebugInfo>
        <using>
          <namespace usingCount=""1"" />
        </using>
        <hoistedLocalScopes>
          <slot startOffset=""0x0"" endOffset=""0x63"" />
        </hoistedLocalScopes>
        <encLocalSlotMap>
          <slot kind=""27"" offset=""0"" />
          <slot kind=""1"" offset=""33"" />
          <slot kind=""temp"" />
        </encLocalSlotMap>
      </customDebugInfo>
      <sequencePoints>
        <entry offset=""0x0"" hidden=""true"" document=""1"" />
        <entry offset=""0x7"" startLine=""7"" startColumn=""5"" endLine=""7"" endColumn=""6"" document=""1"" />
        <entry offset=""0x8"" startLine=""8"" startColumn=""9"" endLine=""8"" endColumn=""19"" document=""1"" />
        <entry offset=""0xf"" startLine=""10"" startColumn=""9"" endLine=""10"" endColumn=""20"" document=""1"" />
        <entry offset=""0x19"" hidden=""true"" document=""1"" />
        <entry offset=""0x1c"" startLine=""11"" startColumn=""13"" endLine=""11"" endColumn=""38"" document=""1"" />
        <entry offset=""0x29"" startLine=""13"" startColumn=""13"" endLine=""13"" endColumn=""40"" document=""1"" />
        <entry offset=""0x34"" hidden=""true"" document=""1"" />
        <entry offset=""0x36"" hidden=""true"" document=""1"" />
        <entry offset=""0x4e"" startLine=""14"" startColumn=""5"" endLine=""14"" endColumn=""6"" document=""1"" />
        <entry offset=""0x56"" hidden=""true"" document=""1"" />
      </sequencePoints>
      <scope startOffset=""0x0"" endOffset=""0x63"">
        <namespace name=""System"" />
      </scope>
      <asyncInfo>
        <catchHandler offset=""0x36"" />
        <kickoffMethod declaringType=""Program"" methodName=""Test"" />
      </asyncInfo>
    </method>
  </methods>
</symbols>");
        }

        [Fact]
        [WorkItem(12564, "https://github.com/dotnet/roslyn/issues/12564")]
        public void ConditionalInTry()
        {
            var source = @"
using System;

class Program
{
    public static void Test()
    {
        try
        {
            int i = 0;

            if (i != 0)
                Console.WriteLine();
        }
        catch { }
    }
}
";
            var v = CompileAndVerify(source, options: TestOptions.DebugDll);

            v.VerifyIL("Program.Test", @"
{
  // Code size       27 (0x1b)
  .maxstack  2
  .locals init (int V_0, //i
                bool V_1)
  // sequence point: {
  IL_0000:  nop
  .try
  {
    // sequence point: {
    IL_0001:  nop
    // sequence point: int i = 0;
    IL_0002:  ldc.i4.0
    IL_0003:  stloc.0
    // sequence point: if (i != 0)
    IL_0004:  ldloc.0
    IL_0005:  ldc.i4.0
    IL_0006:  cgt.un
    IL_0008:  stloc.1
    // sequence point: <hidden>
    IL_0009:  ldloc.1
    IL_000a:  brfalse.s  IL_0012
    // sequence point: Console.WriteLine();
    IL_000c:  call       ""void System.Console.WriteLine()""
    IL_0011:  nop
    // sequence point: }
    IL_0012:  nop
    IL_0013:  leave.s    IL_001a
  }
  catch object
  {
    // sequence point: catch
    IL_0015:  pop
    // sequence point: {
    IL_0016:  nop
    // sequence point: }
    IL_0017:  nop
    IL_0018:  leave.s    IL_001a
  }
  // sequence point: }
  IL_001a:  ret
}
", sequencePoints: "Program.Test", source: source);

            v.VerifyPdb(@"<symbols>
  <files>
    <file id=""1"" name="""" language=""C#"" />
  </files>
  <methods>
    <method containingType=""Program"" name=""Test"">
      <customDebugInfo>
        <using>
          <namespace usingCount=""1"" />
        </using>
        <encLocalSlotMap>
          <slot kind=""0"" offset=""43"" />
          <slot kind=""1"" offset=""65"" />
        </encLocalSlotMap>
      </customDebugInfo>
      <sequencePoints>
        <entry offset=""0x0"" startLine=""7"" startColumn=""5"" endLine=""7"" endColumn=""6"" document=""1"" />
        <entry offset=""0x1"" startLine=""9"" startColumn=""9"" endLine=""9"" endColumn=""10"" document=""1"" />
        <entry offset=""0x2"" startLine=""10"" startColumn=""13"" endLine=""10"" endColumn=""23"" document=""1"" />
        <entry offset=""0x4"" startLine=""12"" startColumn=""13"" endLine=""12"" endColumn=""24"" document=""1"" />
        <entry offset=""0x9"" hidden=""true"" document=""1"" />
        <entry offset=""0xc"" startLine=""13"" startColumn=""17"" endLine=""13"" endColumn=""37"" document=""1"" />
        <entry offset=""0x12"" startLine=""14"" startColumn=""9"" endLine=""14"" endColumn=""10"" document=""1"" />
        <entry offset=""0x15"" startLine=""15"" startColumn=""9"" endLine=""15"" endColumn=""14"" document=""1"" />
        <entry offset=""0x16"" startLine=""15"" startColumn=""15"" endLine=""15"" endColumn=""16"" document=""1"" />
        <entry offset=""0x17"" startLine=""15"" startColumn=""17"" endLine=""15"" endColumn=""18"" document=""1"" />
        <entry offset=""0x1a"" startLine=""16"" startColumn=""5"" endLine=""16"" endColumn=""6"" document=""1"" />
      </sequencePoints>
      <scope startOffset=""0x0"" endOffset=""0x1b"">
        <namespace name=""System"" />
        <scope startOffset=""0x1"" endOffset=""0x13"">
          <local name=""i"" il_index=""0"" il_start=""0x1"" il_end=""0x13"" attributes=""0"" />
        </scope>
      </scope>
    </method>
  </methods>
</symbols>");
        }

        [WorkItem(544937, "http://vstfdevdiv:8080/DevDiv2/DevDiv/_workitems/edit/544937")]
        [Fact]
        public void ForEachStatement_MultiDimensionalArrayBreakAndContinue()
        {
            var source = @"
using System;

class C
{
    static void Main()
    {
        int[, ,] array = new[,,]
        {
            { {1, 2}, {3, 4} },
            { {5, 6}, {7, 8} },
        };

        foreach (int i in array)
        {
            if (i % 2 == 1) continue;
            if (i > 4) break;
            Console.WriteLine(i);
        }
    }
}
";
            var v = CompileAndVerify(source, options: TestOptions.DebugDll.WithModuleName("MODULE"));

            // Stepping:
            //   After "continue", step to "in".
            //   After "break", step to first sequence point following loop body (in this case, method close brace).
            v.VerifyIL("C.Main", @"
{
  // Code size      169 (0xa9)
  .maxstack  4
  .locals init (int[,,] V_0, //array
                int[,,] V_1,
                int V_2,
                int V_3,
                int V_4,
                int V_5,
                int V_6,
                int V_7,
                int V_8, //i
                bool V_9,
                bool V_10)
 -IL_0000:  nop
 -IL_0001:  ldc.i4.2
  IL_0002:  ldc.i4.2
  IL_0003:  ldc.i4.2
  IL_0004:  newobj     ""int[*,*,*]..ctor""
  IL_0009:  dup
  IL_000a:  ldtoken    ""<PrivateImplementationDetails>.__StaticArrayInitTypeSize=32 <PrivateImplementationDetails>.EB196F988F4F427D318CA25B68671CF3A4510012""
  IL_000f:  call       ""void System.Runtime.CompilerServices.RuntimeHelpers.InitializeArray(System.Array, System.RuntimeFieldHandle)""
  IL_0014:  stloc.0
 -IL_0015:  nop
 -IL_0016:  ldloc.0
  IL_0017:  stloc.1
  IL_0018:  ldloc.1
  IL_0019:  ldc.i4.0
  IL_001a:  callvirt   ""int System.Array.GetUpperBound(int)""
  IL_001f:  stloc.2
  IL_0020:  ldloc.1
  IL_0021:  ldc.i4.1
  IL_0022:  callvirt   ""int System.Array.GetUpperBound(int)""
  IL_0027:  stloc.3
  IL_0028:  ldloc.1
  IL_0029:  ldc.i4.2
  IL_002a:  callvirt   ""int System.Array.GetUpperBound(int)""
  IL_002f:  stloc.s    V_4
  IL_0031:  ldloc.1
  IL_0032:  ldc.i4.0
  IL_0033:  callvirt   ""int System.Array.GetLowerBound(int)""
  IL_0038:  stloc.s    V_5
 ~IL_003a:  br.s       IL_00a3
  IL_003c:  ldloc.1
  IL_003d:  ldc.i4.1
  IL_003e:  callvirt   ""int System.Array.GetLowerBound(int)""
  IL_0043:  stloc.s    V_6
 ~IL_0045:  br.s       IL_0098
  IL_0047:  ldloc.1
  IL_0048:  ldc.i4.2
  IL_0049:  callvirt   ""int System.Array.GetLowerBound(int)""
  IL_004e:  stloc.s    V_7
 ~IL_0050:  br.s       IL_008c
 -IL_0052:  ldloc.1
  IL_0053:  ldloc.s    V_5
  IL_0055:  ldloc.s    V_6
  IL_0057:  ldloc.s    V_7
  IL_0059:  call       ""int[*,*,*].Get""
  IL_005e:  stloc.s    V_8
 -IL_0060:  nop
 -IL_0061:  ldloc.s    V_8
  IL_0063:  ldc.i4.2
  IL_0064:  rem
  IL_0065:  ldc.i4.1
  IL_0066:  ceq
  IL_0068:  stloc.s    V_9
 ~IL_006a:  ldloc.s    V_9
  IL_006c:  brfalse.s  IL_0070
 -IL_006e:  br.s       IL_0086
 -IL_0070:  ldloc.s    V_8
  IL_0072:  ldc.i4.4
  IL_0073:  cgt
  IL_0075:  stloc.s    V_10
 ~IL_0077:  ldloc.s    V_10
  IL_0079:  brfalse.s  IL_007d
 -IL_007b:  br.s       IL_00a8
 -IL_007d:  ldloc.s    V_8
  IL_007f:  call       ""void System.Console.WriteLine(int)""
  IL_0084:  nop
 -IL_0085:  nop
 ~IL_0086:  ldloc.s    V_7
  IL_0088:  ldc.i4.1
  IL_0089:  add
  IL_008a:  stloc.s    V_7
 -IL_008c:  ldloc.s    V_7
  IL_008e:  ldloc.s    V_4
  IL_0090:  ble.s      IL_0052
 ~IL_0092:  ldloc.s    V_6
  IL_0094:  ldc.i4.1
  IL_0095:  add
  IL_0096:  stloc.s    V_6
 -IL_0098:  ldloc.s    V_6
  IL_009a:  ldloc.3
  IL_009b:  ble.s      IL_0047
 ~IL_009d:  ldloc.s    V_5
  IL_009f:  ldc.i4.1
  IL_00a0:  add
  IL_00a1:  stloc.s    V_5
 -IL_00a3:  ldloc.s    V_5
  IL_00a5:  ldloc.2
  IL_00a6:  ble.s      IL_003c
 -IL_00a8:  ret
}
", sequencePoints: "C.Main");
        }

        [Fact]
        public void ForEachStatement_Enumerator()
        {
            var source = @"
public class C
{
    public static void Main()
    {
        foreach (var x in new System.Collections.Generic.List<int>())
        {
            System.Console.WriteLine(x);
        }
    }
}
";

            var v = CompileAndVerify(source, options: TestOptions.DebugDll);

            // Sequence points:
            // 1) Open brace at start of method
            // 2) 'foreach'
            // 3) 'new System.Collections.Generic.List<int>()'
            // 4) Hidden initial jump (of while loop)
            // 5) 'var c'
            // 6) Open brace of loop
            // 7) Loop body
            // 8) Close brace of loop
            // 9) 'in'
            // 10) hidden point in Finally
            // 11) Close brace at end of method

            v.VerifyIL("C.Main", @"
{
  // Code size       59 (0x3b)
  .maxstack  1
  .locals init (System.Collections.Generic.List<int>.Enumerator V_0,
                int V_1) //x
 -IL_0000:  nop
 -IL_0001:  nop
 -IL_0002:  newobj     ""System.Collections.Generic.List<int>..ctor()""
  IL_0007:  call       ""System.Collections.Generic.List<int>.Enumerator System.Collections.Generic.List<int>.GetEnumerator()""
  IL_000c:  stloc.0
  .try
  {
   ~IL_000d:  br.s       IL_0020
   -IL_000f:  ldloca.s   V_0
    IL_0011:  call       ""int System.Collections.Generic.List<int>.Enumerator.Current.get""
    IL_0016:  stloc.1
   -IL_0017:  nop
   -IL_0018:  ldloc.1
    IL_0019:  call       ""void System.Console.WriteLine(int)""
    IL_001e:  nop
   -IL_001f:  nop
   -IL_0020:  ldloca.s   V_0
    IL_0022:  call       ""bool System.Collections.Generic.List<int>.Enumerator.MoveNext()""
    IL_0027:  brtrue.s   IL_000f
    IL_0029:  leave.s    IL_003a
  }
  finally
  {
   ~IL_002b:  ldloca.s   V_0
    IL_002d:  constrained. ""System.Collections.Generic.List<int>.Enumerator""
    IL_0033:  callvirt   ""void System.IDisposable.Dispose()""
    IL_0038:  nop
    IL_0039:  endfinally
  }
 -IL_003a:  ret
}
", sequencePoints: "C.Main");
        }

        [WorkItem(718501, "http://vstfdevdiv:8080/DevDiv2/DevDiv/_workitems/edit/718501")]
        [Fact]
        public void ForEachNops()
        {
            string source = @"
using System;
using System.Collections.Generic;
using System.Linq;

class Program
{
    private static List<List<int>> l = new List<List<int>>();

    static void Main(string[] args)
        {
            foreach (var i in l.AsEnumerable())
            {
                switch (i.Count)
                {
                    case 1:
                        break;

                    default:
                        if (i.Count != 0)
                        {
                        }

                        break;
                }
            }
        }
}
";
            // we just want this to compile without crashing/asserting
            var c = CreateCompilationWithMscorlib40AndSystemCore(source, options: TestOptions.DebugDll);
            c.VerifyPdb("Program.Main", @"<symbols>
  <files>
    <file id=""1"" name="""" language=""C#"" />
  </files>
  <methods>
    <method containingType=""Program"" name=""Main"" parameterNames=""args"">
      <customDebugInfo>
        <using>
          <namespace usingCount=""3"" />
        </using>
        <encLocalSlotMap>
          <slot kind=""5"" offset=""15"" />
          <slot kind=""0"" offset=""15"" />
          <slot kind=""35"" offset=""83"" />
          <slot kind=""1"" offset=""83"" />
          <slot kind=""1"" offset=""237"" />
        </encLocalSlotMap>
      </customDebugInfo>
      <sequencePoints>
        <entry offset=""0x0"" startLine=""11"" startColumn=""9"" endLine=""11"" endColumn=""10"" document=""1"" />
        <entry offset=""0x1"" startLine=""12"" startColumn=""13"" endLine=""12"" endColumn=""20"" document=""1"" />
        <entry offset=""0x2"" startLine=""12"" startColumn=""31"" endLine=""12"" endColumn=""47"" document=""1"" />
        <entry offset=""0x12"" hidden=""true"" document=""1"" />
        <entry offset=""0x14"" startLine=""12"" startColumn=""22"" endLine=""12"" endColumn=""27"" document=""1"" />
        <entry offset=""0x1b"" startLine=""13"" startColumn=""13"" endLine=""13"" endColumn=""14"" document=""1"" />
        <entry offset=""0x1c"" startLine=""14"" startColumn=""17"" endLine=""14"" endColumn=""33"" document=""1"" />
        <entry offset=""0x23"" hidden=""true"" document=""1"" />
        <entry offset=""0x25"" hidden=""true"" document=""1"" />
        <entry offset=""0x2b"" startLine=""17"" startColumn=""25"" endLine=""17"" endColumn=""31"" document=""1"" />
        <entry offset=""0x2d"" startLine=""20"" startColumn=""25"" endLine=""20"" endColumn=""42"" document=""1"" />
        <entry offset=""0x38"" hidden=""true"" document=""1"" />
        <entry offset=""0x3c"" startLine=""21"" startColumn=""25"" endLine=""21"" endColumn=""26"" document=""1"" />
        <entry offset=""0x3d"" startLine=""22"" startColumn=""25"" endLine=""22"" endColumn=""26"" document=""1"" />
        <entry offset=""0x3e"" startLine=""24"" startColumn=""25"" endLine=""24"" endColumn=""31"" document=""1"" />
        <entry offset=""0x40"" startLine=""26"" startColumn=""13"" endLine=""26"" endColumn=""14"" document=""1"" />
        <entry offset=""0x41"" startLine=""12"" startColumn=""28"" endLine=""12"" endColumn=""30"" document=""1"" />
        <entry offset=""0x4b"" hidden=""true"" document=""1"" />
        <entry offset=""0x55"" hidden=""true"" document=""1"" />
        <entry offset=""0x56"" startLine=""27"" startColumn=""9"" endLine=""27"" endColumn=""10"" document=""1"" />
      </sequencePoints>
      <scope startOffset=""0x0"" endOffset=""0x57"">
        <namespace name=""System"" />
        <namespace name=""System.Collections.Generic"" />
        <namespace name=""System.Linq"" />
        <scope startOffset=""0x14"" endOffset=""0x41"">
          <local name=""i"" il_index=""1"" il_start=""0x14"" il_end=""0x41"" attributes=""0"" />
        </scope>
      </scope>
    </method>
  </methods>
</symbols>"
);
        }
        
        [Fact]
        public void ForEachStatement_Deconstruction()
        {
            var source = @"
public class C
{
    public static (int, (bool, double))[] F() => new[] { (1, (true, 2.0)) };

    public static void Main()
    {
        foreach (var (c, (d, e)) in F())
        {
            System.Console.WriteLine(c);
        }
    }
}
";
            var c = CreateCompilation(source, options: TestOptions.DebugDll);
            var v = CompileAndVerify(c);

            v.VerifyIL("C.Main", @"
{
  // Code size       70 (0x46)
  .maxstack  2
  .locals init ((int, (bool, double))[] V_0,
                int V_1,
                int V_2, //c
                bool V_3, //d
                double V_4, //e
                System.ValueTuple<bool, double> V_5)
  // sequence point: {
  IL_0000:  nop
  // sequence point: foreach
  IL_0001:  nop
  // sequence point: F()
  IL_0002:  call       ""(int, (bool, double))[] C.F()""
  IL_0007:  stloc.0
  IL_0008:  ldc.i4.0
  IL_0009:  stloc.1
  // sequence point: <hidden>
  IL_000a:  br.s       IL_003f
  // sequence point: var (c, (d, e))
  IL_000c:  ldloc.0
  IL_000d:  ldloc.1
  IL_000e:  ldelem     ""System.ValueTuple<int, (bool, double)>""
  IL_0013:  dup
  IL_0014:  ldfld      ""(bool, double) System.ValueTuple<int, (bool, double)>.Item2""
  IL_0019:  stloc.s    V_5
  IL_001b:  ldfld      ""int System.ValueTuple<int, (bool, double)>.Item1""
  IL_0020:  stloc.2
  IL_0021:  ldloc.s    V_5
  IL_0023:  ldfld      ""bool System.ValueTuple<bool, double>.Item1""
  IL_0028:  stloc.3
  IL_0029:  ldloc.s    V_5
  IL_002b:  ldfld      ""double System.ValueTuple<bool, double>.Item2""
  IL_0030:  stloc.s    V_4
  // sequence point: {
  IL_0032:  nop
  // sequence point: System.Console.WriteLine(c);
  IL_0033:  ldloc.2
  IL_0034:  call       ""void System.Console.WriteLine(int)""
  IL_0039:  nop
  // sequence point: }
  IL_003a:  nop
  // sequence point: <hidden>
  IL_003b:  ldloc.1
  IL_003c:  ldc.i4.1
  IL_003d:  add
  IL_003e:  stloc.1
  // sequence point: in
  IL_003f:  ldloc.1
  IL_0040:  ldloc.0
  IL_0041:  ldlen
  IL_0042:  conv.i4
  IL_0043:  blt.s      IL_000c
  // sequence point: }
  IL_0045:  ret
}
", sequencePoints: "C.Main", source: source);

            v.VerifyPdb(@"
<symbols>
  <files>
    <file id=""1"" name="""" language=""C#"" />
  </files>
  <methods>
    <method containingType=""C"" name=""F"">
      <customDebugInfo>
        <using>
          <namespace usingCount=""0"" />
        </using>
      </customDebugInfo>
      <sequencePoints>
        <entry offset=""0x0"" startLine=""4"" startColumn=""50"" endLine=""4"" endColumn=""76"" document=""1"" />
      </sequencePoints>
    </method>
    <method containingType=""C"" name=""Main"">
      <customDebugInfo>
        <forward declaringType=""C"" methodName=""F"" />
        <encLocalSlotMap>
          <slot kind=""6"" offset=""11"" />
          <slot kind=""8"" offset=""11"" />
          <slot kind=""0"" offset=""25"" />
          <slot kind=""0"" offset=""29"" />
          <slot kind=""0"" offset=""32"" />
          <slot kind=""temp"" />
        </encLocalSlotMap>
      </customDebugInfo>
      <sequencePoints>
        <entry offset=""0x0"" startLine=""7"" startColumn=""5"" endLine=""7"" endColumn=""6"" document=""1"" />
        <entry offset=""0x1"" startLine=""8"" startColumn=""9"" endLine=""8"" endColumn=""16"" document=""1"" />
        <entry offset=""0x2"" startLine=""8"" startColumn=""37"" endLine=""8"" endColumn=""40"" document=""1"" />
        <entry offset=""0xa"" hidden=""true"" document=""1"" />
        <entry offset=""0xc"" startLine=""8"" startColumn=""18"" endLine=""8"" endColumn=""33"" document=""1"" />
        <entry offset=""0x32"" startLine=""9"" startColumn=""9"" endLine=""9"" endColumn=""10"" document=""1"" />
        <entry offset=""0x33"" startLine=""10"" startColumn=""13"" endLine=""10"" endColumn=""41"" document=""1"" />
        <entry offset=""0x3a"" startLine=""11"" startColumn=""9"" endLine=""11"" endColumn=""10"" document=""1"" />
        <entry offset=""0x3b"" hidden=""true"" document=""1"" />
        <entry offset=""0x3f"" startLine=""8"" startColumn=""34"" endLine=""8"" endColumn=""36"" document=""1"" />
        <entry offset=""0x45"" startLine=""12"" startColumn=""5"" endLine=""12"" endColumn=""6"" document=""1"" />
      </sequencePoints>
      <scope startOffset=""0x0"" endOffset=""0x46"">
        <scope startOffset=""0xc"" endOffset=""0x3b"">
          <local name=""c"" il_index=""2"" il_start=""0xc"" il_end=""0x3b"" attributes=""0"" />
          <local name=""d"" il_index=""3"" il_start=""0xc"" il_end=""0x3b"" attributes=""0"" />
          <local name=""e"" il_index=""4"" il_start=""0xc"" il_end=""0x3b"" attributes=""0"" />
        </scope>
      </scope>
    </method>
  </methods>
</symbols>");
        }

        #endregion

        #region Switch

        [Fact]
        public void SwitchWithPattern_01()
        {
            string source = @"
using System;
using System.Collections.Generic;
using System.Linq;

class Program
{
    private static List<List<int>> l = new List<List<int>>();

    static void Main(string[] args)
    {
        Student s = new Student();
        s.Name = ""Bozo"";
        s.GPA = 2.3;
        Operate(s);  
    }

    static string Operate(Person p)
    {
        switch (p)
        {
            case Student s when s.GPA > 3.5:
                return $""Student {s.Name} ({s.GPA:N1})"";
            case Student s:
                return $""Student {s.Name} ({s.GPA:N1})"";
            case Teacher t:
                return $""Teacher {t.Name} of {t.Subject}"";
            default:
                return $""Person {p.Name}"";
        }
    }
}

class Person { public string Name; }
class Teacher : Person { public string Subject; }
class Student : Person { public double GPA; }
";
            // we just want this to compile without crashing/asserting
            var c = CreateCompilationWithMscorlib40AndSystemCore(source, options: TestOptions.DebugDll);
            c.VerifyPdb("Program.Operate",
@"<symbols>
  <files>
    <file id=""1"" name="""" language=""C#"" />
  </files>
  <methods>
    <method containingType=""Program"" name=""Operate"" parameterNames=""p"">
      <customDebugInfo>
        <forward declaringType=""Program"" methodName=""Main"" parameterNames=""args"" />
        <encLocalSlotMap>
          <slot kind=""0"" offset=""59"" />
          <slot kind=""0"" offset=""163"" />
          <slot kind=""0"" offset=""250"" />
          <slot kind=""35"" offset=""11"" />
          <slot kind=""1"" offset=""11"" />
          <slot kind=""21"" offset=""0"" />
        </encLocalSlotMap>
      </customDebugInfo>
      <sequencePoints>
        <entry offset=""0x0"" startLine=""19"" startColumn=""5"" endLine=""19"" endColumn=""6"" document=""1"" />
        <entry offset=""0x1"" startLine=""20"" startColumn=""9"" endLine=""20"" endColumn=""19"" document=""1"" />
        <entry offset=""0x4"" hidden=""true"" document=""1"" />
<<<<<<< HEAD
        <entry offset=""0x7"" hidden=""true"" document=""1"" />
        <entry offset=""0x1d"" startLine=""22"" startColumn=""28"" endLine=""22"" endColumn=""44"" document=""1"" />
        <entry offset=""0x2e"" hidden=""true"" document=""1"" />
        <entry offset=""0x30"" startLine=""23"" startColumn=""17"" endLine=""23"" endColumn=""57"" document=""1"" />
        <entry offset=""0x4f"" hidden=""true"" document=""1"" />
        <entry offset=""0x53"" startLine=""25"" startColumn=""17"" endLine=""25"" endColumn=""57"" document=""1"" />
        <entry offset=""0x72"" hidden=""true"" document=""1"" />
        <entry offset=""0x74"" startLine=""27"" startColumn=""17"" endLine=""27"" endColumn=""59"" document=""1"" />
        <entry offset=""0x8e"" startLine=""29"" startColumn=""17"" endLine=""29"" endColumn=""43"" document=""1"" />
        <entry offset=""0xa2"" startLine=""31"" startColumn=""5"" endLine=""31"" endColumn=""6"" document=""1"" />
      </sequencePoints>
      <scope startOffset=""0x0"" endOffset=""0xa5"">
        <scope startOffset=""0x1d"" endOffset=""0x4f"">
          <local name=""s"" il_index=""0"" il_start=""0x1d"" il_end=""0x4f"" attributes=""0"" />
        </scope>
        <scope startOffset=""0x4f"" endOffset=""0x72"">
          <local name=""s"" il_index=""1"" il_start=""0x4f"" il_end=""0x72"" attributes=""0"" />
        </scope>
        <scope startOffset=""0x72"" endOffset=""0x8e"">
          <local name=""t"" il_index=""2"" il_start=""0x72"" il_end=""0x8e"" attributes=""0"" />
=======
        <entry offset=""0x2b"" hidden=""true"" document=""1"" />
        <entry offset=""0x2d"" startLine=""22"" startColumn=""28"" endLine=""22"" endColumn=""44"" document=""1"" />
        <entry offset=""0x40"" startLine=""23"" startColumn=""17"" endLine=""23"" endColumn=""57"" document=""1"" />
        <entry offset=""0x5f"" hidden=""true"" document=""1"" />
        <entry offset=""0x64"" startLine=""25"" startColumn=""17"" endLine=""25"" endColumn=""57"" document=""1"" />
        <entry offset=""0x85"" hidden=""true"" document=""1"" />
        <entry offset=""0x8a"" startLine=""27"" startColumn=""17"" endLine=""27"" endColumn=""59"" document=""1"" />
        <entry offset=""0xab"" startLine=""29"" startColumn=""17"" endLine=""29"" endColumn=""43"" document=""1"" />
        <entry offset=""0xbf"" startLine=""31"" startColumn=""5"" endLine=""31"" endColumn=""6"" document=""1"" />
      </sequencePoints>
      <scope startOffset=""0x0"" endOffset=""0xc2"">
        <scope startOffset=""0x2b"" endOffset=""0x5f"">
          <local name=""s"" il_index=""3"" il_start=""0x2b"" il_end=""0x5f"" attributes=""0"" />
        </scope>
        <scope startOffset=""0x5f"" endOffset=""0x85"">
          <local name=""s"" il_index=""4"" il_start=""0x5f"" il_end=""0x85"" attributes=""0"" />
        </scope>
        <scope startOffset=""0x85"" endOffset=""0xab"">
          <local name=""t"" il_index=""5"" il_start=""0x85"" il_end=""0xab"" attributes=""0"" />
>>>>>>> 23415876
        </scope>
      </scope>
    </method>
  </methods>
</symbols>");
        }

        [Fact]
        public void SwitchWithPattern_02()
        {
            string source = @"
using System;
using System.Collections.Generic;
using System.Linq;

class Program
{
    private static List<List<int>> l = new List<List<int>>();

    static void Main(string[] args)
    {
        Student s = new Student();
        s.Name = ""Bozo"";
        s.GPA = 2.3;
        Operate(s);  
    }

    static System.Func<string> Operate(Person p)
    {
        switch (p)
        {
            case Student s when s.GPA > 3.5:
                return () => $""Student {s.Name} ({s.GPA:N1})"";
            case Student s:
                return () => $""Student {s.Name} ({s.GPA:N1})"";
            case Teacher t:
                return () => $""Teacher {t.Name} of {t.Subject}"";
            default:
                return () => $""Person {p.Name}"";
        }
    }
}

class Person { public string Name; }
class Teacher : Person { public string Subject; }
class Student : Person { public double GPA; }
";
            // we just want this to compile without crashing/asserting
            var c = CreateCompilationWithMscorlib40AndSystemCore(source, options: TestOptions.DebugDll);
            c.VerifyPdb("Program.Operate",
@"<symbols>
  <files>
    <file id=""1"" name="""" language=""C#"" />
  </files>
  <methods>
    <method containingType=""Program"" name=""Operate"" parameterNames=""p"">
      <customDebugInfo>
        <forward declaringType=""Program"" methodName=""Main"" parameterNames=""args"" />
        <encLocalSlotMap>
          <slot kind=""30"" offset=""0"" />
<<<<<<< HEAD
          <slot kind=""30"" offset=""11"" />
=======
          <slot kind=""30"" offset=""202"" />
          <slot kind=""35"" offset=""11"" />
          <slot kind=""35"" offset=""11"" />
>>>>>>> 23415876
          <slot kind=""35"" offset=""11"" />
          <slot kind=""1"" offset=""11"" />
          <slot kind=""21"" offset=""0"" />
        </encLocalSlotMap>
        <encLambdaMap>
          <methodOrdinal>2</methodOrdinal>
          <closure offset=""0"" />
<<<<<<< HEAD
          <closure offset=""11"" />
=======
          <closure offset=""202"" />
>>>>>>> 23415876
          <lambda offset=""109"" closure=""1"" />
          <lambda offset=""202"" closure=""1"" />
          <lambda offset=""295"" closure=""1"" />
          <lambda offset=""383"" closure=""0"" />
        </encLambdaMap>
      </customDebugInfo>
      <sequencePoints>
        <entry offset=""0x0"" hidden=""true"" document=""1"" />
        <entry offset=""0xd"" startLine=""19"" startColumn=""5"" endLine=""19"" endColumn=""6"" document=""1"" />
        <entry offset=""0xe"" hidden=""true"" document=""1"" />
        <entry offset=""0x1b"" hidden=""true"" document=""1"" />
        <entry offset=""0x1d"" hidden=""true"" document=""1"" />
        <entry offset=""0x47"" startLine=""22"" startColumn=""28"" endLine=""22"" endColumn=""44"" document=""1"" />
        <entry offset=""0x5d"" hidden=""true"" document=""1"" />
        <entry offset=""0x5f"" startLine=""23"" startColumn=""17"" endLine=""23"" endColumn=""63"" document=""1"" />
        <entry offset=""0x6f"" hidden=""true"" document=""1"" />
        <entry offset=""0x7d"" startLine=""25"" startColumn=""17"" endLine=""25"" endColumn=""63"" document=""1"" />
        <entry offset=""0x8d"" hidden=""true"" document=""1"" />
        <entry offset=""0x8f"" startLine=""27"" startColumn=""17"" endLine=""27"" endColumn=""65"" document=""1"" />
        <entry offset=""0x9f"" startLine=""29"" startColumn=""17"" endLine=""29"" endColumn=""49"" document=""1"" />
        <entry offset=""0xaf"" startLine=""31"" startColumn=""5"" endLine=""31"" endColumn=""6"" document=""1"" />
      </sequencePoints>
      <scope startOffset=""0x0"" endOffset=""0xb2"">
        <local name=""CS$&lt;&gt;8__locals0"" il_index=""0"" il_start=""0x0"" il_end=""0xb2"" attributes=""0"" />
        <scope startOffset=""0xe"" endOffset=""0xaf"">
          <local name=""CS$&lt;&gt;8__locals1"" il_index=""1"" il_start=""0xe"" il_end=""0xaf"" attributes=""0"" />
        </scope>
      </scope>
    </method>
  </methods>
</symbols>");
        }

        [Fact]
        public void SwitchWithPatternAndLocalFunctions()
        {
            string source = @"
using System;
using System.Collections.Generic;
using System.Linq;

class Program
{
    private static List<List<int>> l = new List<List<int>>();

    static void Main(string[] args)
    {
        Student s = new Student();
        s.Name = ""Bozo"";
        s.GPA = 2.3;
        Operate(s);  
    }

    static System.Func<string> Operate(Person p)
    {
        switch (p)
        {
            case Student s when s.GPA > 3.5:
                string f1() => $""Student {s.Name} ({s.GPA:N1})"";
                return f1;
            case Student s:
                string f2() => $""Student {s.Name} ({s.GPA:N1})"";
                return f2;
            case Teacher t:
                string f3() => $""Teacher {t.Name} of {t.Subject}"";
                return f3;
            default:
                string f4() => $""Person {p.Name}"";
                return f4;
        }
    }
}

class Person { public string Name; }
class Teacher : Person { public string Subject; }
class Student : Person { public double GPA; }
";
            // we just want this to compile without crashing/asserting
            var c = CreateCompilationWithMscorlib40AndSystemCore(source, options: TestOptions.DebugDll);
            c.VerifyPdb("Program.Operate", @"
<symbols>
  <files>
    <file id=""1"" name="""" language=""C#"" />
  </files>
  <methods>
    <method containingType=""Program"" name=""Operate"" parameterNames=""p"">
      <customDebugInfo>
        <forward declaringType=""Program"" methodName=""Main"" parameterNames=""args"" />
        <encLocalSlotMap>
          <slot kind=""30"" offset=""0"" />
<<<<<<< HEAD
          <slot kind=""30"" offset=""11"" />
=======
          <slot kind=""30"" offset=""234"" />
          <slot kind=""35"" offset=""11"" />
          <slot kind=""35"" offset=""11"" />
>>>>>>> 23415876
          <slot kind=""35"" offset=""11"" />
          <slot kind=""1"" offset=""11"" />
          <slot kind=""21"" offset=""0"" />
        </encLocalSlotMap>
        <encLambdaMap>
          <methodOrdinal>2</methodOrdinal>
          <closure offset=""0"" />
<<<<<<< HEAD
          <closure offset=""11"" />
=======
          <closure offset=""234"" />
>>>>>>> 23415876
          <lambda offset=""111"" closure=""1"" />
          <lambda offset=""234"" closure=""1"" />
          <lambda offset=""357"" closure=""1"" />
          <lambda offset=""475"" closure=""0"" />
        </encLambdaMap>
      </customDebugInfo>
      <sequencePoints>
        <entry offset=""0x0"" hidden=""true"" document=""1"" />
        <entry offset=""0xd"" startLine=""19"" startColumn=""5"" endLine=""19"" endColumn=""6"" document=""1"" />
        <entry offset=""0xe"" hidden=""true"" document=""1"" />
        <entry offset=""0x1b"" hidden=""true"" document=""1"" />
        <entry offset=""0x1d"" hidden=""true"" document=""1"" />
        <entry offset=""0x47"" startLine=""22"" startColumn=""28"" endLine=""22"" endColumn=""44"" document=""1"" />
        <entry offset=""0x5d"" hidden=""true"" document=""1"" />
        <entry offset=""0x60"" startLine=""24"" startColumn=""17"" endLine=""24"" endColumn=""27"" document=""1"" />
        <entry offset=""0x70"" hidden=""true"" document=""1"" />
        <entry offset=""0x7f"" startLine=""27"" startColumn=""17"" endLine=""27"" endColumn=""27"" document=""1"" />
        <entry offset=""0x8f"" hidden=""true"" document=""1"" />
        <entry offset=""0x92"" startLine=""30"" startColumn=""17"" endLine=""30"" endColumn=""27"" document=""1"" />
        <entry offset=""0xa2"" hidden=""true"" document=""1"" />
        <entry offset=""0xa3"" startLine=""33"" startColumn=""17"" endLine=""33"" endColumn=""27"" document=""1"" />
        <entry offset=""0xb3"" startLine=""35"" startColumn=""5"" endLine=""35"" endColumn=""6"" document=""1"" />
      </sequencePoints>
      <scope startOffset=""0x0"" endOffset=""0xb6"">
        <local name=""CS$&lt;&gt;8__locals0"" il_index=""0"" il_start=""0x0"" il_end=""0xb6"" attributes=""0"" />
        <scope startOffset=""0xe"" endOffset=""0xb3"">
          <local name=""CS$&lt;&gt;8__locals1"" il_index=""1"" il_start=""0xe"" il_end=""0xb3"" attributes=""0"" />
        </scope>
      </scope>
    </method>
  </methods>
</symbols>");
        }

        [Fact, WorkItem(17090, "https://github.com/dotnet/roslyn/issues/17090"), WorkItem(19731, "https://github.com/dotnet/roslyn/issues/19731")]
        public void SwitchWithConstantPattern()
        {
            string source = @"
using System;

class Program
{
    static void Main(string[] args)
    {
        M1();
        M2();
    }

    static void M1()
    {
        switch
            (1)
        {
            case 0 when true:
                ;
            case 1:
                Console.Write(1);
                break;
            case 2:
                ;
        }
    }

    static void M2()
    {
        switch
            (nameof(M2))
        {
            case nameof(M1) when true:
                ;
            case nameof(M2):
                Console.Write(nameof(M2));
                break;
            case nameof(Main):
                ;
        }
    }
}
";
            var c = CreateCompilationWithMscorlib40AndSystemCore(source, options: TestOptions.DebugExe);
            c.VerifyDiagnostics();
            var verifier = CompileAndVerify(c, expectedOutput: "1M2");

            verifier.VerifyIL(qualifiedMethodName: "Program.M1", sequencePoints: "Program.M1", source: source,
expectedIL: @"{
  // Code size       17 (0x11)
  .maxstack  1
  .locals init (int V_0,
                int V_1)
  // sequence point: {
  IL_0000:  nop
  // sequence point: switch ...           (1
  IL_0001:  ldc.i4.1
  IL_0002:  stloc.1
  IL_0003:  ldc.i4.1
  IL_0004:  stloc.0
  // sequence point: <hidden>
  IL_0005:  br.s       IL_0007
  // sequence point: Console.Write(1);
  IL_0007:  ldc.i4.1
  IL_0008:  call       ""void System.Console.Write(int)""
  IL_000d:  nop
  // sequence point: break;
  IL_000e:  br.s       IL_0010
  // sequence point: }
  IL_0010:  ret
}");
            verifier.VerifyIL(qualifiedMethodName: "Program.M2", sequencePoints: "Program.M2", source: source,
expectedIL: @"{
  // Code size       29 (0x1d)
  .maxstack  1
  .locals init (string V_0,
                string V_1)
  // sequence point: {
  IL_0000:  nop
  // sequence point: switch ...  (nameof(M2)
  IL_0001:  ldstr      ""M2""
  IL_0006:  stloc.1
  IL_0007:  ldstr      ""M2""
  IL_000c:  stloc.0
  // sequence point: <hidden>
  IL_000d:  br.s       IL_000f
  // sequence point: Console.Write(nameof(M2));
  IL_000f:  ldstr      ""M2""
  IL_0014:  call       ""void System.Console.Write(string)""
  IL_0019:  nop
  // sequence point: break;
  IL_001a:  br.s       IL_001c
  // sequence point: }
  IL_001c:  ret
}");

            // Check the release code generation too.
            c = CreateCompilationWithMscorlib40AndSystemCore(source, options: TestOptions.ReleaseExe);
            c.VerifyDiagnostics();
            verifier = CompileAndVerify(c, expectedOutput: "1M2");

            verifier.VerifyIL("Program.M1",
@"{
  // Code size        7 (0x7)
  .maxstack  1
  IL_0000:  ldc.i4.1
  IL_0001:  call       ""void System.Console.Write(int)""
  IL_0006:  ret
}");
            verifier.VerifyIL("Program.M2",
@"{
  // Code size       11 (0xb)
  .maxstack  1
  IL_0000:  ldstr      ""M2""
  IL_0005:  call       ""void System.Console.Write(string)""
  IL_000a:  ret
}");
        }

        [Fact, WorkItem(19734, "https://github.com/dotnet/roslyn/issues/19734")]
        public void SwitchWithConstantGenericPattern_01()
        {
            string source = @"
using System;

class Program
{
    static void Main(string[] args)
    {
        M1<int>();    // 1
        M1<long>();   // 2
        M2<string>(); // 3
        M2<int>();    // 4
    }

    static void M1<T>()
    {
        switch (1)
        {
            case T t:
                Console.Write(1);
                break;
            case int i:
                Console.Write(2);
                break;
        }
    }

    static void M2<T>()
    {
        switch (nameof(M2))
        {
            case T t:
                Console.Write(3);
                break;
            case string s:
                Console.Write(4);
                break;
            case null:
                ;
        }
    }
}
";
            var c = CreateCompilationWithMscorlib40AndSystemCore(source, options: TestOptions.DebugExe, parseOptions: TestOptions.Regular7_1);
            c.VerifyDiagnostics();
            var verifier = CompileAndVerify(c, expectedOutput: "1234");

            verifier.VerifyIL(qualifiedMethodName: "Program.M1<T>", sequencePoints: "Program.M1", source: source,
expectedIL: @"{
  // Code size       60 (0x3c)
  .maxstack  1
  .locals init (T V_0, //t
                int V_1, //i
                int V_2)
  // sequence point: {
  IL_0000:  nop
  // sequence point: switch (1)
  IL_0001:  ldc.i4.1
  IL_0002:  stloc.2
  IL_0003:  ldc.i4.1
  IL_0004:  stloc.1
  // sequence point: <hidden>
  IL_0005:  ldloc.1
  IL_0006:  box        ""int""
  IL_000b:  isinst     ""T""
  IL_0010:  brfalse.s  IL_0030
  IL_0012:  ldloc.1
  IL_0013:  box        ""int""
  IL_0018:  isinst     ""T""
  IL_001d:  unbox.any  ""T""
  IL_0022:  stloc.0
  // sequence point: <hidden>
  IL_0023:  br.s       IL_0025
  // sequence point: <hidden>
  IL_0025:  br.s       IL_0027
  // sequence point: Console.Write(1);
  IL_0027:  ldc.i4.1
  IL_0028:  call       ""void System.Console.Write(int)""
  IL_002d:  nop
  // sequence point: break;
  IL_002e:  br.s       IL_003b
  // sequence point: <hidden>
  IL_0030:  br.s       IL_0032
  // sequence point: Console.Write(2);
  IL_0032:  ldc.i4.2
  IL_0033:  call       ""void System.Console.Write(int)""
  IL_0038:  nop
  // sequence point: break;
  IL_0039:  br.s       IL_003b
  // sequence point: }
  IL_003b:  ret
}");
            verifier.VerifyIL(qualifiedMethodName: "Program.M2<T>", sequencePoints: "Program.M2", source: source,
expectedIL: @"{
  // Code size       58 (0x3a)
  .maxstack  1
  .locals init (T V_0, //t
                string V_1, //s
                string V_2)
  // sequence point: {
  IL_0000:  nop
  // sequence point: switch (nameof(M2))
  IL_0001:  ldstr      ""M2""
  IL_0006:  stloc.2
  IL_0007:  ldstr      ""M2""
  IL_000c:  stloc.1
  // sequence point: <hidden>
  IL_000d:  ldloc.1
  IL_000e:  isinst     ""T""
  IL_0013:  brfalse.s  IL_002e
  IL_0015:  ldloc.1
  IL_0016:  isinst     ""T""
  IL_001b:  unbox.any  ""T""
  IL_0020:  stloc.0
  // sequence point: <hidden>
  IL_0021:  br.s       IL_0023
  // sequence point: <hidden>
  IL_0023:  br.s       IL_0025
  // sequence point: Console.Write(3);
  IL_0025:  ldc.i4.3
  IL_0026:  call       ""void System.Console.Write(int)""
  IL_002b:  nop
  // sequence point: break;
  IL_002c:  br.s       IL_0039
  // sequence point: <hidden>
  IL_002e:  br.s       IL_0030
  // sequence point: Console.Write(4);
  IL_0030:  ldc.i4.4
  IL_0031:  call       ""void System.Console.Write(int)""
  IL_0036:  nop
  // sequence point: break;
  IL_0037:  br.s       IL_0039
  // sequence point: }
  IL_0039:  ret
}");

            // Check the release code generation too.
            c = CreateCompilationWithMscorlib40AndSystemCore(source, options: TestOptions.ReleaseExe, parseOptions: TestOptions.Regular7_1);
            c.VerifyDiagnostics();
            verifier = CompileAndVerify(c, expectedOutput: "1234");

            verifier.VerifyIL("Program.M1<T>",
@"{
  // Code size       29 (0x1d)
  .maxstack  1
  .locals init (int V_0) //i
  IL_0000:  ldc.i4.1
  IL_0001:  stloc.0
  IL_0002:  ldloc.0
  IL_0003:  box        ""int""
  IL_0008:  isinst     ""T""
  IL_000d:  brfalse.s  IL_0016
  IL_000f:  ldc.i4.1
  IL_0010:  call       ""void System.Console.Write(int)""
  IL_0015:  ret
  IL_0016:  ldc.i4.2
  IL_0017:  call       ""void System.Console.Write(int)""
  IL_001c:  ret
}");
            verifier.VerifyIL("Program.M2<T>",
@"{
  // Code size       28 (0x1c)
  .maxstack  1
  .locals init (string V_0) //s
  IL_0000:  ldstr      ""M2""
  IL_0005:  stloc.0
  IL_0006:  ldloc.0
  IL_0007:  isinst     ""T""
  IL_000c:  brfalse.s  IL_0015
  IL_000e:  ldc.i4.3
  IL_000f:  call       ""void System.Console.Write(int)""
  IL_0014:  ret
  IL_0015:  ldc.i4.4
  IL_0016:  call       ""void System.Console.Write(int)""
  IL_001b:  ret
}");
        }

        [Fact, WorkItem(19734, "https://github.com/dotnet/roslyn/issues/19734")]
        public void SwitchWithConstantGenericPattern_02()
        {
            string source = @"
using System;

class Program
{
    static void Main(string[] args)
    {
        M2<string>(); // 6
        M2<int>();    // 6
    }

    static void M2<T>()
    {
        const string x = null;
        switch (x)
        {
            case T t:
                ;
            case string s:
                ;
            case null:
                Console.Write(6);
                break;
        }
    }
}
";
            var c = CreateCompilationWithMscorlib40AndSystemCore(source, options: TestOptions.DebugExe, parseOptions: TestOptions.Regular7_1);
            c.VerifyDiagnostics();
            var verifier = CompileAndVerify(c, expectedOutput: "66");

            verifier.VerifyIL(qualifiedMethodName: "Program.M2<T>", sequencePoints: "Program.M2", source: source,
expectedIL: @"{
  // Code size       17 (0x11)
  .maxstack  1
  .locals init (T V_0, //t
                string V_1, //s
                string V_2,
                string V_3)
  // sequence point: {
  IL_0000:  nop
  // sequence point: switch (x)
  IL_0001:  ldnull
  IL_0002:  stloc.3
  IL_0003:  ldnull
  IL_0004:  stloc.2
  // sequence point: <hidden>
  IL_0005:  br.s       IL_0007
  // sequence point: Console.Write(6);
  IL_0007:  ldc.i4.6
  IL_0008:  call       ""void System.Console.Write(int)""
  IL_000d:  nop
  // sequence point: break;
  IL_000e:  br.s       IL_0010
  // sequence point: }
  IL_0010:  ret
}");

            // Check the release code generation too.
            c = CreateCompilationWithMscorlib40AndSystemCore(source, options: TestOptions.ReleaseExe, parseOptions: TestOptions.Regular7_1);
            c.VerifyDiagnostics();
            verifier = CompileAndVerify(c, expectedOutput: "66");

            verifier.VerifyIL("Program.M2<T>",
@"{
  // Code size        7 (0x7)
  .maxstack  1
  IL_0000:  ldc.i4.6
  IL_0001:  call       ""void System.Console.Write(int)""
  IL_0006:  ret
}");
        }

        #endregion

        #region DoStatement

        [Fact]
        public void DoStatement()
        {
            var source = @"using System;

public class SeqPointForWhile
{
    public static void Main()
    {
        SeqPointForWhile obj = new SeqPointForWhile();
        obj.While(234);
    }

    int field;
    public void While(int p)
    {
        do
        {
            p = (int)(p / 2);

            if (p > 100)
            {
                continue;
            }
            else if (p > 10)
            {
                field = 1;
            }
            else
            {
                break;
            }
        } while (p > 0); // SeqPt should be generated for [while (p > 0);]

        field = -1;
    }
}
";

            var c = CreateCompilationWithMscorlib40AndSystemCore(source, options: TestOptions.DebugDll);

            c.VerifyPdb(@"
<symbols>
  <files>
    <file id=""1"" name="""" language=""C#"" />
  </files>
  <methods>
    <method containingType=""SeqPointForWhile"" name=""Main"">
      <customDebugInfo>
        <using>
          <namespace usingCount=""1"" />
        </using>
        <encLocalSlotMap>
          <slot kind=""0"" offset=""28"" />
        </encLocalSlotMap>
      </customDebugInfo>
      <sequencePoints>
        <entry offset=""0x0"" startLine=""6"" startColumn=""5"" endLine=""6"" endColumn=""6"" document=""1"" />
        <entry offset=""0x1"" startLine=""7"" startColumn=""9"" endLine=""7"" endColumn=""55"" document=""1"" />
        <entry offset=""0x7"" startLine=""8"" startColumn=""9"" endLine=""8"" endColumn=""24"" document=""1"" />
        <entry offset=""0x13"" startLine=""9"" startColumn=""5"" endLine=""9"" endColumn=""6"" document=""1"" />
      </sequencePoints>
      <scope startOffset=""0x0"" endOffset=""0x14"">
        <namespace name=""System"" />
        <local name=""obj"" il_index=""0"" il_start=""0x0"" il_end=""0x14"" attributes=""0"" />
      </scope>
    </method>
    <method containingType=""SeqPointForWhile"" name=""While"" parameterNames=""p"">
      <customDebugInfo>
        <forward declaringType=""SeqPointForWhile"" methodName=""Main"" />
        <encLocalSlotMap>
          <slot kind=""1"" offset=""71"" />
          <slot kind=""1"" offset=""159"" />
          <slot kind=""1"" offset=""11"" />
        </encLocalSlotMap>
      </customDebugInfo>
      <sequencePoints>
        <entry offset=""0x0"" startLine=""13"" startColumn=""5"" endLine=""13"" endColumn=""6"" document=""1"" />
        <entry offset=""0x1"" startLine=""15"" startColumn=""9"" endLine=""15"" endColumn=""10"" document=""1"" />
        <entry offset=""0x2"" startLine=""16"" startColumn=""13"" endLine=""16"" endColumn=""30"" document=""1"" />
        <entry offset=""0x7"" startLine=""18"" startColumn=""13"" endLine=""18"" endColumn=""25"" document=""1"" />
        <entry offset=""0xd"" hidden=""true"" document=""1"" />
        <entry offset=""0x10"" startLine=""19"" startColumn=""13"" endLine=""19"" endColumn=""14"" document=""1"" />
        <entry offset=""0x11"" startLine=""20"" startColumn=""17"" endLine=""20"" endColumn=""26"" document=""1"" />
        <entry offset=""0x13"" startLine=""22"" startColumn=""18"" endLine=""22"" endColumn=""29"" document=""1"" />
        <entry offset=""0x19"" hidden=""true"" document=""1"" />
        <entry offset=""0x1c"" startLine=""23"" startColumn=""13"" endLine=""23"" endColumn=""14"" document=""1"" />
        <entry offset=""0x1d"" startLine=""24"" startColumn=""17"" endLine=""24"" endColumn=""27"" document=""1"" />
        <entry offset=""0x24"" startLine=""25"" startColumn=""13"" endLine=""25"" endColumn=""14"" document=""1"" />
        <entry offset=""0x27"" startLine=""27"" startColumn=""13"" endLine=""27"" endColumn=""14"" document=""1"" />
        <entry offset=""0x28"" startLine=""28"" startColumn=""17"" endLine=""28"" endColumn=""23"" document=""1"" />
        <entry offset=""0x2a"" startLine=""30"" startColumn=""9"" endLine=""30"" endColumn=""10"" document=""1"" />
        <entry offset=""0x2b"" startLine=""30"" startColumn=""11"" endLine=""30"" endColumn=""25"" document=""1"" />
        <entry offset=""0x30"" hidden=""true"" document=""1"" />
        <entry offset=""0x33"" startLine=""32"" startColumn=""9"" endLine=""32"" endColumn=""20"" document=""1"" />
        <entry offset=""0x3a"" startLine=""33"" startColumn=""5"" endLine=""33"" endColumn=""6"" document=""1"" />
      </sequencePoints>
    </method>
  </methods>
</symbols>");
        }

        #endregion

        #region Constructor

        [WorkItem(538317, "http://vstfdevdiv:8080/DevDiv2/DevDiv/_workitems/edit/538317")]
        [Fact]
        public void ConstructorSequencePoints1()
        {
            var source = @"namespace NS
{
    public class MyClass
    {
        int intTest;
        public MyClass()
        {
            intTest = 123;
        }

        public MyClass(params int[] values)
        {
            intTest = values[0] + values[1] + values[2];
        }

        public static int Main()
        {
            int intI = 1, intJ = 8;
            int intK = 3;

            // Can't step into Ctor
            MyClass mc = new MyClass();

            // Can't step into Ctor
            mc = new MyClass(intI, intJ, intK);

            return mc.intTest - 12;
        }
    }
}
";

            var c = CreateCompilationWithMscorlib40AndSystemCore(source, options: TestOptions.DebugDll);

            // Dev10 vs. Roslyn
            // 
            // Default Ctor (no param)
            //    Dev10                                                 Roslyn
            // ======================================================================================
            //  Code size       18 (0x12)                               // Code size       16 (0x10)
            //  .maxstack  8                                            .maxstack  8
            //* IL_0000:  ldarg.0                                      *IL_0000:  ldarg.0
            //  IL_0001:  call                                          IL_0001:  callvirt
            //      instance void [mscorlib]System.Object::.ctor()         instance void [mscorlib]System.Object::.ctor()
            //  IL_0006:  nop                                          *IL_0006:  nop
            //* IL_0007:  nop
            //* IL_0008:  ldarg.0                                      *IL_0007:  ldarg.0
            //  IL_0009:  ldc.i4.s   123                                IL_0008:  ldc.i4.s   123
            //  IL_000b:  stfld      int32 NS.MyClass::intTest          IL_000a:  stfld      int32 NS.MyClass::intTest
            //  IL_0010:  nop                                           
            //* IL_0011:  ret                                          *IL_000f:  ret
            //  -----------------------------------------------------------------------------------------
            //  SeqPoint: 0, 7 ,8, 0x10                                 0, 6, 7, 0xf

            c.VerifyPdb(@"
<symbols>
  <files>
    <file id=""1"" name="""" language=""C#"" />
  </files>
  <methods>
    <method containingType=""NS.MyClass"" name="".ctor"">
      <customDebugInfo>
        <using>
          <namespace usingCount=""0"" />
          <namespace usingCount=""0"" />
        </using>
      </customDebugInfo>
      <sequencePoints>
        <entry offset=""0x0"" startLine=""6"" startColumn=""9"" endLine=""6"" endColumn=""25"" document=""1"" />
        <entry offset=""0x7"" startLine=""7"" startColumn=""9"" endLine=""7"" endColumn=""10"" document=""1"" />
        <entry offset=""0x8"" startLine=""8"" startColumn=""13"" endLine=""8"" endColumn=""27"" document=""1"" />
        <entry offset=""0x10"" startLine=""9"" startColumn=""9"" endLine=""9"" endColumn=""10"" document=""1"" />
      </sequencePoints>
    </method>
    <method containingType=""NS.MyClass"" name="".ctor"" parameterNames=""values"">
      <customDebugInfo>
        <forward declaringType=""NS.MyClass"" methodName="".ctor"" />
      </customDebugInfo>
      <sequencePoints>
        <entry offset=""0x0"" startLine=""11"" startColumn=""9"" endLine=""11"" endColumn=""44"" document=""1"" />
        <entry offset=""0x7"" startLine=""12"" startColumn=""9"" endLine=""12"" endColumn=""10"" document=""1"" />
        <entry offset=""0x8"" startLine=""13"" startColumn=""13"" endLine=""13"" endColumn=""57"" document=""1"" />
        <entry offset=""0x19"" startLine=""14"" startColumn=""9"" endLine=""14"" endColumn=""10"" document=""1"" />
      </sequencePoints>
    </method>
    <method containingType=""NS.MyClass"" name=""Main"">
      <customDebugInfo>
        <forward declaringType=""NS.MyClass"" methodName="".ctor"" />
        <encLocalSlotMap>
          <slot kind=""0"" offset=""19"" />
          <slot kind=""0"" offset=""29"" />
          <slot kind=""0"" offset=""56"" />
          <slot kind=""0"" offset=""126"" />
          <slot kind=""21"" offset=""0"" />
        </encLocalSlotMap>
      </customDebugInfo>
      <sequencePoints>
        <entry offset=""0x0"" startLine=""17"" startColumn=""9"" endLine=""17"" endColumn=""10"" document=""1"" />
        <entry offset=""0x1"" startLine=""18"" startColumn=""13"" endLine=""18"" endColumn=""25"" document=""1"" />
        <entry offset=""0x3"" startLine=""18"" startColumn=""27"" endLine=""18"" endColumn=""35"" document=""1"" />
        <entry offset=""0x5"" startLine=""19"" startColumn=""13"" endLine=""19"" endColumn=""26"" document=""1"" />
        <entry offset=""0x7"" startLine=""22"" startColumn=""13"" endLine=""22"" endColumn=""40"" document=""1"" />
        <entry offset=""0xd"" startLine=""25"" startColumn=""13"" endLine=""25"" endColumn=""48"" document=""1"" />
        <entry offset=""0x25"" startLine=""27"" startColumn=""13"" endLine=""27"" endColumn=""36"" document=""1"" />
        <entry offset=""0x32"" startLine=""28"" startColumn=""9"" endLine=""28"" endColumn=""10"" document=""1"" />
      </sequencePoints>
      <scope startOffset=""0x0"" endOffset=""0x35"">
        <local name=""intI"" il_index=""0"" il_start=""0x0"" il_end=""0x35"" attributes=""0"" />
        <local name=""intJ"" il_index=""1"" il_start=""0x0"" il_end=""0x35"" attributes=""0"" />
        <local name=""intK"" il_index=""2"" il_start=""0x0"" il_end=""0x35"" attributes=""0"" />
        <local name=""mc"" il_index=""3"" il_start=""0x0"" il_end=""0x35"" attributes=""0"" />
      </scope>
    </method>
  </methods>
</symbols>");
        }

        [Fact]
        public void ConstructorSequencePoints2()
        {
            TestSequencePoints(
@"using System;

class D
{
    public D() : [|base()|]
    {
    }
}", TestOptions.DebugDll);

            TestSequencePoints(
@"using System;

class D
{
    static D()
    [|{|]
    }
}", TestOptions.DebugDll);

            TestSequencePoints(
@"using System;
class A : Attribute {}
class D
{
    [A]
    public D() : [|base()|]
    {
    }
}", TestOptions.DebugDll);

            TestSequencePoints(
@"using System;
class A : Attribute {}
class D
{
    [A]
    public D() 
        : [|base()|]
    {
    }
}", TestOptions.DebugDll);

            TestSequencePoints(
@"using System;

class A : Attribute {}
class C { }
class D
{
    [A]
    [|public D()|]
    {
    }
}", TestOptions.DebugDll);
        }

        #endregion

        #region Destructor

        [Fact]
        public void Destructors()
        {
            var source = @"
using System;

public class Base
{
    ~Base()
    {
        Console.WriteLine();
    }
}

public class Derived : Base
{
    ~Derived()
    {
        Console.WriteLine();
    }
}
";
            var c = CreateCompilationWithMscorlib40AndSystemCore(source, options: TestOptions.DebugDll);
            c.VerifyPdb(@"
<symbols>
  <files>
    <file id=""1"" name="""" language=""C#"" />
  </files>
  <methods>
    <method containingType=""Base"" name=""Finalize"">
      <customDebugInfo>
        <using>
          <namespace usingCount=""1"" />
        </using>
      </customDebugInfo>
      <sequencePoints>
        <entry offset=""0x0"" startLine=""7"" startColumn=""5"" endLine=""7"" endColumn=""6"" document=""1"" />
        <entry offset=""0x1"" startLine=""7"" startColumn=""5"" endLine=""7"" endColumn=""6"" document=""1"" />
        <entry offset=""0x2"" startLine=""8"" startColumn=""9"" endLine=""8"" endColumn=""29"" document=""1"" />
        <entry offset=""0xa"" startLine=""9"" startColumn=""5"" endLine=""9"" endColumn=""6"" document=""1"" />
        <entry offset=""0x12"" startLine=""9"" startColumn=""5"" endLine=""9"" endColumn=""6"" document=""1"" />
      </sequencePoints>
      <scope startOffset=""0x0"" endOffset=""0x13"">
        <namespace name=""System"" />
      </scope>
    </method>
    <method containingType=""Derived"" name=""Finalize"">
      <customDebugInfo>
        <forward declaringType=""Base"" methodName=""Finalize"" />
      </customDebugInfo>
      <sequencePoints>
        <entry offset=""0x0"" startLine=""15"" startColumn=""5"" endLine=""15"" endColumn=""6"" document=""1"" />
        <entry offset=""0x1"" startLine=""15"" startColumn=""5"" endLine=""15"" endColumn=""6"" document=""1"" />
        <entry offset=""0x2"" startLine=""16"" startColumn=""9"" endLine=""16"" endColumn=""29"" document=""1"" />
        <entry offset=""0xa"" startLine=""17"" startColumn=""5"" endLine=""17"" endColumn=""6"" document=""1"" />
        <entry offset=""0x12"" startLine=""17"" startColumn=""5"" endLine=""17"" endColumn=""6"" document=""1"" />
      </sequencePoints>
    </method>
  </methods>
</symbols>");
        }

        #endregion

        #region Field and Property Initializers

        [Fact]
        public void TestPartialClassFieldInitializers()
        {
            var text1 = @"
public partial class C
{
    int x = 1;
}
";

            var text2 = @"
public partial class C
{
    int y = 1;

    static void Main()
    {
        C c = new C();
    }
}
";
            //Having a unique name here may be important. The infrastructure of the pdb to xml conversion
            //loads the assembly into the ReflectionOnlyLoadFrom context.
            //So it's probably a good idea to have a new name for each assembly.
            var compilation = CreateCompilation(new SyntaxTree[] { Parse(text1, "a.cs"), Parse(text2, "b.cs") });

            compilation.VerifyPdb("C..ctor", @"
<symbols>
  <files>
    <file id=""1"" name=""b.cs"" language=""C#"" checksumAlgorithm=""SHA1"" checksum=""BB-7A-A6-D2-B2-32-59-43-8C-98-7F-E1-98-8D-F0-94-68-E9-EB-80"" />
    <file id=""2"" name=""a.cs"" language=""C#"" checksumAlgorithm=""SHA1"" checksum=""B4-EA-18-73-D2-0E-7F-15-51-4C-68-86-40-DF-E3-C3-97-9D-F6-B7"" />
  </files>
  <methods>
    <method containingType=""C"" name="".ctor"">
      <customDebugInfo>
        <forward declaringType=""C"" methodName=""Main"" />
      </customDebugInfo>
      <sequencePoints>
        <entry offset=""0x0"" startLine=""4"" startColumn=""5"" endLine=""4"" endColumn=""15"" document=""2"" />
        <entry offset=""0x7"" startLine=""4"" startColumn=""5"" endLine=""4"" endColumn=""15"" document=""1"" />
      </sequencePoints>
    </method>
  </methods>
</symbols>");
        }

        [Fact]
        public void TestPartialClassFieldInitializersWithLineDirectives()
        {
            var text1 = @"
using System;
public partial class C
{
    int x = 1;
#line 12 ""foo.cs""
    int z = Math.Abs(-3);
    int w = Math.Abs(4);
#line 17 ""bar.cs""
    double zed = Math.Sin(5);
}

#pragma checksum ""mah.cs"" ""{406EA660-64CF-4C82-B6F0-42D48172A799}"" ""ab007f1d23d9""

";

            var text2 = @"
using System;
public partial class C
{
    int y = 1;
    int x2 = 1;
#line 12 ""foo2.cs""
    int z2 = Math.Abs(-3);
    int w2 = Math.Abs(4);
}
";

            var text3 = @"
using System;
public partial class C
{
#line 112 ""mah.cs""
    int y3 = 1;
    int x3 = 1;
    int z3 = Math.Abs(-3);
#line default
    int w3 = Math.Abs(4);
    double zed3 = Math.Sin(5);

    C() {
        Console.WriteLine(""hi"");
    } 

    static void Main()
    {
        C c = new C();
    }
}
";

            //Having a unique name here may be important. The infrastructure of the pdb to xml conversion
            //loads the assembly into the ReflectionOnlyLoadFrom context.
            //So it's probably a good idea to have a new name for each assembly.
            var compilation = CreateCompilation(new[] { Parse(text1, "a.cs"), Parse(text2, "b.cs"), Parse(text3, "a.cs") }, options: TestOptions.DebugDll);

            compilation.VerifyPdb("C..ctor", @"
<symbols>
<files>
  <file id=""1"" name=""a.cs"" language=""C#"" checksumAlgorithm=""SHA1"" checksum=""E2-3B-47-02-DC-E4-8D-B4-FF-00-67-90-31-68-74-C0-06-D7-39-0E"" />
  <file id=""2"" name=""foo.cs"" language=""C#"" />
  <file id=""3"" name=""bar.cs"" language=""C#"" />
  <file id=""4"" name=""b.cs"" language=""C#"" checksumAlgorithm=""SHA1"" checksum=""DB-CE-E5-E9-CB-53-E5-EF-C1-7F-2C-53-EC-02-FE-5C-34-2C-EF-94"" />
  <file id=""5"" name=""foo2.cs"" language=""C#"" />
  <file id=""6"" name=""mah.cs"" language=""C#"" checksumAlgorithm=""406ea660-64cf-4c82-b6f0-42d48172a799"" checksum=""AB-00-7F-1D-23-D9"" />
</files>
  <methods>
    <method containingType=""C"" name="".ctor"">
      <customDebugInfo>
        <using>
          <namespace usingCount=""1"" />
        </using>
      </customDebugInfo>
      <sequencePoints>
        <entry offset=""0x0"" startLine=""5"" startColumn=""5"" endLine=""5"" endColumn=""15"" document=""1"" />
        <entry offset=""0x7"" startLine=""12"" startColumn=""5"" endLine=""12"" endColumn=""26"" document=""2"" />
        <entry offset=""0x14"" startLine=""13"" startColumn=""5"" endLine=""13"" endColumn=""25"" document=""2"" />
        <entry offset=""0x20"" startLine=""17"" startColumn=""5"" endLine=""17"" endColumn=""30"" document=""3"" />
        <entry offset=""0x34"" startLine=""5"" startColumn=""5"" endLine=""5"" endColumn=""15"" document=""4"" />
        <entry offset=""0x3b"" startLine=""6"" startColumn=""5"" endLine=""6"" endColumn=""16"" document=""4"" />
        <entry offset=""0x42"" startLine=""12"" startColumn=""5"" endLine=""12"" endColumn=""27"" document=""5"" />
        <entry offset=""0x4f"" startLine=""13"" startColumn=""5"" endLine=""13"" endColumn=""26"" document=""5"" />
        <entry offset=""0x5b"" startLine=""112"" startColumn=""5"" endLine=""112"" endColumn=""16"" document=""6"" />
        <entry offset=""0x62"" startLine=""113"" startColumn=""5"" endLine=""113"" endColumn=""16"" document=""6"" />
        <entry offset=""0x69"" startLine=""114"" startColumn=""5"" endLine=""114"" endColumn=""27"" document=""6"" />
        <entry offset=""0x76"" startLine=""10"" startColumn=""5"" endLine=""10"" endColumn=""26"" document=""1"" />
        <entry offset=""0x82"" startLine=""11"" startColumn=""5"" endLine=""11"" endColumn=""31"" document=""1"" />
        <entry offset=""0x96"" startLine=""13"" startColumn=""5"" endLine=""13"" endColumn=""8"" document=""1"" />
        <entry offset=""0x9d"" startLine=""13"" startColumn=""9"" endLine=""13"" endColumn=""10"" document=""1"" />
        <entry offset=""0x9e"" startLine=""14"" startColumn=""9"" endLine=""14"" endColumn=""33"" document=""1"" />
        <entry offset=""0xa9"" startLine=""15"" startColumn=""5"" endLine=""15"" endColumn=""6"" document=""1"" />
      </sequencePoints>
      <scope startOffset=""0x0"" endOffset=""0xaa"">
        <namespace name=""System"" />
      </scope>
    </method>
  </methods>
</symbols>");
        }

        [WorkItem(543313, "http://vstfdevdiv:8080/DevDiv2/DevDiv/_workitems/edit/543313")]
        [Fact]
        public void TestFieldInitializerExpressionLambda()
        {
            var source = @"
class C
{
    int x = ((System.Func<int, int>)(z => z))(1);
}
";
            var c = CreateCompilationWithMscorlib40AndSystemCore(source, options: TestOptions.DebugDll);
            c.VerifyPdb(@"<symbols>
  <files>
    <file id=""1"" name="""" language=""C#"" />
  </files>
  <methods>
    <method containingType=""C"" name="".ctor"">
      <customDebugInfo>
        <using>
          <namespace usingCount=""0"" />
        </using>
        <encLambdaMap>
          <methodOrdinal>1</methodOrdinal>
          <lambda offset=""-6"" />
        </encLambdaMap>
      </customDebugInfo>
      <sequencePoints>
        <entry offset=""0x0"" startLine=""4"" startColumn=""5"" endLine=""4"" endColumn=""50"" document=""1"" />
      </sequencePoints>
    </method>
    <method containingType=""C+&lt;&gt;c"" name=""&lt;.ctor&gt;b__1_0"" parameterNames=""z"">
      <customDebugInfo>
        <forward declaringType=""C"" methodName="".ctor"" />
      </customDebugInfo>
      <sequencePoints>
        <entry offset=""0x0"" startLine=""4"" startColumn=""43"" endLine=""4"" endColumn=""44"" document=""1"" />
      </sequencePoints>
    </method>
  </methods>
</symbols>");
        }

        [Fact]
        public void FieldInitializerSequencePointSpans()
        {
            var source = @"
class C
{
    int x = 1, y = 2;
}
";
            var c = CreateCompilationWithMscorlib40AndSystemCore(source, options: TestOptions.DebugDll);
            c.VerifyPdb(@"
<symbols>
  <files>
    <file id=""1"" name="""" language=""C#"" />
  </files>
  <methods>
    <method containingType=""C"" name="".ctor"">
      <customDebugInfo>
        <using>
          <namespace usingCount=""0"" />
        </using>
      </customDebugInfo>
      <sequencePoints>
        <entry offset=""0x0"" startLine=""4"" startColumn=""5"" endLine=""4"" endColumn=""14"" document=""1"" />
        <entry offset=""0x7"" startLine=""4"" startColumn=""16"" endLine=""4"" endColumn=""21"" document=""1"" />
      </sequencePoints>
    </method>
  </methods>
</symbols>");
        }

        #endregion

        #region Auto-Property

        [Fact, WorkItem(820806, "http://vstfdevdiv:8080/DevDiv2/DevDiv/_workitems/edit/820806")]
        public void BreakpointForAutoImplementedProperty()
        {
            var source = @"
public class C
{
    public static int AutoProp1 { get; private set; }
    internal string AutoProp2 { get; set; }
    internal protected C AutoProp3 { internal get; set;  }
}
";

            var comp = CreateCompilation(source, options: TestOptions.DebugDll);

            comp.VerifyPdb(@"
<symbols>
  <files>
    <file id=""1"" name="""" language=""C#"" />
  </files>
  <methods>
    <method containingType=""C"" name=""get_AutoProp1"">
      <sequencePoints>
        <entry offset=""0x0"" startLine=""4"" startColumn=""35"" endLine=""4"" endColumn=""39"" document=""1"" />
      </sequencePoints>
    </method>
    <method containingType=""C"" name=""set_AutoProp1"" parameterNames=""value"">
      <sequencePoints>
        <entry offset=""0x0"" startLine=""4"" startColumn=""40"" endLine=""4"" endColumn=""52"" document=""1"" />
      </sequencePoints>
    </method>
    <method containingType=""C"" name=""get_AutoProp2"">
      <sequencePoints>
        <entry offset=""0x0"" startLine=""5"" startColumn=""33"" endLine=""5"" endColumn=""37"" document=""1"" />
      </sequencePoints>
    </method>
    <method containingType=""C"" name=""set_AutoProp2"" parameterNames=""value"">
      <sequencePoints>
        <entry offset=""0x0"" startLine=""5"" startColumn=""38"" endLine=""5"" endColumn=""42"" document=""1"" />
      </sequencePoints>
    </method>
    <method containingType=""C"" name=""get_AutoProp3"">
      <sequencePoints>
        <entry offset=""0x0"" startLine=""6"" startColumn=""38"" endLine=""6"" endColumn=""51"" document=""1"" />
      </sequencePoints>
    </method>
    <method containingType=""C"" name=""set_AutoProp3"" parameterNames=""value"">
      <sequencePoints>
        <entry offset=""0x0"" startLine=""6"" startColumn=""52"" endLine=""6"" endColumn=""56"" document=""1"" />
      </sequencePoints>
    </method>
  </methods>
</symbols>");
        }

        [Fact]
        public void PropertyDeclaration()
        {
            TestSequencePoints(
@"using System;

public class C
{
    int P { [|get;|] set; }
}", TestOptions.DebugDll);

            TestSequencePoints(
@"using System;

public class C
{
    int P { get; [|set;|] }
}", TestOptions.DebugDll);

            TestSequencePoints(
@"using System;

public class C
{
    int P { get [|{|] return 0; } }
}", TestOptions.DebugDll);

            TestSequencePoints(
@"using System;

public class C
{
    int P { get; } = [|int.Parse(""42"")|];
}", TestOptions.DebugDll, TestOptions.Regular);
        }

        #endregion

        #region ReturnStatement

        [Fact]
        public void Return_Implicit()
        {
            var source = @"class C
{
    static void Main()
    {
    }
}
";

            var c = CreateCompilationWithMscorlib40AndSystemCore(source, options: TestOptions.DebugDll);
            c.VerifyPdb("C.Main", @"
<symbols>
  <files>
    <file id=""1"" name="""" language=""C#"" />
  </files>
  <methods>
    <method containingType=""C"" name=""Main"">
      <customDebugInfo>
        <using>
          <namespace usingCount=""0"" />
        </using>
      </customDebugInfo>
      <sequencePoints>
        <entry offset=""0x0"" startLine=""4"" startColumn=""5"" endLine=""4"" endColumn=""6"" document=""1"" />
        <entry offset=""0x1"" startLine=""5"" startColumn=""5"" endLine=""5"" endColumn=""6"" document=""1"" />
      </sequencePoints>
    </method>
  </methods>
</symbols>");
        }

        [Fact]
        public void Return_Explicit()
        {
            var source = @"class C
{
    static void Main()
    {
        return;
    }
}
";

            var c = CreateCompilationWithMscorlib40AndSystemCore(source, options: TestOptions.DebugDll);
            c.VerifyPdb("C.Main", @"
<symbols>
  <files>
    <file id=""1"" name="""" language=""C#"" />
  </files>
  <methods>
    <method containingType=""C"" name=""Main"">
      <customDebugInfo>
        <using>
          <namespace usingCount=""0"" />
        </using>
      </customDebugInfo>
      <sequencePoints>
        <entry offset=""0x0"" startLine=""4"" startColumn=""5"" endLine=""4"" endColumn=""6"" document=""1"" />
        <entry offset=""0x1"" startLine=""5"" startColumn=""9"" endLine=""5"" endColumn=""16"" document=""1"" />
        <entry offset=""0x3"" startLine=""6"" startColumn=""5"" endLine=""6"" endColumn=""6"" document=""1"" />
      </sequencePoints>
    </method>
  </methods>
</symbols>");
        }

        [WorkItem(538298, "http://vstfdevdiv:8080/DevDiv2/DevDiv/_workitems/edit/538298")]
        [Fact]
        public void RegressSeqPtEndOfMethodAfterReturn()
        {
            var source = @"using System;

public class SeqPointAfterReturn
{
    public static int Main()
    {
        int ret = 0;
        ReturnVoid(100);
        if (field != ""Even"")
            ret = 1;

        ReturnVoid(99);
        if (field != ""Odd"")
            ret = ret + 1;

        string rets = ReturnValue(101);
        if (rets != ""Odd"")
            ret = ret + 1;

        rets = ReturnValue(102);
        if (rets != ""Even"")
            ret = ret + 1;

        return ret;
    }

    static string field;
    public static void ReturnVoid(int p)
    {
        int x = (int)(p % 2);
        if (x == 0)
        {
            field = ""Even"";
        }
        else
        {
            field = ""Odd"";
        }
    }

    public static string ReturnValue(int p)
    {
        int x = (int)(p % 2);
        if (x == 0)
        {
            return ""Even"";
        }
        else
        {
            return ""Odd"";
        }
    }
}
";

            var c = CreateCompilationWithMscorlib40AndSystemCore(source, options: TestOptions.DebugDll);

            // Expected are current actual output plus Two extra expected SeqPt:
            //  <entry offset=""0x73"" startLine=""25"" startColumn=""5"" endLine=""25"" endColumn=""6"" document=""1"" />
            //  <entry offset=""0x22"" startLine=""52"" startColumn=""5"" endLine=""52"" endColumn=""6"" document=""1"" />
            // 
            // Note: NOT include other differences between Roslyn and Dev10, as they are filed in separated bugs
            c.VerifyPdb(@"
<symbols>
  <files>
    <file id=""1"" name="""" language=""C#"" />
  </files>
  <methods>
    <method containingType=""SeqPointAfterReturn"" name=""Main"">
      <customDebugInfo>
        <using>
          <namespace usingCount=""1"" />
        </using>
        <encLocalSlotMap>
          <slot kind=""0"" offset=""15"" />
          <slot kind=""0"" offset=""204"" />
          <slot kind=""1"" offset=""59"" />
          <slot kind=""1"" offset=""138"" />
          <slot kind=""1"" offset=""238"" />
          <slot kind=""1"" offset=""330"" />
          <slot kind=""21"" offset=""0"" />
        </encLocalSlotMap>
      </customDebugInfo>
      <sequencePoints>
        <entry offset=""0x0"" startLine=""6"" startColumn=""5"" endLine=""6"" endColumn=""6"" document=""1"" />
        <entry offset=""0x1"" startLine=""7"" startColumn=""9"" endLine=""7"" endColumn=""21"" document=""1"" />
        <entry offset=""0x3"" startLine=""8"" startColumn=""9"" endLine=""8"" endColumn=""25"" document=""1"" />
        <entry offset=""0xb"" startLine=""9"" startColumn=""9"" endLine=""9"" endColumn=""29"" document=""1"" />
        <entry offset=""0x1b"" hidden=""true"" document=""1"" />
        <entry offset=""0x1e"" startLine=""10"" startColumn=""13"" endLine=""10"" endColumn=""21"" document=""1"" />
        <entry offset=""0x20"" startLine=""12"" startColumn=""9"" endLine=""12"" endColumn=""24"" document=""1"" />
        <entry offset=""0x28"" startLine=""13"" startColumn=""9"" endLine=""13"" endColumn=""28"" document=""1"" />
        <entry offset=""0x38"" hidden=""true"" document=""1"" />
        <entry offset=""0x3b"" startLine=""14"" startColumn=""13"" endLine=""14"" endColumn=""27"" document=""1"" />
        <entry offset=""0x3f"" startLine=""16"" startColumn=""9"" endLine=""16"" endColumn=""40"" document=""1"" />
        <entry offset=""0x47"" startLine=""17"" startColumn=""9"" endLine=""17"" endColumn=""27"" document=""1"" />
        <entry offset=""0x54"" hidden=""true"" document=""1"" />
        <entry offset=""0x58"" startLine=""18"" startColumn=""13"" endLine=""18"" endColumn=""27"" document=""1"" />
        <entry offset=""0x5c"" startLine=""20"" startColumn=""9"" endLine=""20"" endColumn=""33"" document=""1"" />
        <entry offset=""0x64"" startLine=""21"" startColumn=""9"" endLine=""21"" endColumn=""28"" document=""1"" />
        <entry offset=""0x71"" hidden=""true"" document=""1"" />
        <entry offset=""0x75"" startLine=""22"" startColumn=""13"" endLine=""22"" endColumn=""27"" document=""1"" />
        <entry offset=""0x79"" startLine=""24"" startColumn=""9"" endLine=""24"" endColumn=""20"" document=""1"" />
        <entry offset=""0x7e"" startLine=""25"" startColumn=""5"" endLine=""25"" endColumn=""6"" document=""1"" />
      </sequencePoints>
      <scope startOffset=""0x0"" endOffset=""0x81"">
        <namespace name=""System"" />
        <local name=""ret"" il_index=""0"" il_start=""0x0"" il_end=""0x81"" attributes=""0"" />
        <local name=""rets"" il_index=""1"" il_start=""0x0"" il_end=""0x81"" attributes=""0"" />
      </scope>
    </method>
    <method containingType=""SeqPointAfterReturn"" name=""ReturnVoid"" parameterNames=""p"">
      <customDebugInfo>
        <forward declaringType=""SeqPointAfterReturn"" methodName=""Main"" />
        <encLocalSlotMap>
          <slot kind=""0"" offset=""15"" />
          <slot kind=""1"" offset=""42"" />
        </encLocalSlotMap>
      </customDebugInfo>
      <sequencePoints>
        <entry offset=""0x0"" startLine=""29"" startColumn=""5"" endLine=""29"" endColumn=""6"" document=""1"" />
        <entry offset=""0x1"" startLine=""30"" startColumn=""9"" endLine=""30"" endColumn=""30"" document=""1"" />
        <entry offset=""0x5"" startLine=""31"" startColumn=""9"" endLine=""31"" endColumn=""20"" document=""1"" />
        <entry offset=""0xa"" hidden=""true"" document=""1"" />
        <entry offset=""0xd"" startLine=""32"" startColumn=""9"" endLine=""32"" endColumn=""10"" document=""1"" />
        <entry offset=""0xe"" startLine=""33"" startColumn=""13"" endLine=""33"" endColumn=""28"" document=""1"" />
        <entry offset=""0x18"" startLine=""34"" startColumn=""9"" endLine=""34"" endColumn=""10"" document=""1"" />
        <entry offset=""0x1b"" startLine=""36"" startColumn=""9"" endLine=""36"" endColumn=""10"" document=""1"" />
        <entry offset=""0x1c"" startLine=""37"" startColumn=""13"" endLine=""37"" endColumn=""27"" document=""1"" />
        <entry offset=""0x26"" startLine=""38"" startColumn=""9"" endLine=""38"" endColumn=""10"" document=""1"" />
        <entry offset=""0x27"" startLine=""39"" startColumn=""5"" endLine=""39"" endColumn=""6"" document=""1"" />
      </sequencePoints>
      <scope startOffset=""0x0"" endOffset=""0x28"">
        <local name=""x"" il_index=""0"" il_start=""0x0"" il_end=""0x28"" attributes=""0"" />
      </scope>
    </method>
    <method containingType=""SeqPointAfterReturn"" name=""ReturnValue"" parameterNames=""p"">
      <customDebugInfo>
        <forward declaringType=""SeqPointAfterReturn"" methodName=""Main"" />
        <encLocalSlotMap>
          <slot kind=""0"" offset=""15"" />
          <slot kind=""1"" offset=""42"" />
          <slot kind=""21"" offset=""0"" />
        </encLocalSlotMap>
      </customDebugInfo>
      <sequencePoints>
        <entry offset=""0x0"" startLine=""42"" startColumn=""5"" endLine=""42"" endColumn=""6"" document=""1"" />
        <entry offset=""0x1"" startLine=""43"" startColumn=""9"" endLine=""43"" endColumn=""30"" document=""1"" />
        <entry offset=""0x5"" startLine=""44"" startColumn=""9"" endLine=""44"" endColumn=""20"" document=""1"" />
        <entry offset=""0xa"" hidden=""true"" document=""1"" />
        <entry offset=""0xd"" startLine=""45"" startColumn=""9"" endLine=""45"" endColumn=""10"" document=""1"" />
        <entry offset=""0xe"" startLine=""46"" startColumn=""13"" endLine=""46"" endColumn=""27"" document=""1"" />
        <entry offset=""0x16"" startLine=""49"" startColumn=""9"" endLine=""49"" endColumn=""10"" document=""1"" />
        <entry offset=""0x17"" startLine=""50"" startColumn=""13"" endLine=""50"" endColumn=""26"" document=""1"" />
        <entry offset=""0x1f"" startLine=""52"" startColumn=""5"" endLine=""52"" endColumn=""6"" document=""1"" />
      </sequencePoints>
      <scope startOffset=""0x0"" endOffset=""0x21"">
        <local name=""x"" il_index=""0"" il_start=""0x0"" il_end=""0x21"" attributes=""0"" />
      </scope>
    </method>
  </methods>
</symbols>");
        }

        #endregion

        #region Exception Handling

        [WorkItem(542064, "http://vstfdevdiv:8080/DevDiv2/DevDiv/_workitems/edit/542064")]
        [Fact]
        public void ExceptionHandling()
        {
            var source = @"
class Test
{
    static int Main()
    {
        int ret = 0; // stop 1
        try
        { // stop 2
            throw new System.Exception(); // stop 3
        }
        catch (System.Exception e) // stop 4
        { // stop 5
            ret = 1; // stop 6
        }

        try
        { // stop 7
            throw new System.Exception(); // stop 8
        }
        catch // stop 9
        { // stop 10
            return ret; // stop 11
        }

    }
}
";
            // Dev12 inserts an additional sequence point on catch clause, just before 
            // the exception object is assigned to the variable. We don't place that sequence point.
            // Also the scope of he exception variable is different.

            var c = CreateCompilationWithMscorlib40AndSystemCore(source, options: TestOptions.DebugDll);
            c.VerifyPdb("Test.Main", @"
<symbols>
  <files>
    <file id=""1"" name="""" language=""C#"" />
  </files>
  <methods>
    <method containingType=""Test"" name=""Main"">
      <customDebugInfo>
        <using>
          <namespace usingCount=""0"" />
        </using>
        <encLocalSlotMap>
          <slot kind=""0"" offset=""15"" />
          <slot kind=""0"" offset=""147"" />
          <slot kind=""21"" offset=""0"" />
        </encLocalSlotMap>
      </customDebugInfo>
      <sequencePoints>
        <entry offset=""0x0"" startLine=""5"" startColumn=""5"" endLine=""5"" endColumn=""6"" document=""1"" />
        <entry offset=""0x1"" startLine=""6"" startColumn=""9"" endLine=""6"" endColumn=""21"" document=""1"" />
        <entry offset=""0x3"" startLine=""8"" startColumn=""9"" endLine=""8"" endColumn=""10"" document=""1"" />
        <entry offset=""0x4"" startLine=""9"" startColumn=""13"" endLine=""9"" endColumn=""42"" document=""1"" />
        <entry offset=""0xa"" startLine=""11"" startColumn=""9"" endLine=""11"" endColumn=""35"" document=""1"" />
        <entry offset=""0xb"" startLine=""12"" startColumn=""9"" endLine=""12"" endColumn=""10"" document=""1"" />
        <entry offset=""0xc"" startLine=""13"" startColumn=""13"" endLine=""13"" endColumn=""21"" document=""1"" />
        <entry offset=""0xe"" startLine=""14"" startColumn=""9"" endLine=""14"" endColumn=""10"" document=""1"" />
        <entry offset=""0x11"" hidden=""true"" document=""1"" />
        <entry offset=""0x12"" startLine=""17"" startColumn=""9"" endLine=""17"" endColumn=""10"" document=""1"" />
        <entry offset=""0x13"" startLine=""18"" startColumn=""13"" endLine=""18"" endColumn=""42"" document=""1"" />
        <entry offset=""0x19"" startLine=""20"" startColumn=""9"" endLine=""20"" endColumn=""14"" document=""1"" />
        <entry offset=""0x1a"" startLine=""21"" startColumn=""9"" endLine=""21"" endColumn=""10"" document=""1"" />
        <entry offset=""0x1b"" startLine=""22"" startColumn=""13"" endLine=""22"" endColumn=""24"" document=""1"" />
        <entry offset=""0x1f"" startLine=""25"" startColumn=""5"" endLine=""25"" endColumn=""6"" document=""1"" />
      </sequencePoints>
      <scope startOffset=""0x0"" endOffset=""0x21"">
        <local name=""ret"" il_index=""0"" il_start=""0x0"" il_end=""0x21"" attributes=""0"" />
        <scope startOffset=""0xa"" endOffset=""0x11"">
          <local name=""e"" il_index=""1"" il_start=""0xa"" il_end=""0x11"" attributes=""0"" />
        </scope>
      </scope>
    </method>
  </methods>
</symbols>");
        }

        [Fact, WorkItem(2911, "https://github.com/dotnet/roslyn/issues/2911")]
        public void ExceptionHandling_Filter_Debug1()
        {
            var source = @"
using System;
using System.IO;

class Test
{
    static string filter(Exception e)
    {
        return null;
    }

    static void Main()
    {
        try
        {
            throw new InvalidOperationException();
        }
        catch (IOException e) when (filter(e) != null)
        {
            Console.WriteLine();
        }
        catch (Exception e) when (filter(e) != null)
        {
            Console.WriteLine();
        }
    }
}
";
            var v = CompileAndVerify(CreateCompilationWithMscorlib40AndSystemCore(source, options: TestOptions.DebugDll));

            v.VerifyIL("Test.Main", @"
{
  // Code size       89 (0x59)
  .maxstack  2
  .locals init (System.IO.IOException V_0, //e
                bool V_1,
                System.Exception V_2, //e
                bool V_3)
 -IL_0000:  nop
  .try
  {
   -IL_0001:  nop
   -IL_0002:  newobj     ""System.InvalidOperationException..ctor()""
    IL_0007:  throw
  }
  filter
  {
   ~IL_0008:  isinst     ""System.IO.IOException""
    IL_000d:  dup
    IL_000e:  brtrue.s   IL_0014
    IL_0010:  pop
    IL_0011:  ldc.i4.0
    IL_0012:  br.s       IL_0023
    IL_0014:  stloc.0
   -IL_0015:  ldloc.0
    IL_0016:  call       ""string Test.filter(System.Exception)""
    IL_001b:  ldnull
    IL_001c:  cgt.un
    IL_001e:  stloc.1
   ~IL_001f:  ldloc.1
    IL_0020:  ldc.i4.0
    IL_0021:  cgt.un
    IL_0023:  endfilter
  }  // end filter
  {  // handler
   ~IL_0025:  pop
   -IL_0026:  nop
   -IL_0027:  call       ""void System.Console.WriteLine()""
    IL_002c:  nop
   -IL_002d:  nop
    IL_002e:  leave.s    IL_0058
  }
  filter
  {
   ~IL_0030:  isinst     ""System.Exception""
    IL_0035:  dup
    IL_0036:  brtrue.s   IL_003c
    IL_0038:  pop
    IL_0039:  ldc.i4.0
    IL_003a:  br.s       IL_004b
    IL_003c:  stloc.2
   -IL_003d:  ldloc.2
    IL_003e:  call       ""string Test.filter(System.Exception)""
    IL_0043:  ldnull
    IL_0044:  cgt.un
    IL_0046:  stloc.3
   ~IL_0047:  ldloc.3
    IL_0048:  ldc.i4.0
    IL_0049:  cgt.un
    IL_004b:  endfilter
  }  // end filter
  {  // handler
   ~IL_004d:  pop
   -IL_004e:  nop
   -IL_004f:  call       ""void System.Console.WriteLine()""
    IL_0054:  nop
   -IL_0055:  nop
    IL_0056:  leave.s    IL_0058
  }
 -IL_0058:  ret
}
", sequencePoints: "Test.Main");

            v.VerifyPdb("Test.Main", @"
<symbols>
  <files>
    <file id=""1"" name="""" language=""C#"" />
  </files>
  <methods>
    <method containingType=""Test"" name=""Main"">
      <customDebugInfo>
        <forward declaringType=""Test"" methodName=""filter"" parameterNames=""e"" />
        <encLocalSlotMap>
          <slot kind=""0"" offset=""104"" />
          <slot kind=""1"" offset=""120"" />
          <slot kind=""0"" offset=""216"" />
          <slot kind=""1"" offset=""230"" />
        </encLocalSlotMap>
      </customDebugInfo>
      <sequencePoints>
        <entry offset=""0x0"" startLine=""13"" startColumn=""5"" endLine=""13"" endColumn=""6"" document=""1"" />
        <entry offset=""0x1"" startLine=""15"" startColumn=""9"" endLine=""15"" endColumn=""10"" document=""1"" />
        <entry offset=""0x2"" startLine=""16"" startColumn=""13"" endLine=""16"" endColumn=""51"" document=""1"" />
        <entry offset=""0x8"" hidden=""true"" document=""1"" />
        <entry offset=""0x15"" startLine=""18"" startColumn=""31"" endLine=""18"" endColumn=""55"" document=""1"" />
        <entry offset=""0x1f"" hidden=""true"" document=""1"" />
        <entry offset=""0x25"" hidden=""true"" document=""1"" />
        <entry offset=""0x26"" startLine=""19"" startColumn=""9"" endLine=""19"" endColumn=""10"" document=""1"" />
        <entry offset=""0x27"" startLine=""20"" startColumn=""13"" endLine=""20"" endColumn=""33"" document=""1"" />
        <entry offset=""0x2d"" startLine=""21"" startColumn=""9"" endLine=""21"" endColumn=""10"" document=""1"" />
        <entry offset=""0x30"" hidden=""true"" document=""1"" />
        <entry offset=""0x3d"" startLine=""22"" startColumn=""29"" endLine=""22"" endColumn=""53"" document=""1"" />
        <entry offset=""0x47"" hidden=""true"" document=""1"" />
        <entry offset=""0x4d"" hidden=""true"" document=""1"" />
        <entry offset=""0x4e"" startLine=""23"" startColumn=""9"" endLine=""23"" endColumn=""10"" document=""1"" />
        <entry offset=""0x4f"" startLine=""24"" startColumn=""13"" endLine=""24"" endColumn=""33"" document=""1"" />
        <entry offset=""0x55"" startLine=""25"" startColumn=""9"" endLine=""25"" endColumn=""10"" document=""1"" />
        <entry offset=""0x58"" startLine=""26"" startColumn=""5"" endLine=""26"" endColumn=""6"" document=""1"" />
      </sequencePoints>
      <scope startOffset=""0x0"" endOffset=""0x59"">
        <scope startOffset=""0x8"" endOffset=""0x30"">
          <local name=""e"" il_index=""0"" il_start=""0x8"" il_end=""0x30"" attributes=""0"" />
        </scope>
        <scope startOffset=""0x30"" endOffset=""0x58"">
          <local name=""e"" il_index=""2"" il_start=""0x30"" il_end=""0x58"" attributes=""0"" />
        </scope>
      </scope>
    </method>
  </methods>
</symbols>");
        }

        [Fact, WorkItem(2911, "https://github.com/dotnet/roslyn/issues/2911")]
        public void ExceptionHandling_Filter_Debug2()
        {
            var source = @"
class Test
{
    static void Main()
    {
        try
        {
            throw new System.Exception();
        }
        catch when (F())
        { 
            System.Console.WriteLine();
        }
    }

    private static bool F()
    {
        return true;
    }
}
";
            var v = CompileAndVerify(CreateCompilationWithMscorlib40AndSystemCore(source, options: TestOptions.DebugDll));
            v.VerifyIL("Test.Main", @"
{
  // Code size       33 (0x21)
  .maxstack  2
  .locals init (bool V_0)
 -IL_0000:  nop
  .try
  {
   -IL_0001:  nop
   -IL_0002:  newobj     ""System.Exception..ctor()""
    IL_0007:  throw
  }
  filter
  {
   ~IL_0008:  pop
   -IL_0009:  call       ""bool Test.F()""
    IL_000e:  stloc.0
   ~IL_000f:  ldloc.0
    IL_0010:  ldc.i4.0
    IL_0011:  cgt.un
    IL_0013:  endfilter
  }  // end filter
  {  // handler
   ~IL_0015:  pop
   -IL_0016:  nop
   -IL_0017:  call       ""void System.Console.WriteLine()""
    IL_001c:  nop
   -IL_001d:  nop
    IL_001e:  leave.s    IL_0020
  }
 -IL_0020:  ret
}
", sequencePoints: "Test.Main");

            v.VerifyPdb("Test.Main", @"<symbols>
  <files>
    <file id=""1"" name="""" language=""C#"" />
  </files>
  <methods>
    <method containingType=""Test"" name=""Main"">
      <customDebugInfo>
        <using>
          <namespace usingCount=""0"" />
        </using>
        <encLocalSlotMap>
          <slot kind=""1"" offset=""95"" />
        </encLocalSlotMap>
      </customDebugInfo>
      <sequencePoints>
        <entry offset=""0x0"" startLine=""5"" startColumn=""5"" endLine=""5"" endColumn=""6"" document=""1"" />
        <entry offset=""0x1"" startLine=""7"" startColumn=""9"" endLine=""7"" endColumn=""10"" document=""1"" />
        <entry offset=""0x2"" startLine=""8"" startColumn=""13"" endLine=""8"" endColumn=""42"" document=""1"" />
        <entry offset=""0x8"" hidden=""true"" document=""1"" />
        <entry offset=""0x9"" startLine=""10"" startColumn=""15"" endLine=""10"" endColumn=""25"" document=""1"" />
        <entry offset=""0xf"" hidden=""true"" document=""1"" />
        <entry offset=""0x15"" hidden=""true"" document=""1"" />
        <entry offset=""0x16"" startLine=""11"" startColumn=""9"" endLine=""11"" endColumn=""10"" document=""1"" />
        <entry offset=""0x17"" startLine=""12"" startColumn=""13"" endLine=""12"" endColumn=""40"" document=""1"" />
        <entry offset=""0x1d"" startLine=""13"" startColumn=""9"" endLine=""13"" endColumn=""10"" document=""1"" />
        <entry offset=""0x20"" startLine=""14"" startColumn=""5"" endLine=""14"" endColumn=""6"" document=""1"" />
      </sequencePoints>
    </method>
  </methods>
</symbols>");
        }

        [Fact, WorkItem(2911, "https://github.com/dotnet/roslyn/issues/2911")]
        public void ExceptionHandling_Filter_Debug3()
        {
            var source = @"
class Test
{
    static bool a = true;

    static void Main()
    {
        try
        {
            throw new System.Exception();
        }
        catch when (a)
        { 
            System.Console.WriteLine();
        }
    }
}
";
            var v = CompileAndVerify(CreateCompilationWithMscorlib40AndSystemCore(source, options: TestOptions.DebugDll));
            v.VerifyIL("Test.Main", @"
{
  // Code size       33 (0x21)
  .maxstack  2
  .locals init (bool V_0)
 -IL_0000:  nop
  .try
  {
   -IL_0001:  nop
   -IL_0002:  newobj     ""System.Exception..ctor()""
    IL_0007:  throw
  }
  filter
  {
   ~IL_0008:  pop
   -IL_0009:  ldsfld     ""bool Test.a""
    IL_000e:  stloc.0
   ~IL_000f:  ldloc.0
    IL_0010:  ldc.i4.0
    IL_0011:  cgt.un
    IL_0013:  endfilter
  }  // end filter
  {  // handler
   ~IL_0015:  pop
   -IL_0016:  nop
   -IL_0017:  call       ""void System.Console.WriteLine()""
    IL_001c:  nop
   -IL_001d:  nop
    IL_001e:  leave.s    IL_0020
  }
 -IL_0020:  ret
}
", sequencePoints: "Test.Main");

            v.VerifyPdb("Test.Main", @"<symbols>
  <files>
    <file id=""1"" name="""" language=""C#"" />
  </files>
  <methods>
    <method containingType=""Test"" name=""Main"">
      <customDebugInfo>
        <using>
          <namespace usingCount=""0"" />
        </using>
        <encLocalSlotMap>
          <slot kind=""1"" offset=""95"" />
        </encLocalSlotMap>
      </customDebugInfo>
      <sequencePoints>
        <entry offset=""0x0"" startLine=""7"" startColumn=""5"" endLine=""7"" endColumn=""6"" document=""1"" />
        <entry offset=""0x1"" startLine=""9"" startColumn=""9"" endLine=""9"" endColumn=""10"" document=""1"" />
        <entry offset=""0x2"" startLine=""10"" startColumn=""13"" endLine=""10"" endColumn=""42"" document=""1"" />
        <entry offset=""0x8"" hidden=""true"" document=""1"" />
        <entry offset=""0x9"" startLine=""12"" startColumn=""15"" endLine=""12"" endColumn=""23"" document=""1"" />
        <entry offset=""0xf"" hidden=""true"" document=""1"" />
        <entry offset=""0x15"" hidden=""true"" document=""1"" />
        <entry offset=""0x16"" startLine=""13"" startColumn=""9"" endLine=""13"" endColumn=""10"" document=""1"" />
        <entry offset=""0x17"" startLine=""14"" startColumn=""13"" endLine=""14"" endColumn=""40"" document=""1"" />
        <entry offset=""0x1d"" startLine=""15"" startColumn=""9"" endLine=""15"" endColumn=""10"" document=""1"" />
        <entry offset=""0x20"" startLine=""16"" startColumn=""5"" endLine=""16"" endColumn=""6"" document=""1"" />
      </sequencePoints>
    </method>
  </methods>
</symbols>");
        }

        [Fact, WorkItem(2911, "https://github.com/dotnet/roslyn/issues/2911")]
        public void ExceptionHandling_Filter_Release3()
        {
            var source = @"
class Test
{
    static bool a = true;

    static void Main()
    {
        try
        {
            throw new System.Exception();
        }
        catch when (a)
        { 
            System.Console.WriteLine();
        }
    }
}
";
            var v = CompileAndVerify(CreateCompilationWithMscorlib40AndSystemCore(source, options: TestOptions.ReleaseDll));
            v.VerifyIL("Test.Main", @"
{
  // Code size       26 (0x1a)
  .maxstack  2
  .try
  {
   -IL_0000:  newobj     ""System.Exception..ctor()""
    IL_0005:  throw
  }
  filter
  {
   ~IL_0006:  pop
   -IL_0007:  ldsfld     ""bool Test.a""
    IL_000c:  ldc.i4.0
    IL_000d:  cgt.un
    IL_000f:  endfilter
  }  // end filter
  {  // handler
   ~IL_0011:  pop
   -IL_0012:  call       ""void System.Console.WriteLine()""
   -IL_0017:  leave.s    IL_0019
  }
 -IL_0019:  ret
}
", sequencePoints: "Test.Main");

            v.VerifyPdb("Test.Main", @"<symbols>
  <files>
    <file id=""1"" name="""" language=""C#"" />
  </files>
  <methods>
    <method containingType=""Test"" name=""Main"">
      <customDebugInfo>
        <using>
          <namespace usingCount=""0"" />
        </using>
      </customDebugInfo>
      <sequencePoints>
        <entry offset=""0x0"" startLine=""10"" startColumn=""13"" endLine=""10"" endColumn=""42"" document=""1"" />
        <entry offset=""0x6"" hidden=""true"" document=""1"" />
        <entry offset=""0x7"" startLine=""12"" startColumn=""15"" endLine=""12"" endColumn=""23"" document=""1"" />
        <entry offset=""0x11"" hidden=""true"" document=""1"" />
        <entry offset=""0x12"" startLine=""14"" startColumn=""13"" endLine=""14"" endColumn=""40"" document=""1"" />
        <entry offset=""0x17"" startLine=""15"" startColumn=""9"" endLine=""15"" endColumn=""10"" document=""1"" />
        <entry offset=""0x19"" startLine=""16"" startColumn=""5"" endLine=""16"" endColumn=""6"" document=""1"" />
      </sequencePoints>
    </method>
  </methods>
</symbols>");
        }

        [WorkItem(778655, "http://vstfdevdiv:8080/DevDiv2/DevDiv/_workitems/edit/778655")]
        [Fact]
        public void BranchToStartOfTry()
        {
            string source = @"
using System;
using System.Collections.Generic;

class Program
{
    static void Main(string[] args)
    {
        string str = null;
        bool isEmpty = string.IsNullOrEmpty(str);
        // isEmpty is always true here, so it should never go thru this if statement.
        if (!isEmpty)
        {
            throw new Exception();
        }
        try
        {
            Console.WriteLine();
        }
        catch
        {
        }
    }
}
";
            // Note the hidden sequence point @IL_0019.
            var c = CreateCompilationWithMscorlib40AndSystemCore(source, options: TestOptions.DebugDll);
            c.VerifyPdb(@"
<symbols>
  <files>
    <file id=""1"" name="""" language=""C#"" />
  </files>
  <methods>
    <method containingType=""Program"" name=""Main"" parameterNames=""args"">
      <customDebugInfo>
        <using>
          <namespace usingCount=""2"" />
        </using>
        <encLocalSlotMap>
          <slot kind=""0"" offset=""18"" />
          <slot kind=""0"" offset=""44"" />
          <slot kind=""1"" offset=""177"" />
        </encLocalSlotMap>
      </customDebugInfo>
      <sequencePoints>
        <entry offset=""0x0"" startLine=""8"" startColumn=""5"" endLine=""8"" endColumn=""6"" document=""1"" />
        <entry offset=""0x1"" startLine=""9"" startColumn=""9"" endLine=""9"" endColumn=""27"" document=""1"" />
        <entry offset=""0x3"" startLine=""10"" startColumn=""9"" endLine=""10"" endColumn=""50"" document=""1"" />
        <entry offset=""0xa"" startLine=""12"" startColumn=""9"" endLine=""12"" endColumn=""22"" document=""1"" />
        <entry offset=""0xf"" hidden=""true"" document=""1"" />
        <entry offset=""0x12"" startLine=""13"" startColumn=""9"" endLine=""13"" endColumn=""10"" document=""1"" />
        <entry offset=""0x13"" startLine=""14"" startColumn=""13"" endLine=""14"" endColumn=""35"" document=""1"" />
        <entry offset=""0x19"" hidden=""true"" document=""1"" />
        <entry offset=""0x1a"" startLine=""17"" startColumn=""9"" endLine=""17"" endColumn=""10"" document=""1"" />
        <entry offset=""0x1b"" startLine=""18"" startColumn=""13"" endLine=""18"" endColumn=""33"" document=""1"" />
        <entry offset=""0x21"" startLine=""19"" startColumn=""9"" endLine=""19"" endColumn=""10"" document=""1"" />
        <entry offset=""0x24"" startLine=""20"" startColumn=""9"" endLine=""20"" endColumn=""14"" document=""1"" />
        <entry offset=""0x25"" startLine=""21"" startColumn=""9"" endLine=""21"" endColumn=""10"" document=""1"" />
        <entry offset=""0x26"" startLine=""22"" startColumn=""9"" endLine=""22"" endColumn=""10"" document=""1"" />
        <entry offset=""0x29"" startLine=""23"" startColumn=""5"" endLine=""23"" endColumn=""6"" document=""1"" />
      </sequencePoints>
      <scope startOffset=""0x0"" endOffset=""0x2a"">
        <namespace name=""System"" />
        <namespace name=""System.Collections.Generic"" />
        <local name=""str"" il_index=""0"" il_start=""0x0"" il_end=""0x2a"" attributes=""0"" />
        <local name=""isEmpty"" il_index=""1"" il_start=""0x0"" il_end=""0x2a"" attributes=""0"" />
      </scope>
    </method>
  </methods>
</symbols>");
        }

        #endregion

        #region UsingStatement

        [Fact]
        public void UsingStatement()
        {
            var source = @"
public class DisposableClass : System.IDisposable
{
    private readonly string name;

    public DisposableClass(string name) 
    {
        this.name = name;
        System.Console.WriteLine(""Creating "" + name);
    }

    public void Dispose()
    {
        System.Console.WriteLine(""Disposing "" + name);
    }
}

class C
{
    static void Main()
    {
        using (DisposableClass a = new DisposableClass(""A""), b = new DisposableClass(""B""))
            System.Console.WriteLine(""First"");

        using (DisposableClass c = new DisposableClass(""C""), d = new DisposableClass(""D""))
        {
            System.Console.WriteLine(""Second"");
        }

        using (null)
        {

        }
    }
}
";
            var c = CreateCompilationWithMscorlib40AndSystemCore(source, options: TestOptions.DebugDll);
            c.VerifyPdb("C.Main", @"
<symbols>
  <files>
    <file id=""1"" name="""" language=""C#"" />
  </files>
  <methods>
    <method containingType=""C"" name=""Main"">
      <customDebugInfo>
        <forward declaringType=""DisposableClass"" methodName="".ctor"" parameterNames=""name"" />
        <encLocalSlotMap>
          <slot kind=""0"" offset=""34"" />
          <slot kind=""0"" offset=""64"" />
          <slot kind=""0"" offset=""176"" />
          <slot kind=""0"" offset=""206"" />
        </encLocalSlotMap>
      </customDebugInfo>
      <sequencePoints>
        <entry offset=""0x0"" startLine=""21"" startColumn=""5"" endLine=""21"" endColumn=""6"" document=""1"" />
        <entry offset=""0x1"" startLine=""22"" startColumn=""16"" endLine=""22"" endColumn=""60"" document=""1"" />
        <entry offset=""0xc"" startLine=""22"" startColumn=""62"" endLine=""22"" endColumn=""90"" document=""1"" />
        <entry offset=""0x17"" startLine=""23"" startColumn=""13"" endLine=""23"" endColumn=""47"" document=""1"" />
        <entry offset=""0x24"" hidden=""true"" document=""1"" />
        <entry offset=""0x2e"" hidden=""true"" document=""1"" />
        <entry offset=""0x2f"" hidden=""true"" document=""1"" />
        <entry offset=""0x31"" hidden=""true"" document=""1"" />
        <entry offset=""0x3b"" hidden=""true"" document=""1"" />
        <entry offset=""0x3c"" startLine=""25"" startColumn=""16"" endLine=""25"" endColumn=""60"" document=""1"" />
        <entry offset=""0x47"" startLine=""25"" startColumn=""62"" endLine=""25"" endColumn=""90"" document=""1"" />
        <entry offset=""0x52"" startLine=""26"" startColumn=""9"" endLine=""26"" endColumn=""10"" document=""1"" />
        <entry offset=""0x53"" startLine=""27"" startColumn=""13"" endLine=""27"" endColumn=""48"" document=""1"" />
        <entry offset=""0x5e"" startLine=""28"" startColumn=""9"" endLine=""28"" endColumn=""10"" document=""1"" />
        <entry offset=""0x61"" hidden=""true"" document=""1"" />
        <entry offset=""0x6b"" hidden=""true"" document=""1"" />
        <entry offset=""0x6c"" hidden=""true"" document=""1"" />
        <entry offset=""0x6e"" hidden=""true"" document=""1"" />
        <entry offset=""0x78"" hidden=""true"" document=""1"" />
        <entry offset=""0x79"" startLine=""31"" startColumn=""9"" endLine=""31"" endColumn=""10"" document=""1"" />
        <entry offset=""0x7a"" startLine=""33"" startColumn=""9"" endLine=""33"" endColumn=""10"" document=""1"" />
        <entry offset=""0x7b"" startLine=""34"" startColumn=""5"" endLine=""34"" endColumn=""6"" document=""1"" />
      </sequencePoints>
      <scope startOffset=""0x0"" endOffset=""0x7c"">
        <scope startOffset=""0x1"" endOffset=""0x3c"">
          <local name=""a"" il_index=""0"" il_start=""0x1"" il_end=""0x3c"" attributes=""0"" />
          <local name=""b"" il_index=""1"" il_start=""0x1"" il_end=""0x3c"" attributes=""0"" />
        </scope>
        <scope startOffset=""0x3c"" endOffset=""0x79"">
          <local name=""c"" il_index=""2"" il_start=""0x3c"" il_end=""0x79"" attributes=""0"" />
          <local name=""d"" il_index=""3"" il_start=""0x3c"" il_end=""0x79"" attributes=""0"" />
        </scope>
      </scope>
    </method>
  </methods>
</symbols>");
        }

        [Fact, WorkItem(18844, "https://github.com/dotnet/roslyn/issues/18844")]
        public void UsingStatement_EmbeddedConditional()
        {
            var source = @"
class C
{
    bool F()
    {
        bool x = true;
        bool value = false;
        using (var stream = new System.IO.MemoryStream())
            if (x)
            {
                value = true;
            }
            else
                value = false;

        return value;
    }
}
";

            var c = CreateCompilationWithMscorlib40AndSystemCore(source, options: TestOptions.DebugDll);
            var v = CompileAndVerify(c);
            v.VerifyIL("C.F", @"
{
  // Code size       45 (0x2d)
  .maxstack  1
  .locals init (bool V_0, //x
                bool V_1, //value
                System.IO.MemoryStream V_2, //stream
                bool V_3,
                bool V_4)
  // sequence point: {
  IL_0000:  nop
  // sequence point: bool x = true;
  IL_0001:  ldc.i4.1
  IL_0002:  stloc.0
  // sequence point: bool value = false;
  IL_0003:  ldc.i4.0
  IL_0004:  stloc.1
  // sequence point: var stream = new System.IO.MemoryStream()
  IL_0005:  newobj     ""System.IO.MemoryStream..ctor()""
  IL_000a:  stloc.2
  .try
  {
    // sequence point: if (x)
    IL_000b:  ldloc.0
    IL_000c:  stloc.3
    // sequence point: <hidden>
    IL_000d:  ldloc.3
    IL_000e:  brfalse.s  IL_0016
    // sequence point: {
    IL_0010:  nop
    // sequence point: value = true;
    IL_0011:  ldc.i4.1
    IL_0012:  stloc.1
    // sequence point: }
    IL_0013:  nop
    IL_0014:  br.s       IL_0018
    // sequence point: value = false;
    IL_0016:  ldc.i4.0
    IL_0017:  stloc.1
    // sequence point: <hidden>
    IL_0018:  leave.s    IL_0025
  }
  finally
  {
    // sequence point: <hidden>
    IL_001a:  ldloc.2
    IL_001b:  brfalse.s  IL_0024
    IL_001d:  ldloc.2
    IL_001e:  callvirt   ""void System.IDisposable.Dispose()""
    IL_0023:  nop
    // sequence point: <hidden>
    IL_0024:  endfinally
  }
  // sequence point: return value;
  IL_0025:  ldloc.1
  IL_0026:  stloc.s    V_4
  IL_0028:  br.s       IL_002a
  // sequence point: }
  IL_002a:  ldloc.s    V_4
  IL_002c:  ret
}
", sequencePoints: "C.F", source: source);
        }

        [Fact, WorkItem(18844, "https://github.com/dotnet/roslyn/issues/18844")]
        public void UsingStatement_EmbeddedConditional2()
        {
            var source = @"
class C
{
    bool F()
    {
        bool x = true;
        bool value = false;
        using (var stream = new System.IO.MemoryStream())
            if (x)
            {
                value = true;
            }
            else
            {
                value = false;
            }

        return value;
    }
}
";

            var c = CreateCompilationWithMscorlib40AndSystemCore(source, options: TestOptions.DebugDll);
            var v = CompileAndVerify(c);
            v.VerifyIL("C.F", @"
{
  // Code size       47 (0x2f)
  .maxstack  1
  .locals init (bool V_0, //x
                bool V_1, //value
                System.IO.MemoryStream V_2, //stream
                bool V_3,
                bool V_4)
  // sequence point: {
  IL_0000:  nop
  // sequence point: bool x = true;
  IL_0001:  ldc.i4.1
  IL_0002:  stloc.0
  // sequence point: bool value = false;
  IL_0003:  ldc.i4.0
  IL_0004:  stloc.1
  // sequence point: var stream = new System.IO.MemoryStream()
  IL_0005:  newobj     ""System.IO.MemoryStream..ctor()""
  IL_000a:  stloc.2
  .try
  {
    // sequence point: if (x)
    IL_000b:  ldloc.0
    IL_000c:  stloc.3
    // sequence point: <hidden>
    IL_000d:  ldloc.3
    IL_000e:  brfalse.s  IL_0016
    // sequence point: {
    IL_0010:  nop
    // sequence point: value = true;
    IL_0011:  ldc.i4.1
    IL_0012:  stloc.1
    // sequence point: }
    IL_0013:  nop
    IL_0014:  br.s       IL_001a
    // sequence point: {
    IL_0016:  nop
    // sequence point: value = false;
    IL_0017:  ldc.i4.0
    IL_0018:  stloc.1
    // sequence point: }
    IL_0019:  nop
    // sequence point: <hidden>
    IL_001a:  leave.s    IL_0027
  }
  finally
  {
    // sequence point: <hidden>
    IL_001c:  ldloc.2
    IL_001d:  brfalse.s  IL_0026
    IL_001f:  ldloc.2
    IL_0020:  callvirt   ""void System.IDisposable.Dispose()""
    IL_0025:  nop
    // sequence point: <hidden>
    IL_0026:  endfinally
  }
  // sequence point: return value;
  IL_0027:  ldloc.1
  IL_0028:  stloc.s    V_4
  IL_002a:  br.s       IL_002c
  // sequence point: }
  IL_002c:  ldloc.s    V_4
  IL_002e:  ret
}
", sequencePoints: "C.F", source: source);
        }

        [Fact, WorkItem(18844, "https://github.com/dotnet/roslyn/issues/18844")]
        public void UsingStatement_EmbeddedWhile()
        {
            var source = @"
class C
{
    void F(bool x)
    {
        using (var stream = new System.IO.MemoryStream())
            while (x)
                x = false;
    }
}
";

            var c = CreateCompilationWithMscorlib40AndSystemCore(source, options: TestOptions.DebugDll);
            var v = CompileAndVerify(c);
            v.VerifyIL("C.F", @"
{
  // Code size       31 (0x1f)
  .maxstack  1
  .locals init (System.IO.MemoryStream V_0, //stream
                bool V_1)
  // sequence point: {
  IL_0000:  nop
  // sequence point: var stream = new System.IO.MemoryStream()
  IL_0001:  newobj     ""System.IO.MemoryStream..ctor()""
  IL_0006:  stloc.0
  .try
  {
    // sequence point: <hidden>
    IL_0007:  br.s       IL_000c
    // sequence point: x = false;
    IL_0009:  ldc.i4.0
    IL_000a:  starg.s    V_1
    // sequence point: while (x)
    IL_000c:  ldarg.1
    IL_000d:  stloc.1
    // sequence point: <hidden>
    IL_000e:  ldloc.1
    IL_000f:  brtrue.s   IL_0009
    IL_0011:  leave.s    IL_001e
  }
  finally
  {
    // sequence point: <hidden>
    IL_0013:  ldloc.0
    IL_0014:  brfalse.s  IL_001d
    IL_0016:  ldloc.0
    IL_0017:  callvirt   ""void System.IDisposable.Dispose()""
    IL_001c:  nop
    // sequence point: <hidden>
    IL_001d:  endfinally
  }
  // sequence point: }
  IL_001e:  ret
}
", sequencePoints: "C.F", source: source);
        }

        [Fact, WorkItem(18844, "https://github.com/dotnet/roslyn/issues/18844")]
        public void UsingStatement_EmbeddedFor()
        {
            var source = @"
class C
{
    void F(bool x)
    {
        using (var stream = new System.IO.MemoryStream())
            for ( ; x == true; )
                x = false;
    }
}
";

            var c = CreateCompilationWithMscorlib40AndSystemCore(source, options: TestOptions.DebugDll);
            var v = CompileAndVerify(c);
            v.VerifyIL("C.F", @"
{
  // Code size       31 (0x1f)
  .maxstack  1
  .locals init (System.IO.MemoryStream V_0, //stream
                bool V_1)
  // sequence point: {
  IL_0000:  nop
  // sequence point: var stream = new System.IO.MemoryStream()
  IL_0001:  newobj     ""System.IO.MemoryStream..ctor()""
  IL_0006:  stloc.0
  .try
  {
    // sequence point: <hidden>
    IL_0007:  br.s       IL_000c
    // sequence point: x = false;
    IL_0009:  ldc.i4.0
    IL_000a:  starg.s    V_1
    // sequence point: x == true
    IL_000c:  ldarg.1
    IL_000d:  stloc.1
    // sequence point: <hidden>
    IL_000e:  ldloc.1
    IL_000f:  brtrue.s   IL_0009
    IL_0011:  leave.s    IL_001e
  }
  finally
  {
    // sequence point: <hidden>
    IL_0013:  ldloc.0
    IL_0014:  brfalse.s  IL_001d
    IL_0016:  ldloc.0
    IL_0017:  callvirt   ""void System.IDisposable.Dispose()""
    IL_001c:  nop
    // sequence point: <hidden>
    IL_001d:  endfinally
  }
  // sequence point: }
  IL_001e:  ret
}
", sequencePoints: "C.F", source: source);
        }

        [Fact, WorkItem(18844, "https://github.com/dotnet/roslyn/issues/18844")]
        public void LockStatement_EmbeddedIf()
        {
            var source = @"
class C
{
    void F(bool x)
    {
        string y = """";
        lock (y)
            if (!x)
                System.Console.Write(1);
            else
                System.Console.Write(2);
    }
}
";

            var c = CreateCompilationWithMscorlib40AndSystemCore(source, options: TestOptions.DebugDll);
            var v = CompileAndVerify(c);
            v.VerifyIL("C.F", @"
{
  // Code size       58 (0x3a)
  .maxstack  2
  .locals init (string V_0, //y
                string V_1,
                bool V_2,
                bool V_3)
  // sequence point: {
  IL_0000:  nop
  // sequence point: string y = """";
  IL_0001:  ldstr      """"
  IL_0006:  stloc.0
  // sequence point: lock (y)
  IL_0007:  ldloc.0
  IL_0008:  stloc.1
  IL_0009:  ldc.i4.0
  IL_000a:  stloc.2
  .try
  {
    IL_000b:  ldloc.1
    IL_000c:  ldloca.s   V_2
    IL_000e:  call       ""void System.Threading.Monitor.Enter(object, ref bool)""
    IL_0013:  nop
    // sequence point: if (!x)
    IL_0014:  ldarg.1
    IL_0015:  ldc.i4.0
    IL_0016:  ceq
    IL_0018:  stloc.3
    // sequence point: <hidden>
    IL_0019:  ldloc.3
    IL_001a:  brfalse.s  IL_0025
    // sequence point: System.Console.Write(1);
    IL_001c:  ldc.i4.1
    IL_001d:  call       ""void System.Console.Write(int)""
    IL_0022:  nop
    IL_0023:  br.s       IL_002c
    // sequence point: System.Console.Write(2);
    IL_0025:  ldc.i4.2
    IL_0026:  call       ""void System.Console.Write(int)""
    IL_002b:  nop
    // sequence point: <hidden>
    IL_002c:  leave.s    IL_0039
  }
  finally
  {
    // sequence point: <hidden>
    IL_002e:  ldloc.2
    IL_002f:  brfalse.s  IL_0038
    IL_0031:  ldloc.1
    IL_0032:  call       ""void System.Threading.Monitor.Exit(object)""
    IL_0037:  nop
    // sequence point: <hidden>
    IL_0038:  endfinally
  }
  // sequence point: }
  IL_0039:  ret
}
", sequencePoints: "C.F", source: source);
        }

        #endregion

        // LockStatement tested in CodeGenLock

        #region Anonymous Type

        [Fact]
        public void AnonymousType_Empty()
        {
            var source = @"
class Program
{
    static void Main(string[] args)
    {
        var o = new {};
    }
}
";
            var c = CreateCompilationWithMscorlib40AndSystemCore(source, options: TestOptions.DebugDll);
            c.VerifyPdb(@"
<symbols>
  <files>
    <file id=""1"" name="""" language=""C#"" />
  </files>
  <methods>
    <method containingType=""Program"" name=""Main"" parameterNames=""args"">
      <customDebugInfo>
        <using>
          <namespace usingCount=""0"" />
        </using>
        <encLocalSlotMap>
          <slot kind=""0"" offset=""15"" />
        </encLocalSlotMap>
      </customDebugInfo>
      <sequencePoints>
        <entry offset=""0x0"" startLine=""5"" startColumn=""5"" endLine=""5"" endColumn=""6"" document=""1"" />
        <entry offset=""0x1"" startLine=""6"" startColumn=""9"" endLine=""6"" endColumn=""24"" document=""1"" />
        <entry offset=""0x7"" startLine=""7"" startColumn=""5"" endLine=""7"" endColumn=""6"" document=""1"" />
      </sequencePoints>
      <scope startOffset=""0x0"" endOffset=""0x8"">
        <local name=""o"" il_index=""0"" il_start=""0x0"" il_end=""0x8"" attributes=""0"" />
      </scope>
    </method>
  </methods>
</symbols>");
        }

        [Fact]
        public void AnonymousType_NonEmpty()
        {
            var source = @"
class Program
{
    static void Main(string[] args)
    {
        var o = new { a = 1 };
    }
}
";
            var c = CreateCompilationWithMscorlib40AndSystemCore(source, options: TestOptions.DebugDll);
            c.VerifyPdb(@"
<symbols>
  <files>
    <file id=""1"" name="""" language=""C#"" />
  </files>
  <methods>
    <method containingType=""Program"" name=""Main"" parameterNames=""args"">
      <customDebugInfo>
        <using>
          <namespace usingCount=""0"" />
        </using>
        <encLocalSlotMap>
          <slot kind=""0"" offset=""15"" />
        </encLocalSlotMap>
      </customDebugInfo>
      <sequencePoints>
        <entry offset=""0x0"" startLine=""5"" startColumn=""5"" endLine=""5"" endColumn=""6"" document=""1"" />
        <entry offset=""0x1"" startLine=""6"" startColumn=""9"" endLine=""6"" endColumn=""31"" document=""1"" />
        <entry offset=""0x8"" startLine=""7"" startColumn=""5"" endLine=""7"" endColumn=""6"" document=""1"" />
      </sequencePoints>
      <scope startOffset=""0x0"" endOffset=""0x9"">
        <local name=""o"" il_index=""0"" il_start=""0x0"" il_end=""0x9"" attributes=""0"" />
      </scope>
    </method>
  </methods>
</symbols>");
        }

        #endregion

        #region FixedStatement

        [Fact]
        public void FixedStatementSingleAddress()
        {
            var source = @"
using System;

unsafe class C
{
    int x;
    
    static void Main()
    {
        C c = new C();
        fixed (int* p = &c.x)
        {
            *p = 1;
        }
        Console.WriteLine(c.x);
    }
}
";
            var c = CreateCompilationWithMscorlib40AndSystemCore(source, options: TestOptions.UnsafeDebugExe);
            c.VerifyPdb(@"
<symbols>
  <files>
    <file id=""1"" name="""" language=""C#"" />
  </files>
  <entryPoint declaringType=""C"" methodName=""Main"" />
  <methods>
    <method containingType=""C"" name=""Main"">
      <customDebugInfo>
        <using>
          <namespace usingCount=""1"" />
        </using>
        <encLocalSlotMap>
          <slot kind=""0"" offset=""13"" />
          <slot kind=""0"" offset=""47"" />
          <slot kind=""9"" offset=""47"" />
        </encLocalSlotMap>
      </customDebugInfo>
      <sequencePoints>
        <entry offset=""0x0"" startLine=""9"" startColumn=""5"" endLine=""9"" endColumn=""6"" document=""1"" />
        <entry offset=""0x1"" startLine=""10"" startColumn=""9"" endLine=""10"" endColumn=""23"" document=""1"" />
        <entry offset=""0xe"" startLine=""11"" startColumn=""16"" endLine=""11"" endColumn=""29"" document=""1"" />
        <entry offset=""0x11"" startLine=""12"" startColumn=""9"" endLine=""12"" endColumn=""10"" document=""1"" />
        <entry offset=""0x12"" startLine=""13"" startColumn=""13"" endLine=""13"" endColumn=""20"" document=""1"" />
        <entry offset=""0x15"" startLine=""14"" startColumn=""9"" endLine=""14"" endColumn=""10"" document=""1"" />
        <entry offset=""0x16"" hidden=""true"" document=""1"" />
        <entry offset=""0x19"" startLine=""15"" startColumn=""9"" endLine=""15"" endColumn=""32"" document=""1"" />
        <entry offset=""0x25"" startLine=""16"" startColumn=""5"" endLine=""16"" endColumn=""6"" document=""1"" />
      </sequencePoints>
      <scope startOffset=""0x0"" endOffset=""0x26"">
        <namespace name=""System"" />
        <local name=""c"" il_index=""0"" il_start=""0x0"" il_end=""0x26"" attributes=""0"" />
        <scope startOffset=""0x7"" endOffset=""0x19"">
          <local name=""p"" il_index=""1"" il_start=""0x7"" il_end=""0x19"" attributes=""0"" />
        </scope>
      </scope>
    </method>
  </methods>
</symbols>");
        }

        [Fact]
        public void FixedStatementSingleString()
        {
            var source = @"
using System;

unsafe class C
{
    static void Main()
    {
        fixed (char* p = ""hello"")
        {
            Console.WriteLine(*p);
        }
    }
}
";
            var c = CreateCompilationWithMscorlib40AndSystemCore(source, options: TestOptions.UnsafeDebugDll);
            c.VerifyPdb(@"
<symbols>
  <files>
    <file id=""1"" name="""" language=""C#"" />
  </files>
  <methods>
    <method containingType=""C"" name=""Main"">
      <customDebugInfo>
        <using>
          <namespace usingCount=""1"" />
        </using>
        <encLocalSlotMap>
          <slot kind=""0"" offset=""24"" />
          <slot kind=""9"" offset=""24"" />
        </encLocalSlotMap>
      </customDebugInfo>
      <sequencePoints>
        <entry offset=""0x0"" startLine=""7"" startColumn=""5"" endLine=""7"" endColumn=""6"" document=""1"" />
        <entry offset=""0x7"" startLine=""8"" startColumn=""16"" endLine=""8"" endColumn=""33"" document=""1"" />
        <entry offset=""0x15"" startLine=""9"" startColumn=""9"" endLine=""9"" endColumn=""10"" document=""1"" />
        <entry offset=""0x16"" startLine=""10"" startColumn=""13"" endLine=""10"" endColumn=""35"" document=""1"" />
        <entry offset=""0x1e"" startLine=""11"" startColumn=""9"" endLine=""11"" endColumn=""10"" document=""1"" />
        <entry offset=""0x1f"" hidden=""true"" document=""1"" />
        <entry offset=""0x21"" startLine=""12"" startColumn=""5"" endLine=""12"" endColumn=""6"" document=""1"" />
      </sequencePoints>
      <scope startOffset=""0x0"" endOffset=""0x22"">
        <namespace name=""System"" />
        <scope startOffset=""0x1"" endOffset=""0x21"">
          <local name=""p"" il_index=""0"" il_start=""0x1"" il_end=""0x21"" attributes=""0"" />
        </scope>
      </scope>
    </method>
  </methods>
</symbols>");
        }

        [Fact]
        public void FixedStatementSingleArray()
        {
            var source = @"
using System;

unsafe class C
{
    int[] a = new int[1];

    static void Main()
    {
        C c = new C();
        Console.Write(c.a[0]);
        fixed (int* p = c.a)
        {
            (*p)++;
        }
        Console.Write(c.a[0]);
    }
}
";
            var c = CreateCompilationWithMscorlib40AndSystemCore(source, options: TestOptions.UnsafeDebugExe);
            c.VerifyPdb(@"
<symbols>
  <files>
    <file id=""1"" name="""" language=""C#"" />
  </files>
  <entryPoint declaringType=""C"" methodName=""Main"" />
  <methods>
    <method containingType=""C"" name=""Main"">
      <customDebugInfo>
        <using>
          <namespace usingCount=""1"" />
        </using>
        <encLocalSlotMap>
          <slot kind=""0"" offset=""13"" />
          <slot kind=""0"" offset=""79"" />
          <slot kind=""temp"" />
        </encLocalSlotMap>
      </customDebugInfo>
      <sequencePoints>
        <entry offset=""0x0"" startLine=""9"" startColumn=""5"" endLine=""9"" endColumn=""6"" document=""1"" />
        <entry offset=""0x1"" startLine=""10"" startColumn=""9"" endLine=""10"" endColumn=""23"" document=""1"" />
        <entry offset=""0x7"" startLine=""11"" startColumn=""9"" endLine=""11"" endColumn=""31"" document=""1"" />
        <entry offset=""0x15"" startLine=""12"" startColumn=""16"" endLine=""12"" endColumn=""28"" document=""1"" />
        <entry offset=""0x32"" startLine=""13"" startColumn=""9"" endLine=""13"" endColumn=""10"" document=""1"" />
        <entry offset=""0x33"" startLine=""14"" startColumn=""13"" endLine=""14"" endColumn=""20"" document=""1"" />
        <entry offset=""0x39"" startLine=""15"" startColumn=""9"" endLine=""15"" endColumn=""10"" document=""1"" />
        <entry offset=""0x3a"" hidden=""true"" document=""1"" />
        <entry offset=""0x3c"" startLine=""16"" startColumn=""9"" endLine=""16"" endColumn=""31"" document=""1"" />
        <entry offset=""0x4a"" startLine=""17"" startColumn=""5"" endLine=""17"" endColumn=""6"" document=""1"" />
      </sequencePoints>
      <scope startOffset=""0x0"" endOffset=""0x4b"">
        <namespace name=""System"" />
        <local name=""c"" il_index=""0"" il_start=""0x0"" il_end=""0x4b"" attributes=""0"" />
        <scope startOffset=""0x15"" endOffset=""0x3c"">
          <local name=""p"" il_index=""1"" il_start=""0x15"" il_end=""0x3c"" attributes=""0"" />
        </scope>
      </scope>
    </method>
    <method containingType=""C"" name="".ctor"">
      <customDebugInfo>
        <forward declaringType=""C"" methodName=""Main"" />
      </customDebugInfo>
      <sequencePoints>
        <entry offset=""0x0"" startLine=""6"" startColumn=""5"" endLine=""6"" endColumn=""26"" document=""1"" />
      </sequencePoints>
    </method>
  </methods>
</symbols>");
        }

        [Fact]
        public void FixedStatementMultipleAddresses()
        {
            var source = @"
using System;

unsafe class C
{
    int x;
    int y;
    
    static void Main()
    {
        C c = new C();
        fixed (int* p = &c.x, q = &c.y)
        {
            *p = 1;
            *q = 2;
        }
        Console.WriteLine(c.x + c.y);
    }
}
";
            // NOTE: stop on each declarator.
            var c = CreateCompilationWithMscorlib40AndSystemCore(source, options: TestOptions.UnsafeDebugExe);
            c.VerifyPdb(@"
<symbols>
  <files>
    <file id=""1"" name="""" language=""C#"" />
  </files>
  <entryPoint declaringType=""C"" methodName=""Main"" />
  <methods>
    <method containingType=""C"" name=""Main"">
      <customDebugInfo>
        <using>
          <namespace usingCount=""1"" />
        </using>
        <encLocalSlotMap>
          <slot kind=""0"" offset=""13"" />
          <slot kind=""0"" offset=""47"" />
          <slot kind=""0"" offset=""57"" />
          <slot kind=""9"" offset=""47"" />
          <slot kind=""9"" offset=""57"" />
        </encLocalSlotMap>
      </customDebugInfo>
      <sequencePoints>
        <entry offset=""0x0"" startLine=""10"" startColumn=""5"" endLine=""10"" endColumn=""6"" document=""1"" />
        <entry offset=""0x1"" startLine=""11"" startColumn=""9"" endLine=""11"" endColumn=""23"" document=""1"" />
        <entry offset=""0xe"" startLine=""12"" startColumn=""16"" endLine=""12"" endColumn=""29"" document=""1"" />
        <entry offset=""0x19"" startLine=""12"" startColumn=""31"" endLine=""12"" endColumn=""39"" document=""1"" />
        <entry offset=""0x1d"" startLine=""13"" startColumn=""9"" endLine=""13"" endColumn=""10"" document=""1"" />
        <entry offset=""0x1e"" startLine=""14"" startColumn=""13"" endLine=""14"" endColumn=""20"" document=""1"" />
        <entry offset=""0x21"" startLine=""15"" startColumn=""13"" endLine=""15"" endColumn=""20"" document=""1"" />
        <entry offset=""0x24"" startLine=""16"" startColumn=""9"" endLine=""16"" endColumn=""10"" document=""1"" />
        <entry offset=""0x25"" hidden=""true"" document=""1"" />
        <entry offset=""0x2c"" startLine=""17"" startColumn=""9"" endLine=""17"" endColumn=""38"" document=""1"" />
        <entry offset=""0x3f"" startLine=""18"" startColumn=""5"" endLine=""18"" endColumn=""6"" document=""1"" />
      </sequencePoints>
      <scope startOffset=""0x0"" endOffset=""0x40"">
        <namespace name=""System"" />
        <local name=""c"" il_index=""0"" il_start=""0x0"" il_end=""0x40"" attributes=""0"" />
        <scope startOffset=""0x7"" endOffset=""0x2c"">
          <local name=""p"" il_index=""1"" il_start=""0x7"" il_end=""0x2c"" attributes=""0"" />
          <local name=""q"" il_index=""2"" il_start=""0x7"" il_end=""0x2c"" attributes=""0"" />
        </scope>
      </scope>
    </method>
  </methods>
</symbols>");
        }

        [Fact]
        public void FixedStatementMultipleStrings()
        {
            var source = @"
using System;

unsafe class C
{
    static void Main()
    {
        fixed (char* p = ""hello"", q = ""goodbye"")
        {
            Console.Write(*p);
            Console.Write(*q);
        }
    }
}
";
            // NOTE: stop on each declarator.
            var c = CreateCompilationWithMscorlib40AndSystemCore(source, options: TestOptions.UnsafeDebugDll);
            c.VerifyPdb(@"
<symbols>
  <files>
    <file id=""1"" name="""" language=""C#"" />
  </files>
  <methods>
    <method containingType=""C"" name=""Main"">
      <customDebugInfo>
        <using>
          <namespace usingCount=""1"" />
        </using>
        <encLocalSlotMap>
          <slot kind=""0"" offset=""24"" />
          <slot kind=""0"" offset=""37"" />
          <slot kind=""9"" offset=""24"" />
          <slot kind=""9"" offset=""37"" />
        </encLocalSlotMap>
      </customDebugInfo>
      <sequencePoints>
        <entry offset=""0x0"" startLine=""7"" startColumn=""5"" endLine=""7"" endColumn=""6"" document=""1"" />
        <entry offset=""0x7"" startLine=""8"" startColumn=""16"" endLine=""8"" endColumn=""33"" document=""1"" />
        <entry offset=""0x1b"" startLine=""8"" startColumn=""35"" endLine=""8"" endColumn=""48"" document=""1"" />
        <entry offset=""0x29"" startLine=""9"" startColumn=""9"" endLine=""9"" endColumn=""10"" document=""1"" />
        <entry offset=""0x2a"" startLine=""10"" startColumn=""13"" endLine=""10"" endColumn=""31"" document=""1"" />
        <entry offset=""0x32"" startLine=""11"" startColumn=""13"" endLine=""11"" endColumn=""31"" document=""1"" />
        <entry offset=""0x3a"" startLine=""12"" startColumn=""9"" endLine=""12"" endColumn=""10"" document=""1"" />
        <entry offset=""0x3b"" hidden=""true"" document=""1"" />
        <entry offset=""0x3f"" startLine=""13"" startColumn=""5"" endLine=""13"" endColumn=""6"" document=""1"" />
      </sequencePoints>
      <scope startOffset=""0x0"" endOffset=""0x40"">
        <namespace name=""System"" />
        <scope startOffset=""0x1"" endOffset=""0x3f"">
          <local name=""p"" il_index=""0"" il_start=""0x1"" il_end=""0x3f"" attributes=""0"" />
          <local name=""q"" il_index=""1"" il_start=""0x1"" il_end=""0x3f"" attributes=""0"" />
        </scope>
      </scope>
    </method>
  </methods>
</symbols>");
        }

        [Fact]
        public void FixedStatementMultipleArrays()
        {
            var source = @"
using System;

unsafe class C
{
    int[] a = new int[1];
    int[] b = new int[1];

    static void Main()
    {
        C c = new C();
        Console.Write(c.a[0]);
        Console.Write(c.b[0]);
        fixed (int* p = c.a, q = c.b)
        {
            *p = 1;
            *q = 2;
        }
        Console.Write(c.a[0]);
        Console.Write(c.b[0]);
    }
}
";
            var c = CreateCompilationWithMscorlib40AndSystemCore(source, options: TestOptions.UnsafeDebugExe);
            c.VerifyPdb(@"
<symbols>
  <files>
    <file id=""1"" name="""" language=""C#"" />
  </files>
  <entryPoint declaringType=""C"" methodName=""Main"" />
  <methods>
    <method containingType=""C"" name=""Main"">
      <customDebugInfo>
        <using>
          <namespace usingCount=""1"" />
        </using>
        <encLocalSlotMap>
          <slot kind=""0"" offset=""13"" />
          <slot kind=""0"" offset=""111"" />
          <slot kind=""0"" offset=""120"" />
          <slot kind=""temp"" />
          <slot kind=""temp"" />
        </encLocalSlotMap>
      </customDebugInfo>
      <sequencePoints>
        <entry offset=""0x0"" startLine=""10"" startColumn=""5"" endLine=""10"" endColumn=""6"" document=""1"" />
        <entry offset=""0x1"" startLine=""11"" startColumn=""9"" endLine=""11"" endColumn=""23"" document=""1"" />
        <entry offset=""0x7"" startLine=""12"" startColumn=""9"" endLine=""12"" endColumn=""31"" document=""1"" />
        <entry offset=""0x15"" startLine=""13"" startColumn=""9"" endLine=""13"" endColumn=""31"" document=""1"" />
        <entry offset=""0x23"" startLine=""14"" startColumn=""16"" endLine=""14"" endColumn=""28"" document=""1"" />
        <entry offset=""0x40"" startLine=""14"" startColumn=""30"" endLine=""14"" endColumn=""37"" document=""1"" />
        <entry offset=""0x60"" startLine=""15"" startColumn=""9"" endLine=""15"" endColumn=""10"" document=""1"" />
        <entry offset=""0x61"" startLine=""16"" startColumn=""13"" endLine=""16"" endColumn=""20"" document=""1"" />
        <entry offset=""0x64"" startLine=""17"" startColumn=""13"" endLine=""17"" endColumn=""20"" document=""1"" />
        <entry offset=""0x67"" startLine=""18"" startColumn=""9"" endLine=""18"" endColumn=""10"" document=""1"" />
        <entry offset=""0x68"" hidden=""true"" document=""1"" />
        <entry offset=""0x6d"" startLine=""19"" startColumn=""9"" endLine=""19"" endColumn=""31"" document=""1"" />
        <entry offset=""0x7b"" startLine=""20"" startColumn=""9"" endLine=""20"" endColumn=""31"" document=""1"" />
        <entry offset=""0x89"" startLine=""21"" startColumn=""5"" endLine=""21"" endColumn=""6"" document=""1"" />
      </sequencePoints>
      <scope startOffset=""0x0"" endOffset=""0x8a"">
        <namespace name=""System"" />
        <local name=""c"" il_index=""0"" il_start=""0x0"" il_end=""0x8a"" attributes=""0"" />
        <scope startOffset=""0x23"" endOffset=""0x6d"">
          <local name=""p"" il_index=""1"" il_start=""0x23"" il_end=""0x6d"" attributes=""0"" />
          <local name=""q"" il_index=""2"" il_start=""0x23"" il_end=""0x6d"" attributes=""0"" />
        </scope>
      </scope>
    </method>
    <method containingType=""C"" name="".ctor"">
      <customDebugInfo>
        <forward declaringType=""C"" methodName=""Main"" />
      </customDebugInfo>
      <sequencePoints>
        <entry offset=""0x0"" startLine=""6"" startColumn=""5"" endLine=""6"" endColumn=""26"" document=""1"" />
        <entry offset=""0xc"" startLine=""7"" startColumn=""5"" endLine=""7"" endColumn=""26"" document=""1"" />
      </sequencePoints>
    </method>
  </methods>
</symbols>");
        }

        [Fact]
        public void FixedStatementMultipleMixed()
        {
            var source = @"
using System;

unsafe class C
{
    char c = 'a';
    char[] a = new char[1];

    static void Main()
    {
        C c = new C();
        fixed (char* p = &c.c, q = c.a, r = ""hello"")
        {
            Console.Write((int)*p);
            Console.Write((int)*q);
            Console.Write((int)*r);
        }
    }
}
";
            var c = CreateCompilationWithMscorlib40AndSystemCore(source, options: TestOptions.UnsafeDebugDll);
            c.VerifyPdb(@"<symbols>
  <files>
    <file id=""1"" name="""" language=""C#"" />
  </files>
  <methods>
    <method containingType=""C"" name=""Main"">
      <customDebugInfo>
        <using>
          <namespace usingCount=""1"" />
        </using>
        <encLocalSlotMap>
          <slot kind=""0"" offset=""13"" />
          <slot kind=""0"" offset=""48"" />
          <slot kind=""0"" offset=""58"" />
          <slot kind=""0"" offset=""67"" />
          <slot kind=""9"" offset=""48"" />
          <slot kind=""temp"" />
          <slot kind=""9"" offset=""67"" />
        </encLocalSlotMap>
      </customDebugInfo>
      <sequencePoints>
        <entry offset=""0x0"" startLine=""10"" startColumn=""5"" endLine=""10"" endColumn=""6"" document=""1"" />
        <entry offset=""0x1"" startLine=""11"" startColumn=""9"" endLine=""11"" endColumn=""23"" document=""1"" />
        <entry offset=""0xf"" startLine=""12"" startColumn=""16"" endLine=""12"" endColumn=""30"" document=""1"" />
        <entry offset=""0x13"" startLine=""12"" startColumn=""32"" endLine=""12"" endColumn=""39"" document=""1"" />
        <entry offset=""0x3a"" startLine=""12"" startColumn=""41"" endLine=""12"" endColumn=""52"" document=""1"" />
        <entry offset=""0x49"" startLine=""13"" startColumn=""9"" endLine=""13"" endColumn=""10"" document=""1"" />
        <entry offset=""0x4a"" startLine=""14"" startColumn=""13"" endLine=""14"" endColumn=""36"" document=""1"" />
        <entry offset=""0x52"" startLine=""15"" startColumn=""13"" endLine=""15"" endColumn=""36"" document=""1"" />
        <entry offset=""0x5a"" startLine=""16"" startColumn=""13"" endLine=""16"" endColumn=""36"" document=""1"" />
        <entry offset=""0x62"" startLine=""17"" startColumn=""9"" endLine=""17"" endColumn=""10"" document=""1"" />
        <entry offset=""0x63"" hidden=""true"" document=""1"" />
        <entry offset=""0x6d"" startLine=""18"" startColumn=""5"" endLine=""18"" endColumn=""6"" document=""1"" />
      </sequencePoints>
      <scope startOffset=""0x0"" endOffset=""0x6e"">
        <namespace name=""System"" />
        <local name=""c"" il_index=""0"" il_start=""0x0"" il_end=""0x6e"" attributes=""0"" />
        <scope startOffset=""0x7"" endOffset=""0x6d"">
          <local name=""p"" il_index=""1"" il_start=""0x7"" il_end=""0x6d"" attributes=""0"" />
          <local name=""q"" il_index=""2"" il_start=""0x7"" il_end=""0x6d"" attributes=""0"" />
          <local name=""r"" il_index=""3"" il_start=""0x7"" il_end=""0x6d"" attributes=""0"" />
        </scope>
      </scope>
    </method>
    <method containingType=""C"" name="".ctor"">
      <customDebugInfo>
        <forward declaringType=""C"" methodName=""Main"" />
      </customDebugInfo>
      <sequencePoints>
        <entry offset=""0x0"" startLine=""6"" startColumn=""5"" endLine=""6"" endColumn=""18"" document=""1"" />
        <entry offset=""0x8"" startLine=""7"" startColumn=""5"" endLine=""7"" endColumn=""28"" document=""1"" />
      </sequencePoints>
    </method>
  </methods>
</symbols>");
        }

        #endregion

        #region Line Directives

        [Fact]
        public void LineDirective()
        {
            var source = @"
#line 50 ""foo.cs""

using System;

unsafe class C
{
    static void Main()
    {
        Console.Write(1);
    }
}
";
            var c = CreateCompilationWithMscorlib40AndSystemCore(source, options: TestOptions.UnsafeDebugExe);
            c.VerifyPdb(@"
<symbols>
  <files>
    <file id=""1"" name=""foo.cs"" language=""C#"" />
  </files>
  <entryPoint declaringType=""C"" methodName=""Main"" />
  <methods>
    <method containingType=""C"" name=""Main"">
      <customDebugInfo>
        <using>
          <namespace usingCount=""1"" />
        </using>
      </customDebugInfo>
      <sequencePoints>
        <entry offset=""0x0"" startLine=""56"" startColumn=""5"" endLine=""56"" endColumn=""6"" document=""1"" />
        <entry offset=""0x1"" startLine=""57"" startColumn=""9"" endLine=""57"" endColumn=""26"" document=""1"" />
        <entry offset=""0x8"" startLine=""58"" startColumn=""5"" endLine=""58"" endColumn=""6"" document=""1"" />
      </sequencePoints>
      <scope startOffset=""0x0"" endOffset=""0x9"">
        <namespace name=""System"" />
      </scope>
    </method>
  </methods>
</symbols>");
        }

        [WorkItem(544917, "http://vstfdevdiv:8080/DevDiv2/DevDiv/_workitems/edit/544917")]
        [Fact]
        public void DisabledLineDirective()
        {
            var source = @"
#if false
#line 50 ""foo.cs""
#endif

using System;

unsafe class C
{
    static void Main()
    {
        Console.Write(1);
    }
}
";
            var c = CreateCompilationWithMscorlib40AndSystemCore(source, options: TestOptions.UnsafeDebugExe);
            c.VerifyPdb(@"
<symbols>
  <files>
    <file id=""1"" name="""" language=""C#"" />
  </files>
  <entryPoint declaringType=""C"" methodName=""Main"" />
  <methods>
    <method containingType=""C"" name=""Main"">
      <customDebugInfo>
        <using>
          <namespace usingCount=""1"" />
        </using>
      </customDebugInfo>
      <sequencePoints>
        <entry offset=""0x0"" startLine=""11"" startColumn=""5"" endLine=""11"" endColumn=""6"" document=""1"" />
        <entry offset=""0x1"" startLine=""12"" startColumn=""9"" endLine=""12"" endColumn=""26"" document=""1"" />
        <entry offset=""0x8"" startLine=""13"" startColumn=""5"" endLine=""13"" endColumn=""6"" document=""1"" />
      </sequencePoints>
      <scope startOffset=""0x0"" endOffset=""0x9"">
        <namespace name=""System"" />
      </scope>
    </method>
  </methods>
</symbols>");
        }

        [Fact]
        public void TestLineDirectivesHidden()
        {
            var text1 = @"
using System;
public class C
{
    public void Foo()
    {
        foreach (var x in new int[] { 1, 2, 3, 4 })
        {
            Console.WriteLine(x);
        }

#line hidden
        foreach (var x in new int[] { 1, 2, 3, 4 })
        {
            Console.WriteLine(x);
        }
#line default

        foreach (var x in new int[] { 1, 2, 3, 4 })
        {
            Console.WriteLine(x);
        }
    }
}
";

            var compilation = CreateCompilation(text1, options: TestOptions.DebugDll);
            compilation.VerifyPdb(@"
<symbols>
  <files>
    <file id=""1"" name="""" language=""C#"" />
  </files>
  <methods>
    <method containingType=""C"" name=""Foo"">
      <customDebugInfo>
        <using>
          <namespace usingCount=""1"" />
        </using>
        <encLocalSlotMap>
          <slot kind=""6"" offset=""11"" />
          <slot kind=""8"" offset=""11"" />
          <slot kind=""0"" offset=""11"" />
          <slot kind=""6"" offset=""137"" />
          <slot kind=""8"" offset=""137"" />
          <slot kind=""0"" offset=""137"" />
          <slot kind=""6"" offset=""264"" />
          <slot kind=""8"" offset=""264"" />
          <slot kind=""0"" offset=""264"" />
        </encLocalSlotMap>
      </customDebugInfo>
      <sequencePoints>
        <entry offset=""0x0"" startLine=""6"" startColumn=""5"" endLine=""6"" endColumn=""6"" document=""1"" />
        <entry offset=""0x1"" startLine=""7"" startColumn=""9"" endLine=""7"" endColumn=""16"" document=""1"" />
        <entry offset=""0x2"" startLine=""7"" startColumn=""27"" endLine=""7"" endColumn=""51"" document=""1"" />
        <entry offset=""0x16"" hidden=""true"" document=""1"" />
        <entry offset=""0x18"" startLine=""7"" startColumn=""18"" endLine=""7"" endColumn=""23"" document=""1"" />
        <entry offset=""0x1c"" startLine=""8"" startColumn=""9"" endLine=""8"" endColumn=""10"" document=""1"" />
        <entry offset=""0x1d"" startLine=""9"" startColumn=""13"" endLine=""9"" endColumn=""34"" document=""1"" />
        <entry offset=""0x24"" startLine=""10"" startColumn=""9"" endLine=""10"" endColumn=""10"" document=""1"" />
        <entry offset=""0x25"" hidden=""true"" document=""1"" />
        <entry offset=""0x29"" startLine=""7"" startColumn=""24"" endLine=""7"" endColumn=""26"" document=""1"" />
        <entry offset=""0x2f"" hidden=""true"" document=""1"" />
        <entry offset=""0x30"" hidden=""true"" document=""1"" />
        <entry offset=""0x45"" hidden=""true"" document=""1"" />
        <entry offset=""0x47"" hidden=""true"" document=""1"" />
        <entry offset=""0x4d"" hidden=""true"" document=""1"" />
        <entry offset=""0x4e"" hidden=""true"" document=""1"" />
        <entry offset=""0x56"" hidden=""true"" document=""1"" />
        <entry offset=""0x57"" hidden=""true"" document=""1"" />
        <entry offset=""0x5d"" hidden=""true"" document=""1"" />
        <entry offset=""0x64"" startLine=""19"" startColumn=""9"" endLine=""19"" endColumn=""16"" document=""1"" />
        <entry offset=""0x65"" startLine=""19"" startColumn=""27"" endLine=""19"" endColumn=""51"" document=""1"" />
        <entry offset=""0x7b"" hidden=""true"" document=""1"" />
        <entry offset=""0x7d"" startLine=""19"" startColumn=""18"" endLine=""19"" endColumn=""23"" document=""1"" />
        <entry offset=""0x84"" startLine=""20"" startColumn=""9"" endLine=""20"" endColumn=""10"" document=""1"" />
        <entry offset=""0x85"" startLine=""21"" startColumn=""13"" endLine=""21"" endColumn=""34"" document=""1"" />
        <entry offset=""0x8d"" startLine=""22"" startColumn=""9"" endLine=""22"" endColumn=""10"" document=""1"" />
        <entry offset=""0x8e"" hidden=""true"" document=""1"" />
        <entry offset=""0x94"" startLine=""19"" startColumn=""24"" endLine=""19"" endColumn=""26"" document=""1"" />
        <entry offset=""0x9c"" startLine=""23"" startColumn=""5"" endLine=""23"" endColumn=""6"" document=""1"" />
      </sequencePoints>
      <scope startOffset=""0x0"" endOffset=""0x9d"">
        <namespace name=""System"" />
        <scope startOffset=""0x18"" endOffset=""0x25"">
          <local name=""x"" il_index=""2"" il_start=""0x18"" il_end=""0x25"" attributes=""0"" />
        </scope>
        <scope startOffset=""0x47"" endOffset=""0x57"">
          <local name=""x"" il_index=""5"" il_start=""0x47"" il_end=""0x57"" attributes=""0"" />
        </scope>
        <scope startOffset=""0x7d"" endOffset=""0x8e"">
          <local name=""x"" il_index=""8"" il_start=""0x7d"" il_end=""0x8e"" attributes=""0"" />
        </scope>
      </scope>
    </method>
  </methods>
</symbols>");
        }

        [Fact]
        public void HiddenMethods()
        {
            var src = @"
using System;

class C
{
#line hidden
    public static void H()
    {
        F();
    }

#line default
    public static void G()
    {
        F();
    }

#line hidden
    public static void F()
    {
        {
            const int z = 1;
            var (x, y) = (1,2);
            Console.WriteLine(x + z);
        }
        {
            dynamic x = 1;
            Console.WriteLine(x);
        }
    }
}";
            var c = CreateCompilationWithMscorlib40AndSystemCore(src, references: new[] { CSharpRef, ValueTupleRef, SystemRuntimeFacadeRef }, options: TestOptions.DebugDll);

            c.VerifyPdb(@"
<symbols>
  <files>
    <file id=""1"" name="""" language=""C#"" />
  </files>
  <methods>
    <method containingType=""C"" name=""G"">
      <customDebugInfo>
        <using>
          <namespace usingCount=""1"" />
        </using>
      </customDebugInfo>
      <sequencePoints>
        <entry offset=""0x0"" startLine=""14"" startColumn=""5"" endLine=""14"" endColumn=""6"" document=""1"" />
        <entry offset=""0x1"" startLine=""15"" startColumn=""9"" endLine=""15"" endColumn=""13"" document=""1"" />
        <entry offset=""0x7"" startLine=""16"" startColumn=""5"" endLine=""16"" endColumn=""6"" document=""1"" />
      </sequencePoints>
      <scope startOffset=""0x0"" endOffset=""0x8"">
        <namespace name=""System"" />
      </scope>
    </method>
  </methods>
</symbols>");
        }

        [Fact]
        public void HiddenEntryPoint()
        {
            var src = @"
class C
{
#line hidden
    public static void Main()
    {
    }
}";
            var c = CreateCompilationWithMscorlib40AndSystemCore(src, references: new[] { CSharpRef, ValueTupleRef, SystemRuntimeFacadeRef }, options: TestOptions.DebugExe);

            // Note: Dev10 emitted a hidden sequence point to #line hidden method, 
            // which enabled the debugger to locate the first user visible sequence point starting from the entry point.
            // Roslyn does not emit such sequence point. We could potentially synthesize one but that would defeat the purpose of 
            // #line hidden directive. 
            c.VerifyPdb(@"
<symbols>
  <entryPoint declaringType=""C"" methodName=""Main"" />
  <methods>
    <method containingType=""C"" name=""Main"" format=""windows"">
      <customDebugInfo>
        <using>
          <namespace usingCount=""0"" />
        </using>
      </customDebugInfo>
    </method>
  </methods>
</symbols>",
            // When converting from Portable to Windows the PDB writer doesn't create an entry for the Main method 
            // and thus there is no entry point record either.
            options: PdbValidationOptions.SkipConversionValidation); 
        }

        [Fact]
        public void HiddenIterator()
        {
            var src = @"
using System;
using System.Collections.Generic;

class C
{
    public static void Main()
    {
        F();
    }

#line hidden
    public static IEnumerable<int> F()
    {
        {
            const int z = 1;
            var (x, y) = (1,2);
            Console.WriteLine(x + z);
        }
        {
            dynamic x = 1;
            Console.WriteLine(x);
        }

        yield return 1;
    }
}";
            var c = CreateCompilationWithMscorlib40AndSystemCore(src, references: new[] { CSharpRef, ValueTupleRef, SystemRuntimeFacadeRef }, options: TestOptions.DebugDll);
            
            // We don't really need the debug info for kickoff method when the entire iterator method is hidden, 
            // but it doesn't hurt and removing it would need extra effort that's unnecessary.
            c.VerifyPdb(@"
<symbols>
  <files>
    <file id=""1"" name="""" language=""C#"" />
  </files>
  <methods>
    <method containingType=""C"" name=""Main"">
      <customDebugInfo>
        <using>
          <namespace usingCount=""2"" />
        </using>
      </customDebugInfo>
      <sequencePoints>
        <entry offset=""0x0"" startLine=""8"" startColumn=""5"" endLine=""8"" endColumn=""6"" document=""1"" />
        <entry offset=""0x1"" startLine=""9"" startColumn=""9"" endLine=""9"" endColumn=""13"" document=""1"" />
        <entry offset=""0x7"" startLine=""10"" startColumn=""5"" endLine=""10"" endColumn=""6"" document=""1"" />
      </sequencePoints>
      <scope startOffset=""0x0"" endOffset=""0x8"">
        <namespace name=""System"" />
        <namespace name=""System.Collections.Generic"" />
      </scope>
    </method>
    <method containingType=""C"" name=""F"">
      <customDebugInfo>
        <forwardIterator name=""&lt;F&gt;d__1"" />
        <encLocalSlotMap>
          <slot kind=""0"" offset=""61"" />
          <slot kind=""0"" offset=""64"" />
          <slot kind=""0"" offset=""158"" />
        </encLocalSlotMap>
      </customDebugInfo>
    </method>
  </methods>
</symbols>");
        }

        #endregion

        #region Nested Types

        [Fact]
        public void NestedTypes()
        {
            string source = @"
using System;

namespace N
{
	public class C
	{
		public class D<T>
		{
			public class E 
			{
				public static void f(int a) 
				{
					Console.WriteLine();
				}
			}
		}
	}
}
";
            var c = CreateCompilation(Parse(source, filename: "file.cs"));
            c.VerifyPdb(@"
<symbols>
  <files>
    <file id=""1"" name=""file.cs"" language=""C#"" checksumAlgorithm=""SHA1"" checksum=""F7-03-46-2C-11-16-DE-85-F9-DD-5C-76-F6-55-D9-13-E0-95-DE-14"" />
  </files>
  <methods>
    <method containingType=""N.C+D`1+E"" name=""f"" parameterNames=""a"">
      <customDebugInfo>
        <using>
          <namespace usingCount=""0"" />
          <namespace usingCount=""1"" />
        </using>
      </customDebugInfo>
      <sequencePoints>
        <entry offset=""0x0"" startLine=""14"" startColumn=""6"" endLine=""14"" endColumn=""26"" document=""1"" />
        <entry offset=""0x5"" startLine=""15"" startColumn=""5"" endLine=""15"" endColumn=""6"" document=""1"" />
      </sequencePoints>
      <scope startOffset=""0x0"" endOffset=""0x6"">
        <namespace name=""System"" />
      </scope>
    </method>
  </methods>
</symbols>");
        }

        #endregion

        #region Expression Bodied Members

        [Fact]
        public void ExpressionBodiedProperty()
        {
            var comp = CreateCompilationWithMscorlib45(@"
class C
{
    public int P => M();
    public int M()
    {
        return 2;
    }
}");
            comp.VerifyDiagnostics();
            comp.VerifyPdb(@"
<symbols>
  <files>
    <file id=""1"" name="""" language=""C#"" />
  </files>
  <methods>
    <method containingType=""C"" name=""get_P"">
      <customDebugInfo>
        <using>
          <namespace usingCount=""0"" />
        </using>
      </customDebugInfo>
      <sequencePoints>
        <entry offset=""0x0"" startLine=""4"" startColumn=""21"" endLine=""4"" endColumn=""24"" document=""1"" />
      </sequencePoints>
    </method>
    <method containingType=""C"" name=""M"">
      <customDebugInfo>
        <forward declaringType=""C"" methodName=""get_P"" />
      </customDebugInfo>
      <sequencePoints>
        <entry offset=""0x0"" startLine=""7"" startColumn=""9"" endLine=""7"" endColumn=""18"" document=""1"" />
      </sequencePoints>
    </method>
  </methods>
</symbols>");
        }

        [Fact]
        public void ExpressionBodiedIndexer()
        {
            var comp = CreateCompilationWithMscorlib45(@"
using System;

class C
{
    public int this[Int32 i] => M();
    public int M()
    {
        return 2;
    }
}");
            comp.VerifyDiagnostics();

            comp.VerifyPdb(@"
<symbols>
  <files>
    <file id=""1"" name="""" language=""C#"" />
  </files>
  <methods>
    <method containingType=""C"" name=""get_Item"" parameterNames=""i"">
      <customDebugInfo>
        <using>
          <namespace usingCount=""1"" />
        </using>
      </customDebugInfo>
      <sequencePoints>
        <entry offset=""0x0"" startLine=""6"" startColumn=""33"" endLine=""6"" endColumn=""36"" document=""1"" />
      </sequencePoints>
      <scope startOffset=""0x0"" endOffset=""0x7"">
        <namespace name=""System"" />
      </scope>
    </method>
    <method containingType=""C"" name=""M"">
      <customDebugInfo>
        <forward declaringType=""C"" methodName=""get_Item"" parameterNames=""i"" />
      </customDebugInfo>
      <sequencePoints>
        <entry offset=""0x0"" startLine=""9"" startColumn=""9"" endLine=""9"" endColumn=""18"" document=""1"" />
      </sequencePoints>
    </method>
  </methods>
</symbols>");
        }

        [Fact]
        public void ExpressionBodiedMethod()
        {
            var comp = CreateCompilationWithMscorlib45(@"
using System;

class C
{
    public Int32 P => 2;
}");
            comp.VerifyDiagnostics();

            comp.VerifyPdb(@"
<symbols>
  <files>
    <file id=""1"" name="""" language=""C#"" />
  </files>
  <methods>
    <method containingType=""C"" name=""get_P"">
      <customDebugInfo>
        <using>
          <namespace usingCount=""1"" />
        </using>
      </customDebugInfo>
      <sequencePoints>
        <entry offset=""0x0"" startLine=""6"" startColumn=""23"" endLine=""6"" endColumn=""24"" document=""1"" />
      </sequencePoints>
      <scope startOffset=""0x0"" endOffset=""0x2"">
        <namespace name=""System"" />
      </scope>
    </method>
  </methods>
</symbols>");
        }

        [Fact]
        public void ExpressionBodiedOperator()
        {
            var comp = CreateCompilationWithMscorlib45(@"
class C
{
    public static C operator ++(C c) => c;
}");
            comp.VerifyDiagnostics();

            comp.VerifyPdb(@"
<symbols>
  <files>
    <file id=""1"" name="""" language=""C#"" />
  </files>
  <methods>
    <method containingType=""C"" name=""op_Increment"" parameterNames=""c"">
      <customDebugInfo>
        <using>
          <namespace usingCount=""0"" />
        </using>
      </customDebugInfo>
      <sequencePoints>
        <entry offset=""0x0"" startLine=""4"" startColumn=""41"" endLine=""4"" endColumn=""42"" document=""1"" />
      </sequencePoints>
    </method>
  </methods>
</symbols>");
        }

        [Fact]
        public void ExpressionBodiedConversion()
        {
            var comp = CreateCompilationWithMscorlib45(@"
using System;

class C
{
    public static explicit operator C(Int32 i) => new C();
}");
            comp.VerifyDiagnostics();

            comp.VerifyPdb(@"
<symbols>
  <files>
    <file id=""1"" name="""" language=""C#"" />
  </files>
  <methods>
    <method containingType=""C"" name=""op_Explicit"" parameterNames=""i"">
      <customDebugInfo>
        <using>
          <namespace usingCount=""1"" />
        </using>
      </customDebugInfo>
      <sequencePoints>
        <entry offset=""0x0"" startLine=""6"" startColumn=""51"" endLine=""6"" endColumn=""58"" document=""1"" />
      </sequencePoints>
      <scope startOffset=""0x0"" endOffset=""0x6"">
        <namespace name=""System"" />
      </scope>
    </method>
  </methods>
</symbols>");
        }

        [Fact, WorkItem(14438, "https://github.com/dotnet/roslyn/issues/14438")]
        public void ExpressionBodiedConstructor()
        {
            var comp = CreateCompilationWithMscorlib45(@"
using System;

class C
{
    public int X;
    public C(Int32 x) => X = x;
}");
            comp.VerifyDiagnostics();

            comp.VerifyPdb(@"<symbols>
  <files>
    <file id=""1"" name="""" language=""C#"" />
  </files>
  <methods>
    <method containingType=""C"" name="".ctor"" parameterNames=""x"">
      <customDebugInfo>
        <using>
          <namespace usingCount=""1"" />
        </using>
      </customDebugInfo>
      <sequencePoints>
        <entry offset=""0x0"" startLine=""7"" startColumn=""5"" endLine=""7"" endColumn=""22"" document=""1"" />
        <entry offset=""0x6"" startLine=""7"" startColumn=""26"" endLine=""7"" endColumn=""31"" document=""1"" />
      </sequencePoints>
      <scope startOffset=""0x0"" endOffset=""0xe"">
        <namespace name=""System"" />
      </scope>
    </method>
  </methods>
</symbols>");
        }

        [Fact, WorkItem(14438, "https://github.com/dotnet/roslyn/issues/14438")]
        public void ExpressionBodiedDestructor()
        {
            var comp = CreateCompilationWithMscorlib45(@"
class C
{
    public int X;
    ~C() => X = 0;
}");
            comp.VerifyDiagnostics();

            comp.VerifyPdb(@"<symbols>
  <files>
    <file id=""1"" name="""" language=""C#"" />
  </files>
  <methods>
    <method containingType=""C"" name=""Finalize"">
      <customDebugInfo>
        <using>
          <namespace usingCount=""0"" />
        </using>
      </customDebugInfo>
      <sequencePoints>
        <entry offset=""0x0"" startLine=""5"" startColumn=""13"" endLine=""5"" endColumn=""18"" document=""1"" />
        <entry offset=""0x9"" hidden=""true"" document=""1"" />
        <entry offset=""0x10"" hidden=""true"" document=""1"" />
      </sequencePoints>
    </method>
  </methods>
</symbols>");
        }

        [Fact, WorkItem(14438, "https://github.com/dotnet/roslyn/issues/14438")]
        public void ExpressionBodiedAccessor()
        {
            var comp = CreateCompilationWithMscorlib45(@"
class C
{
    public int x;
    public int X
    {
        get => x;
        set => x = value;
    }
    public event System.Action E
    {
        add => x = 1;
        remove => x = 0;
    }
}");
            comp.VerifyDiagnostics();

            comp.VerifyPdb(@"<symbols>
  <files>
    <file id=""1"" name="""" language=""C#"" />
  </files>
  <methods>
    <method containingType=""C"" name=""get_X"">
      <customDebugInfo>
        <using>
          <namespace usingCount=""0"" />
        </using>
      </customDebugInfo>
      <sequencePoints>
        <entry offset=""0x0"" startLine=""7"" startColumn=""16"" endLine=""7"" endColumn=""17"" document=""1"" />
      </sequencePoints>
    </method>
    <method containingType=""C"" name=""set_X"" parameterNames=""value"">
      <customDebugInfo>
        <forward declaringType=""C"" methodName=""get_X"" />
      </customDebugInfo>
      <sequencePoints>
        <entry offset=""0x0"" startLine=""8"" startColumn=""16"" endLine=""8"" endColumn=""25"" document=""1"" />
      </sequencePoints>
    </method>
    <method containingType=""C"" name=""add_E"" parameterNames=""value"">
      <customDebugInfo>
        <forward declaringType=""C"" methodName=""get_X"" />
      </customDebugInfo>
      <sequencePoints>
        <entry offset=""0x0"" startLine=""12"" startColumn=""16"" endLine=""12"" endColumn=""21"" document=""1"" />
      </sequencePoints>
    </method>
    <method containingType=""C"" name=""remove_E"" parameterNames=""value"">
      <customDebugInfo>
        <forward declaringType=""C"" methodName=""get_X"" />
      </customDebugInfo>
      <sequencePoints>
        <entry offset=""0x0"" startLine=""13"" startColumn=""19"" endLine=""13"" endColumn=""24"" document=""1"" />
      </sequencePoints>
    </method>
  </methods>
</symbols>");
        }

        #endregion

        #region Synthesized Methods

        [Fact]
        public void ImportsInLambda()
        {
            var source =
@"using System.Collections.Generic;
using System.Linq;
class C
{
    static void M()
    {
        System.Action f = () =>
        {
            var c = new[] { 1, 2, 3 };
            c.Select(i => i);
        };
        f();
    }
}";
            var c = CreateCompilationWithMscorlib45(source, options: TestOptions.DebugDll, references: new[] { SystemCoreRef });
            c.VerifyPdb("C+<>c.<M>b__0_0",
@"<symbols>
  <files>
    <file id=""1"" name="""" language=""C#"" />
  </files>
  <methods>
    <method containingType=""C+&lt;&gt;c"" name=""&lt;M&gt;b__0_0"">
      <customDebugInfo>
        <forward declaringType=""C"" methodName=""M"" />
        <encLocalSlotMap>
          <slot kind=""0"" offset=""63"" />
        </encLocalSlotMap>
      </customDebugInfo>
      <sequencePoints>
        <entry offset=""0x0"" startLine=""8"" startColumn=""9"" endLine=""8"" endColumn=""10"" document=""1"" />
        <entry offset=""0x1"" startLine=""9"" startColumn=""13"" endLine=""9"" endColumn=""39"" document=""1"" />
        <entry offset=""0x13"" startLine=""10"" startColumn=""13"" endLine=""10"" endColumn=""30"" document=""1"" />
        <entry offset=""0x39"" startLine=""11"" startColumn=""9"" endLine=""11"" endColumn=""10"" document=""1"" />
      </sequencePoints>
      <scope startOffset=""0x0"" endOffset=""0x3a"">
        <local name=""c"" il_index=""0"" il_start=""0x0"" il_end=""0x3a"" attributes=""0"" />
      </scope>
    </method>
  </methods>
</symbols>");
        }

        [Fact]
        public void ImportsInIterator()
        {
            var source =
@"using System.Collections.Generic;
using System.Linq;
class C
{
    static IEnumerable<object> F()
    {
        var c = new[] { 1, 2, 3 };
        foreach (var i in c.Select(i => i))
        {
            yield return i;
        }
    }
}";
            var c = CreateCompilationWithMscorlib45(source, options: TestOptions.DebugDll, references: new[] { SystemCoreRef });
            c.VerifyPdb("C+<F>d__0.MoveNext",
@"<symbols>
  <files>
    <file id=""1"" name="""" language=""C#"" />
  </files>
  <methods>
    <method containingType=""C+&lt;F&gt;d__0"" name=""MoveNext"">
      <customDebugInfo>
        <forward declaringType=""C+&lt;&gt;c"" methodName=""&lt;F&gt;b__0_0"" parameterNames=""i"" />
        <hoistedLocalScopes>
          <slot startOffset=""0x23"" endOffset=""0xd1"" />
          <slot />
          <slot startOffset=""0x7b"" endOffset=""0xb2"" />
        </hoistedLocalScopes>
        <encLocalSlotMap>
          <slot kind=""temp"" />
          <slot kind=""27"" offset=""0"" />
        </encLocalSlotMap>
      </customDebugInfo>
      <sequencePoints>
        <entry offset=""0x0"" hidden=""true"" document=""1"" />
        <entry offset=""0x23"" startLine=""6"" startColumn=""5"" endLine=""6"" endColumn=""6"" document=""1"" />
        <entry offset=""0x24"" startLine=""7"" startColumn=""9"" endLine=""7"" endColumn=""35"" document=""1"" />
        <entry offset=""0x3b"" startLine=""8"" startColumn=""9"" endLine=""8"" endColumn=""16"" document=""1"" />
        <entry offset=""0x3c"" startLine=""8"" startColumn=""27"" endLine=""8"" endColumn=""43"" document=""1"" />
        <entry offset=""0x79"" hidden=""true"" document=""1"" />
        <entry offset=""0x7b"" startLine=""8"" startColumn=""18"" endLine=""8"" endColumn=""23"" document=""1"" />
        <entry offset=""0x8c"" startLine=""9"" startColumn=""9"" endLine=""9"" endColumn=""10"" document=""1"" />
        <entry offset=""0x8d"" startLine=""10"" startColumn=""13"" endLine=""10"" endColumn=""28"" document=""1"" />
        <entry offset=""0xa9"" hidden=""true"" document=""1"" />
        <entry offset=""0xb1"" startLine=""11"" startColumn=""9"" endLine=""11"" endColumn=""10"" document=""1"" />
        <entry offset=""0xb2"" startLine=""8"" startColumn=""24"" endLine=""8"" endColumn=""26"" document=""1"" />
        <entry offset=""0xcd"" startLine=""12"" startColumn=""5"" endLine=""12"" endColumn=""6"" document=""1"" />
        <entry offset=""0xd1"" hidden=""true"" document=""1"" />
      </sequencePoints>
    </method>
  </methods>
</symbols>");
        }

        [Fact]
        public void ImportsInAsync()
        {
            var source =
@"using System.Linq;
using System.Threading.Tasks;
class C
{
    static async Task F()
    {
        var c = new[] { 1, 2, 3 };
        c.Select(i => i);
    }
}";
            var c = CreateCompilationWithMscorlib45(source, options: TestOptions.DebugDll, references: new[] { SystemCoreRef });
            c.VerifyPdb("C+<F>d__0.MoveNext",
@"<symbols>
  <files>
    <file id=""1"" name="""" language=""C#"" />
  </files>
  <methods>
    <method containingType=""C+&lt;F&gt;d__0"" name=""MoveNext"">
      <customDebugInfo>
        <forward declaringType=""C+&lt;&gt;c"" methodName=""&lt;F&gt;b__0_0"" parameterNames=""i"" />
        <hoistedLocalScopes>
          <slot startOffset=""0x0"" endOffset=""0x79"" />
        </hoistedLocalScopes>
        <encLocalSlotMap>
          <slot kind=""27"" offset=""0"" />
          <slot kind=""temp"" />
        </encLocalSlotMap>
      </customDebugInfo>
      <sequencePoints>
        <entry offset=""0x0"" hidden=""true"" document=""1"" />
        <entry offset=""0x7"" startLine=""6"" startColumn=""5"" endLine=""6"" endColumn=""6"" document=""1"" />
        <entry offset=""0x8"" startLine=""7"" startColumn=""9"" endLine=""7"" endColumn=""35"" document=""1"" />
        <entry offset=""0x1f"" startLine=""8"" startColumn=""9"" endLine=""8"" endColumn=""26"" document=""1"" />
        <entry offset=""0x4c"" hidden=""true"" document=""1"" />
        <entry offset=""0x64"" startLine=""9"" startColumn=""5"" endLine=""9"" endColumn=""6"" document=""1"" />
        <entry offset=""0x6c"" hidden=""true"" document=""1"" />
      </sequencePoints>
      <asyncInfo>
        <kickoffMethod declaringType=""C"" methodName=""F"" />
      </asyncInfo>
    </method>
  </methods>
</symbols>");
        }

        [WorkItem(2501, "https://github.com/dotnet/roslyn/issues/2501")]
        [Fact]
        public void ImportsInAsyncLambda()
        {
            var source =
@"using System.Linq;
class C
{
    static void M()
    {
        System.Action f = async () =>
        {
            var c = new[] { 1, 2, 3 };
            c.Select(i => i);
        };
    }
}";
            var c = CreateCompilationWithMscorlib45(source, options: TestOptions.DebugDll, references: new[] { SystemCoreRef });
            c.VerifyPdb("C+<>c.<M>b__0_0",
@"<symbols>
  <files>
    <file id=""1"" name="""" language=""C#"" />
  </files>
  <methods>
    <method containingType=""C+&lt;&gt;c"" name=""&lt;M&gt;b__0_0"">
      <customDebugInfo>
        <forwardIterator name=""&lt;&lt;M&gt;b__0_0&gt;d"" />
        <encLocalSlotMap>
          <slot kind=""0"" offset=""69"" />
        </encLocalSlotMap>
      </customDebugInfo>
    </method>
  </methods>
</symbols>");
            c.VerifyPdb("C+<>c+<<M>b__0_0>d.MoveNext",
@"<symbols>
  <files>
    <file id=""1"" name="""" language=""C#"" />
  </files>
  <methods>
    <method containingType=""C+&lt;&gt;c+&lt;&lt;M&gt;b__0_0&gt;d"" name=""MoveNext"">
      <customDebugInfo>
        <forward declaringType=""C"" methodName=""M"" />
        <hoistedLocalScopes>
          <slot startOffset=""0x0"" endOffset=""0x79"" />
        </hoistedLocalScopes>
        <encLocalSlotMap>
          <slot kind=""27"" offset=""50"" />
          <slot kind=""temp"" />
        </encLocalSlotMap>
      </customDebugInfo>
      <sequencePoints>
        <entry offset=""0x0"" hidden=""true"" document=""1"" />
        <entry offset=""0x7"" startLine=""7"" startColumn=""9"" endLine=""7"" endColumn=""10"" document=""1"" />
        <entry offset=""0x8"" startLine=""8"" startColumn=""13"" endLine=""8"" endColumn=""39"" document=""1"" />
        <entry offset=""0x1f"" startLine=""9"" startColumn=""13"" endLine=""9"" endColumn=""30"" document=""1"" />
        <entry offset=""0x4c"" hidden=""true"" document=""1"" />
        <entry offset=""0x64"" startLine=""10"" startColumn=""9"" endLine=""10"" endColumn=""10"" document=""1"" />
        <entry offset=""0x6c"" hidden=""true"" document=""1"" />
      </sequencePoints>
      <asyncInfo>
        <catchHandler offset=""0x4c"" />
        <kickoffMethod declaringType=""C+&lt;&gt;c"" methodName=""&lt;M&gt;b__0_0"" />
      </asyncInfo>
    </method>
  </methods>
</symbols>");
        }

        #endregion

        #region Patterns

        [Fact]
        public void SyntaxOffset_Pattern()
        {
            var source = @"class C { bool F(object o) => o is int i && o is 3 && o is bool; }";
            var c = CreateCompilationWithMscorlib40AndSystemCore(source, options: TestOptions.DebugDll);
            c.VerifyPdb("C.F", @"<symbols>
  <files>
    <file id=""1"" name="""" language=""C#"" />
  </files>
  <methods>
    <method containingType=""C"" name=""F"" parameterNames=""o"">
      <customDebugInfo>
        <using>
          <namespace usingCount=""0"" />
        </using>
        <encLocalSlotMap>
          <slot kind=""0"" offset=""12"" />
          <slot kind=""35"" offset=""17"" />
        </encLocalSlotMap>
      </customDebugInfo>
      <sequencePoints>
        <entry offset=""0x0"" startLine=""1"" startColumn=""31"" endLine=""1"" endColumn=""64"" document=""1"" />
      </sequencePoints>
      <scope startOffset=""0x0"" endOffset=""0x2f"">
        <local name=""i"" il_index=""0"" il_start=""0x0"" il_end=""0x2f"" attributes=""0"" />
      </scope>
    </method>
  </methods>
</symbols>");
        }

        #endregion

        #region Tuples

        [Fact]
        public void SyntaxOffset_TupleDeconstruction()
        {
            var source = @"class C { int F() { (int a, (_, int c)) = (1, (2, 3)); return a + c; } }";
            var c = CreateCompilationWithMscorlib40AndSystemCore(source, options: TestOptions.DebugDll, references: s_valueTupleRefs);

            c.VerifyPdb("C.F", @"<symbols>
  <files>
    <file id=""1"" name="""" language=""C#"" />
  </files>
  <methods>
    <method containingType=""C"" name=""F"">
      <customDebugInfo>
        <using>
          <namespace usingCount=""0"" />
        </using>
        <encLocalSlotMap>
          <slot kind=""0"" offset=""7"" />
          <slot kind=""0"" offset=""18"" />
          <slot kind=""21"" offset=""0"" />
        </encLocalSlotMap>
      </customDebugInfo>
      <sequencePoints>
        <entry offset=""0x0"" startLine=""1"" startColumn=""19"" endLine=""1"" endColumn=""20"" document=""1"" />
        <entry offset=""0x1"" startLine=""1"" startColumn=""21"" endLine=""1"" endColumn=""55"" document=""1"" />
        <entry offset=""0x5"" startLine=""1"" startColumn=""56"" endLine=""1"" endColumn=""69"" document=""1"" />
        <entry offset=""0xb"" startLine=""1"" startColumn=""70"" endLine=""1"" endColumn=""71"" document=""1"" />
      </sequencePoints>
      <scope startOffset=""0x0"" endOffset=""0xd"">
        <local name=""a"" il_index=""0"" il_start=""0x0"" il_end=""0xd"" attributes=""0"" />
        <local name=""c"" il_index=""1"" il_start=""0x0"" il_end=""0xd"" attributes=""0"" />
      </scope>
    </method>
  </methods>
</symbols>");
        }

        [Fact]
        public void TestDeconstruction()
        {
            var source = @"
public class C
{
    public static (int, int) F() => (1, 2);

    public static void Main()
    {
        int x, y;
        (x, y) = F();
        System.Console.WriteLine(x + y);
    }
}
";
            var c = CreateCompilation(source, options: TestOptions.DebugDll);
            var v = CompileAndVerify(c);

            v.VerifyIL("C.Main", @"
{
  // Code size       29 (0x1d)
  .maxstack  2
  .locals init (int V_0, //x
                int V_1) //y
  // sequence point: {
  IL_0000:  nop
  // sequence point: (x, y) = F();
  IL_0001:  call       ""(int, int) C.F()""
  IL_0006:  dup
  IL_0007:  ldfld      ""int System.ValueTuple<int, int>.Item1""
  IL_000c:  stloc.0
  IL_000d:  ldfld      ""int System.ValueTuple<int, int>.Item2""
  IL_0012:  stloc.1
  // sequence point: System.Console.WriteLine(x + y);
  IL_0013:  ldloc.0
  IL_0014:  ldloc.1
  IL_0015:  add
  IL_0016:  call       ""void System.Console.WriteLine(int)""
  IL_001b:  nop
  // sequence point: }
  IL_001c:  ret
}
", sequencePoints: "C.Main", source: source);
        }

        [Fact]
        public void SyntaxOffset_TupleParenthesized()
        {
            var source = @"class C { int F() { (int, (int, int)) x = (1, (2, 3)); return x.Item1 + x.Item2.Item1 + x.Item2.Item2; } }";
            var c = CreateCompilationWithMscorlib40AndSystemCore(source, options: TestOptions.DebugDll, references: s_valueTupleRefs);

            c.VerifyPdb("C.F", @"<symbols>
  <files>
    <file id=""1"" name="""" language=""C#"" />
  </files>
  <methods>
    <method containingType=""C"" name=""F"">
      <customDebugInfo>
        <using>
          <namespace usingCount=""0"" />
        </using>
        <encLocalSlotMap>
          <slot kind=""0"" offset=""20"" />
          <slot kind=""21"" offset=""0"" />
        </encLocalSlotMap>
      </customDebugInfo>
      <sequencePoints>
        <entry offset=""0x0"" startLine=""1"" startColumn=""19"" endLine=""1"" endColumn=""20"" document=""1"" />
        <entry offset=""0x1"" startLine=""1"" startColumn=""21"" endLine=""1"" endColumn=""55"" document=""1"" />
        <entry offset=""0x10"" startLine=""1"" startColumn=""56"" endLine=""1"" endColumn=""103"" document=""1"" />
        <entry offset=""0x31"" startLine=""1"" startColumn=""104"" endLine=""1"" endColumn=""105"" document=""1"" />
      </sequencePoints>
      <scope startOffset=""0x0"" endOffset=""0x33"">
        <local name=""x"" il_index=""0"" il_start=""0x0"" il_end=""0x33"" attributes=""0"" />
      </scope>
    </method>
  </methods>
</symbols>"
);
        }

        [Fact]
        public void SyntaxOffset_TupleVarDefined()
        {
            var source = @"class C { int F() { var x = (1, 2); return x.Item1 + x.Item2; } }";
            var c = CreateCompilationWithMscorlib40AndSystemCore(source, options: TestOptions.DebugDll, references: s_valueTupleRefs);

            c.VerifyPdb("C.F", @"<symbols>
  <files>
    <file id=""1"" name="""" language=""C#"" />
  </files>
  <methods>
    <method containingType=""C"" name=""F"">
      <customDebugInfo>
        <using>
          <namespace usingCount=""0"" />
        </using>
        <encLocalSlotMap>
          <slot kind=""0"" offset=""6"" />
          <slot kind=""21"" offset=""0"" />
        </encLocalSlotMap>
      </customDebugInfo>
      <sequencePoints>
        <entry offset=""0x0"" startLine=""1"" startColumn=""19"" endLine=""1"" endColumn=""20"" document=""1"" />
        <entry offset=""0x1"" startLine=""1"" startColumn=""21"" endLine=""1"" endColumn=""36"" document=""1"" />
        <entry offset=""0xa"" startLine=""1"" startColumn=""37"" endLine=""1"" endColumn=""62"" document=""1"" />
        <entry offset=""0x1a"" startLine=""1"" startColumn=""63"" endLine=""1"" endColumn=""64"" document=""1"" />
      </sequencePoints>
      <scope startOffset=""0x0"" endOffset=""0x1c"">
        <local name=""x"" il_index=""0"" il_start=""0x0"" il_end=""0x1c"" attributes=""0"" />
      </scope>
    </method>
  </methods>
</symbols>");
        }

        [Fact]
        public void SyntaxOffset_TupleIgnoreDeconstructionIfVariableDeclared()
        {
            var source = @"class C { int F() { (int x, int y) a = (1, 2); return a.Item1 + a.Item2; } }";
            var c = CreateCompilationWithMscorlib40AndSystemCore(source, options: TestOptions.DebugDll, references: s_valueTupleRefs);

            c.VerifyPdb("C.F", @"<symbols>
  <files>
    <file id=""1"" name="""" language=""C#"" />
  </files>
  <methods>
    <method containingType=""C"" name=""F"">
      <customDebugInfo>
        <using>
          <namespace usingCount=""0"" />
        </using>
        <tupleElementNames>
          <local elementNames=""|x|y"" slotIndex=""0"" localName=""a"" scopeStart=""0x0"" scopeEnd=""0x0"" />
        </tupleElementNames>
        <encLocalSlotMap>
          <slot kind=""0"" offset=""17"" />
          <slot kind=""21"" offset=""0"" />
        </encLocalSlotMap>
      </customDebugInfo>
      <sequencePoints>
        <entry offset=""0x0"" startLine=""1"" startColumn=""19"" endLine=""1"" endColumn=""20"" document=""1"" />
        <entry offset=""0x1"" startLine=""1"" startColumn=""21"" endLine=""1"" endColumn=""47"" document=""1"" />
        <entry offset=""0x9"" startLine=""1"" startColumn=""48"" endLine=""1"" endColumn=""73"" document=""1"" />
        <entry offset=""0x19"" startLine=""1"" startColumn=""74"" endLine=""1"" endColumn=""75"" document=""1"" />
      </sequencePoints>
      <scope startOffset=""0x0"" endOffset=""0x1b"">
        <local name=""a"" il_index=""0"" il_start=""0x0"" il_end=""0x1b"" attributes=""0"" />
      </scope>
    </method>
  </methods>
</symbols>");
        }

        #endregion

        #region OutVar

        [Fact]
        public void SyntaxOffset_OutVarInConstructor()
        {
            var source = @"
class B
{
    B(out int z) { z = 2; } 
}

class C
{
    int F = G(out var v1);    
    int P => G(out var v2);    

    C() 
    : base(out var v3)
    { 
        G(out var v4);
    }

    int G(out int x) 
    {
        x = 1;
        return 2;
    }
}
";

            var c = CreateCompilationWithMscorlib40AndSystemCore(source, options: TestOptions.DebugDll);
            c.VerifyDiagnostics(
                // (9,13): error CS0236: A field initializer cannot reference the non-static field, method, or property 'C.G(out int)'
                //     int F = G(out var v1);    
                Diagnostic(ErrorCode.ERR_FieldInitRefNonstatic, "G").WithArguments("C.G(out int)").WithLocation(9, 13),
                // (13,7): error CS1729: 'object' does not contain a constructor that takes 1 arguments
                //     : base(out var v3)
                Diagnostic(ErrorCode.ERR_BadCtorArgCount, "base").WithArguments("object", "1").WithLocation(13, 7));
        }

        [Fact]
        public void SyntaxOffset_OutVarInMethod()
        {
            var source = @"class C { int G(out int x) { int z = 1; G(out var y); G(out var w); return x = y; } }";

            var c = CreateCompilationWithMscorlib40AndSystemCore(source, options: TestOptions.DebugDll);
            c.VerifyPdb("C.G", @"
<symbols>
  <files>
    <file id=""1"" name="""" language=""C#"" />
  </files>
  <methods>
    <method containingType=""C"" name=""G"" parameterNames=""x"">
      <customDebugInfo>
        <using>
          <namespace usingCount=""0"" />
        </using>
        <encLocalSlotMap>
          <slot kind=""0"" offset=""6"" />
          <slot kind=""0"" offset=""23"" />
          <slot kind=""0"" offset=""37"" />
          <slot kind=""temp"" />
          <slot kind=""21"" offset=""0"" />
        </encLocalSlotMap>
      </customDebugInfo>
      <sequencePoints>
        <entry offset=""0x0"" startLine=""1"" startColumn=""28"" endLine=""1"" endColumn=""29"" document=""1"" />
        <entry offset=""0x1"" startLine=""1"" startColumn=""30"" endLine=""1"" endColumn=""40"" document=""1"" />
        <entry offset=""0x3"" startLine=""1"" startColumn=""41"" endLine=""1"" endColumn=""54"" document=""1"" />
        <entry offset=""0xc"" startLine=""1"" startColumn=""55"" endLine=""1"" endColumn=""68"" document=""1"" />
        <entry offset=""0x15"" startLine=""1"" startColumn=""69"" endLine=""1"" endColumn=""82"" document=""1"" />
        <entry offset=""0x1f"" startLine=""1"" startColumn=""83"" endLine=""1"" endColumn=""84"" document=""1"" />
      </sequencePoints>
      <scope startOffset=""0x0"" endOffset=""0x22"">
        <local name=""z"" il_index=""0"" il_start=""0x0"" il_end=""0x22"" attributes=""0"" />
        <local name=""y"" il_index=""1"" il_start=""0x0"" il_end=""0x22"" attributes=""0"" />
        <local name=""w"" il_index=""2"" il_start=""0x0"" il_end=""0x22"" attributes=""0"" />
      </scope>
    </method>
  </methods>
</symbols>
");
        }

        [Fact]
        public void SyntaxOffset_OutVarInInitializers_01()
        {
            var source =
@"
class C : A
{ 
    int x = G(out var x);
    int y {get;} = G(out var y);

    C() : base(G(out var z))
    { 
    } 

    static int G(out int x) 
    {
        throw null;
    }
}

class A
{
    public A(int x) {}
}
";

            var c = CreateCompilationWithMscorlib40AndSystemCore(source, options: TestOptions.DebugDll);
            c.VerifyPdb("C..ctor", @"
<symbols>
  <files>
    <file id=""1"" name="""" language=""C#"" />
  </files>
  <methods>
    <method containingType=""C"" name="".ctor"">
      <customDebugInfo>
        <using>
          <namespace usingCount=""0"" />
        </using>
        <encLocalSlotMap>
          <slot kind=""0"" offset=""-36"" />
          <slot kind=""0"" offset=""-22"" />
          <slot kind=""0"" offset=""-3"" />
        </encLocalSlotMap>
      </customDebugInfo>
      <sequencePoints>
        <entry offset=""0x0"" startLine=""4"" startColumn=""5"" endLine=""4"" endColumn=""26"" document=""1"" />
        <entry offset=""0xd"" startLine=""5"" startColumn=""20"" endLine=""5"" endColumn=""32"" document=""1"" />
        <entry offset=""0x1a"" startLine=""7"" startColumn=""11"" endLine=""7"" endColumn=""29"" document=""1"" />
        <entry offset=""0x28"" startLine=""8"" startColumn=""5"" endLine=""8"" endColumn=""6"" document=""1"" />
        <entry offset=""0x29"" startLine=""9"" startColumn=""5"" endLine=""9"" endColumn=""6"" document=""1"" />
      </sequencePoints>
      <scope startOffset=""0x0"" endOffset=""0x2a"">
        <scope startOffset=""0x0"" endOffset=""0xd"">
          <local name=""x"" il_index=""0"" il_start=""0x0"" il_end=""0xd"" attributes=""0"" />
        </scope>
        <scope startOffset=""0xd"" endOffset=""0x1a"">
          <local name=""y"" il_index=""1"" il_start=""0xd"" il_end=""0x1a"" attributes=""0"" />
        </scope>
        <scope startOffset=""0x1a"" endOffset=""0x2a"">
          <local name=""z"" il_index=""2"" il_start=""0x1a"" il_end=""0x2a"" attributes=""0"" />
        </scope>
      </scope>
    </method>
  </methods>
</symbols>
");
        }

        [Fact]
        public void SyntaxOffset_OutVarInInitializers_02()
        {
            var source =
@"
class C : A
{ 
    C() : base(G(out var x))
    { 
        int y = 1;
        y++;
    } 

    static int G(out int x) 
    {
        throw null;
    }
}

class A
{
    public A(int x) {}
}
";

            var c = CreateCompilationWithMscorlib40AndSystemCore(source, options: TestOptions.DebugDll);
            c.VerifyPdb("C..ctor", @"
<symbols>
  <files>
    <file id=""1"" name="""" language=""C#"" />
  </files>
  <methods>
    <method containingType=""C"" name="".ctor"">
      <customDebugInfo>
        <using>
          <namespace usingCount=""0"" />
        </using>
        <encLocalSlotMap>
          <slot kind=""0"" offset=""-3"" />
          <slot kind=""0"" offset=""16"" />
        </encLocalSlotMap>
      </customDebugInfo>
      <sequencePoints>
        <entry offset=""0x0"" startLine=""4"" startColumn=""11"" endLine=""4"" endColumn=""29"" document=""1"" />
        <entry offset=""0xe"" startLine=""5"" startColumn=""5"" endLine=""5"" endColumn=""6"" document=""1"" />
        <entry offset=""0xf"" startLine=""6"" startColumn=""9"" endLine=""6"" endColumn=""19"" document=""1"" />
        <entry offset=""0x11"" startLine=""7"" startColumn=""9"" endLine=""7"" endColumn=""13"" document=""1"" />
        <entry offset=""0x15"" startLine=""8"" startColumn=""5"" endLine=""8"" endColumn=""6"" document=""1"" />
      </sequencePoints>
      <scope startOffset=""0x0"" endOffset=""0x16"">
        <local name=""x"" il_index=""0"" il_start=""0x0"" il_end=""0x16"" attributes=""0"" />
        <scope startOffset=""0xe"" endOffset=""0x16"">
          <local name=""y"" il_index=""1"" il_start=""0xe"" il_end=""0x16"" attributes=""0"" />
        </scope>
      </scope>
    </method>
  </methods>
</symbols>
");
        }

        [Fact]
        public void SyntaxOffset_OutVarInInitializers_03()
        {
            var source =
@"
class C : A
{ 
    C() : base(G(out var x))
    => G(out var y);

    static int G(out int x) 
    {
        throw null;
    }
}

class A
{
    public A(int x) {}
}
";

            var c = CreateCompilationWithMscorlib40AndSystemCore(source, options: TestOptions.DebugDll);
            c.VerifyPdb("C..ctor", @"
<symbols>
  <files>
    <file id=""1"" name="""" language=""C#"" />
  </files>
  <methods>
    <method containingType=""C"" name="".ctor"">
      <customDebugInfo>
        <using>
          <namespace usingCount=""0"" />
        </using>
        <encLocalSlotMap>
          <slot kind=""0"" offset=""-3"" />
          <slot kind=""0"" offset=""13"" />
        </encLocalSlotMap>
      </customDebugInfo>
      <sequencePoints>
        <entry offset=""0x0"" startLine=""4"" startColumn=""11"" endLine=""4"" endColumn=""29"" document=""1"" />
        <entry offset=""0xe"" startLine=""5"" startColumn=""8"" endLine=""5"" endColumn=""20"" document=""1"" />
      </sequencePoints>
      <scope startOffset=""0x0"" endOffset=""0x17"">
        <local name=""x"" il_index=""0"" il_start=""0x0"" il_end=""0x17"" attributes=""0"" />
        <scope startOffset=""0xe"" endOffset=""0x17"">
          <local name=""y"" il_index=""1"" il_start=""0xe"" il_end=""0x17"" attributes=""0"" />
        </scope>
      </scope>
    </method>
  </methods>
</symbols>
");
        }

        [Fact]
        public void SyntaxOffset_OutVarInInitializers_04()
        {
            var source =
@"
class C
{ 
    static int G(out int x) 
    {
        throw null;
    }
    static int F(System.Func<int> x) 
    {
        throw null;
    }

    C() 
    {
    }

#line 2000
    int y1 = G(out var z) + F(() => z);
}
";

            var c = CreateCompilationWithMscorlib40AndSystemCore(source, options: TestOptions.DebugDll);

            c.VerifyPdb("C..ctor", @"
<symbols>
  <files>
    <file id=""1"" name="""" language=""C#"" />
  </files>
  <methods>
    <method containingType=""C"" name="".ctor"">
      <customDebugInfo>
        <forward declaringType=""C"" methodName=""G"" parameterNames=""x"" />
        <encLocalSlotMap>
          <slot kind=""30"" offset=""-25"" />
        </encLocalSlotMap>
        <encLambdaMap>
          <methodOrdinal>2</methodOrdinal>
          <closure offset=""-25"" />
          <lambda offset=""-2"" closure=""0"" />
        </encLambdaMap>
      </customDebugInfo>
      <sequencePoints>
        <entry offset=""0x0"" hidden=""true"" document=""1"" />
        <entry offset=""0x6"" startLine=""2000"" startColumn=""5"" endLine=""2000"" endColumn=""40"" document=""1"" />
        <entry offset=""0x29"" startLine=""13"" startColumn=""5"" endLine=""13"" endColumn=""8"" document=""1"" />
        <entry offset=""0x30"" startLine=""14"" startColumn=""5"" endLine=""14"" endColumn=""6"" document=""1"" />
        <entry offset=""0x31"" startLine=""15"" startColumn=""5"" endLine=""15"" endColumn=""6"" document=""1"" />
      </sequencePoints>
      <scope startOffset=""0x0"" endOffset=""0x32"">
        <scope startOffset=""0x0"" endOffset=""0x29"">
          <local name=""CS$&lt;&gt;8__locals0"" il_index=""0"" il_start=""0x0"" il_end=""0x29"" attributes=""0"" />
        </scope>
      </scope>
    </method>
  </methods>
</symbols>
");

            c.VerifyPdb("C+<>c__DisplayClass2_0.<.ctor>b__0", @"
<symbols>
  <files>
    <file id=""1"" name="""" language=""C#"" />
  </files>
  <methods>
    <method containingType=""C+&lt;&gt;c__DisplayClass2_0"" name=""&lt;.ctor&gt;b__0"">
      <customDebugInfo>
        <forward declaringType=""C"" methodName=""G"" parameterNames=""x"" />
      </customDebugInfo>
      <sequencePoints>
        <entry offset=""0x0"" startLine=""2000"" startColumn=""37"" endLine=""2000"" endColumn=""38"" document=""1"" />
      </sequencePoints>
    </method>
  </methods>
</symbols>
");
        }

        [Fact]
        public void SyntaxOffset_OutVarInInitializers_05()
        {
            var source =
@"
class C
{ 
    static int G(out int x) 
    {
        throw null;
    }
    static int F(System.Func<int> x) 
    {
        throw null;
    }

#line 2000
    int y1 { get; } = G(out var z) + F(() => z);
}
";

            var c = CreateCompilationWithMscorlib40AndSystemCore(source, options: TestOptions.DebugDll);

            c.VerifyPdb("C..ctor", @"
<symbols>
  <files>
    <file id=""1"" name="""" language=""C#"" />
  </files>
  <methods>
    <method containingType=""C"" name="".ctor"">
      <customDebugInfo>
        <forward declaringType=""C"" methodName=""G"" parameterNames=""x"" />
        <encLocalSlotMap>
          <slot kind=""30"" offset=""-25"" />
        </encLocalSlotMap>
        <encLambdaMap>
          <methodOrdinal>5</methodOrdinal>
          <closure offset=""-25"" />
          <lambda offset=""-2"" closure=""0"" />
        </encLambdaMap>
      </customDebugInfo>
      <sequencePoints>
        <entry offset=""0x0"" hidden=""true"" document=""1"" />
        <entry offset=""0x6"" startLine=""2000"" startColumn=""23"" endLine=""2000"" endColumn=""48"" document=""1"" />
      </sequencePoints>
      <scope startOffset=""0x0"" endOffset=""0x31"">
        <scope startOffset=""0x0"" endOffset=""0x29"">
          <local name=""CS$&lt;&gt;8__locals0"" il_index=""0"" il_start=""0x0"" il_end=""0x29"" attributes=""0"" />
        </scope>
      </scope>
    </method>
  </methods>
</symbols>
");

            c.VerifyPdb("C+<>c__DisplayClass5_0.<.ctor>b__0", @"
<symbols>
  <files>
    <file id=""1"" name="""" language=""C#"" />
  </files>
  <methods>
    <method containingType=""C+&lt;&gt;c__DisplayClass5_0"" name=""&lt;.ctor&gt;b__0"">
      <customDebugInfo>
        <forward declaringType=""C"" methodName=""G"" parameterNames=""x"" />
      </customDebugInfo>
      <sequencePoints>
        <entry offset=""0x0"" startLine=""2000"" startColumn=""46"" endLine=""2000"" endColumn=""47"" document=""1"" />
      </sequencePoints>
    </method>
  </methods>
</symbols>
");
        }

        [Fact]
        public void SyntaxOffset_OutVarInInitializers_06()
        {
            var source =
@"
class C
{ 
    static int G(out int x) 
    {
        throw null;
    }
    static int F(System.Func<int> x) 
    {
        throw null;
    }

#line 2000
    int y1 = G(out var z) + F(() => z), y2 = G(out var u) + F(() => u);
}
";

            var c = CreateCompilationWithMscorlib40AndSystemCore(source, options: TestOptions.DebugDll);

            c.VerifyPdb("C..ctor", @"
<symbols>
  <files>
    <file id=""1"" name="""" language=""C#"" />
  </files>
  <methods>
    <method containingType=""C"" name="".ctor"">
      <customDebugInfo>
        <forward declaringType=""C"" methodName=""G"" parameterNames=""x"" />
        <encLocalSlotMap>
          <slot kind=""30"" offset=""-52"" />
          <slot kind=""30"" offset=""-25"" />
        </encLocalSlotMap>
        <encLambdaMap>
          <methodOrdinal>4</methodOrdinal>
          <closure offset=""-52"" />
          <closure offset=""-25"" />
          <lambda offset=""-29"" closure=""0"" />
          <lambda offset=""-2"" closure=""1"" />
        </encLambdaMap>
      </customDebugInfo>
      <sequencePoints>
        <entry offset=""0x0"" hidden=""true"" document=""1"" />
        <entry offset=""0x6"" startLine=""2000"" startColumn=""5"" endLine=""2000"" endColumn=""39"" document=""1"" />
        <entry offset=""0x29"" hidden=""true"" document=""1"" />
        <entry offset=""0x2f"" startLine=""2000"" startColumn=""41"" endLine=""2000"" endColumn=""71"" document=""1"" />
      </sequencePoints>
      <scope startOffset=""0x0"" endOffset=""0x5a"">
        <scope startOffset=""0x0"" endOffset=""0x29"">
          <local name=""CS$&lt;&gt;8__locals0"" il_index=""0"" il_start=""0x0"" il_end=""0x29"" attributes=""0"" />
        </scope>
        <scope startOffset=""0x29"" endOffset=""0x52"">
          <local name=""CS$&lt;&gt;8__locals1"" il_index=""1"" il_start=""0x29"" il_end=""0x52"" attributes=""0"" />
        </scope>
      </scope>
    </method>
  </methods>
</symbols>
");

            c.VerifyPdb("C+<>c__DisplayClass4_0.<.ctor>b__0", @"
<symbols>
  <files>
    <file id=""1"" name="""" language=""C#"" />
  </files>
  <methods>
    <method containingType=""C+&lt;&gt;c__DisplayClass4_0"" name=""&lt;.ctor&gt;b__0"">
      <customDebugInfo>
        <forward declaringType=""C"" methodName=""G"" parameterNames=""x"" />
      </customDebugInfo>
      <sequencePoints>
        <entry offset=""0x0"" startLine=""2000"" startColumn=""37"" endLine=""2000"" endColumn=""38"" document=""1"" />
      </sequencePoints>
    </method>
  </methods>
</symbols>
");

            c.VerifyPdb("C+<>c__DisplayClass4_1.<.ctor>b__1", @"
<symbols>
  <files>
    <file id=""1"" name="""" language=""C#"" />
  </files>
  <methods>
    <method containingType=""C+&lt;&gt;c__DisplayClass4_1"" name=""&lt;.ctor&gt;b__1"">
      <customDebugInfo>
        <forward declaringType=""C"" methodName=""G"" parameterNames=""x"" />
      </customDebugInfo>
      <sequencePoints>
        <entry offset=""0x0"" startLine=""2000"" startColumn=""69"" endLine=""2000"" endColumn=""70"" document=""1"" />
      </sequencePoints>
    </method>
  </methods>
</symbols>
");
        }

        [Fact]
        public void SyntaxOffset_OutVarInInitializers_07()
        {
            var source =
@"
class C : A
{ 
#line 2000
    C() : base(G(out var z)+ F(() => z))
    { 
    } 

    static int G(out int x) 
    {
        throw null;
    }
    static int F(System.Func<int> x) 
    {
        throw null;
    }
}

class A
{
    public A(int x) {}
}
";

            var c = CreateCompilationWithMscorlib40AndSystemCore(source, options: TestOptions.DebugDll);
            c.VerifyPdb("C..ctor", @"
<symbols>
  <files>
    <file id=""1"" name="""" language=""C#"" />
  </files>
  <methods>
    <method containingType=""C"" name="".ctor"">
      <customDebugInfo>
        <using>
          <namespace usingCount=""0"" />
        </using>
        <encLocalSlotMap>
          <slot kind=""30"" offset=""-1"" />
        </encLocalSlotMap>
        <encLambdaMap>
          <methodOrdinal>0</methodOrdinal>
          <closure offset=""-1"" />
          <lambda offset=""-3"" closure=""0"" />
        </encLambdaMap>
      </customDebugInfo>
      <sequencePoints>
        <entry offset=""0x0"" hidden=""true"" document=""1"" />
        <entry offset=""0x6"" startLine=""2000"" startColumn=""11"" endLine=""2000"" endColumn=""41"" document=""1"" />
        <entry offset=""0x2a"" startLine=""2001"" startColumn=""5"" endLine=""2001"" endColumn=""6"" document=""1"" />
        <entry offset=""0x2b"" startLine=""2002"" startColumn=""5"" endLine=""2002"" endColumn=""6"" document=""1"" />
      </sequencePoints>
      <scope startOffset=""0x0"" endOffset=""0x2c"">
        <local name=""CS$&lt;&gt;8__locals0"" il_index=""0"" il_start=""0x0"" il_end=""0x2c"" attributes=""0"" />
      </scope>
    </method>
  </methods>
</symbols>
");

            c.VerifyPdb("C+<>c__DisplayClass0_0.<.ctor>b__0", @"
<symbols>
  <files>
    <file id=""1"" name="""" language=""C#"" />
  </files>
  <methods>
    <method containingType=""C+&lt;&gt;c__DisplayClass0_0"" name=""&lt;.ctor&gt;b__0"">
      <customDebugInfo>
        <forward declaringType=""C"" methodName="".ctor"" />
      </customDebugInfo>
      <sequencePoints>
        <entry offset=""0x0"" startLine=""2000"" startColumn=""38"" endLine=""2000"" endColumn=""39"" document=""1"" />
      </sequencePoints>
    </method>
  </methods>
</symbols>
");
        }

        [Fact]
        public void SyntaxOffset_OutVarInQuery_01()
        {
            var source =
@"
using System.Linq;

class C
{ 
    C()
    {
        var q = from a in new [] {1} 
                where 
                      G(out var x1) > a  
                select a;
    }

    static int G(out int x) 
    {
        throw null;
    }
}
";

            var c = CreateCompilationWithMscorlib40AndSystemCore(source, options: TestOptions.DebugDll);
            c.VerifyPdb("C..ctor", @"
<symbols>
  <files>
    <file id=""1"" name="""" language=""C#"" />
  </files>
  <methods>
    <method containingType=""C"" name="".ctor"">
      <customDebugInfo>
        <using>
          <namespace usingCount=""1"" />
        </using>
        <encLocalSlotMap>
          <slot kind=""0"" offset=""15"" />
        </encLocalSlotMap>
        <encLambdaMap>
          <methodOrdinal>0</methodOrdinal>
          <lambda offset=""88"" />
        </encLambdaMap>
      </customDebugInfo>
      <sequencePoints>
        <entry offset=""0x0"" startLine=""6"" startColumn=""5"" endLine=""6"" endColumn=""8"" document=""1"" />
        <entry offset=""0x7"" startLine=""7"" startColumn=""5"" endLine=""7"" endColumn=""6"" document=""1"" />
        <entry offset=""0x8"" startLine=""8"" startColumn=""9"" endLine=""11"" endColumn=""26"" document=""1"" />
        <entry offset=""0x37"" startLine=""12"" startColumn=""5"" endLine=""12"" endColumn=""6"" document=""1"" />
      </sequencePoints>
      <scope startOffset=""0x0"" endOffset=""0x38"">
        <namespace name=""System.Linq"" />
        <scope startOffset=""0x7"" endOffset=""0x38"">
          <local name=""q"" il_index=""0"" il_start=""0x7"" il_end=""0x38"" attributes=""0"" />
        </scope>
      </scope>
    </method>
  </methods>
</symbols>
");

            c.VerifyPdb("C+<>c.<.ctor>b__0_0", @"
<symbols>
  <files>
    <file id=""1"" name="""" language=""C#"" />
  </files>
  <methods>
    <method containingType=""C+&lt;&gt;c"" name=""&lt;.ctor&gt;b__0_0"" parameterNames=""a"">
      <customDebugInfo>
        <forward declaringType=""C"" methodName="".ctor"" />
        <encLocalSlotMap>
          <slot kind=""0"" offset=""98"" />
        </encLocalSlotMap>
      </customDebugInfo>
      <sequencePoints>
        <entry offset=""0x0"" startLine=""10"" startColumn=""23"" endLine=""10"" endColumn=""40"" document=""1"" />
      </sequencePoints>
      <scope startOffset=""0x0"" endOffset=""0xb"">
        <local name=""x1"" il_index=""0"" il_start=""0x0"" il_end=""0xb"" attributes=""0"" />
      </scope>
    </method>
  </methods>
</symbols>
");
        }

        [Fact]
        public void SyntaxOffset_OutVarInQuery_02()
        {
            var source =
@"
using System.Linq;

class C
{ 
    C()
#line 2000
    {
        var q = from a in new [] {1} 
                where 
                      G(out var x1) > F(() => x1)  
                select a;
    }

    static int G(out int x) 
    {
        throw null;
    }
    static int F(System.Func<int> x) 
    {
        throw null;
    }
}
";

            var c = CreateCompilationWithMscorlib40AndSystemCore(source, options: TestOptions.DebugDll);
            c.VerifyPdb("C..ctor", @"
<symbols>
  <files>
    <file id=""1"" name="""" language=""C#"" />
  </files>
  <methods>
    <method containingType=""C"" name="".ctor"">
      <customDebugInfo>
        <using>
          <namespace usingCount=""1"" />
        </using>
        <encLocalSlotMap>
          <slot kind=""0"" offset=""15"" />
        </encLocalSlotMap>
        <encLambdaMap>
          <methodOrdinal>0</methodOrdinal>
          <closure offset=""88"" />
          <lambda offset=""88"" />
          <lambda offset=""112"" closure=""0"" />
        </encLambdaMap>
      </customDebugInfo>
      <sequencePoints>
        <entry offset=""0x0"" startLine=""6"" startColumn=""5"" endLine=""6"" endColumn=""8"" document=""1"" />
        <entry offset=""0x7"" startLine=""2000"" startColumn=""5"" endLine=""2000"" endColumn=""6"" document=""1"" />
        <entry offset=""0x8"" startLine=""2001"" startColumn=""9"" endLine=""2004"" endColumn=""26"" document=""1"" />
        <entry offset=""0x37"" startLine=""2005"" startColumn=""5"" endLine=""2005"" endColumn=""6"" document=""1"" />
      </sequencePoints>
      <scope startOffset=""0x0"" endOffset=""0x38"">
        <namespace name=""System.Linq"" />
        <scope startOffset=""0x7"" endOffset=""0x38"">
          <local name=""q"" il_index=""0"" il_start=""0x7"" il_end=""0x38"" attributes=""0"" />
        </scope>
      </scope>
    </method>
  </methods>
</symbols>
");

            c.VerifyPdb("C+<>c.<.ctor>b__0_0", @"
<symbols>
  <files>
    <file id=""1"" name="""" language=""C#"" />
  </files>
  <methods>
    <method containingType=""C+&lt;&gt;c"" name=""&lt;.ctor&gt;b__0_0"" parameterNames=""a"">
      <customDebugInfo>
        <forward declaringType=""C"" methodName="".ctor"" />
        <encLocalSlotMap>
          <slot kind=""30"" offset=""88"" />
        </encLocalSlotMap>
      </customDebugInfo>
      <sequencePoints>
        <entry offset=""0x0"" hidden=""true"" document=""1"" />
        <entry offset=""0x6"" startLine=""2003"" startColumn=""23"" endLine=""2003"" endColumn=""50"" document=""1"" />
      </sequencePoints>
      <scope startOffset=""0x0"" endOffset=""0x25"">
        <local name=""CS$&lt;&gt;8__locals0"" il_index=""0"" il_start=""0x0"" il_end=""0x25"" attributes=""0"" />
      </scope>
    </method>
  </methods>
</symbols>
");

            c.VerifyPdb("C+<>c__DisplayClass0_0.<.ctor>b__1", @"
<symbols>
  <files>
    <file id=""1"" name="""" language=""C#"" />
  </files>
  <methods>
    <method containingType=""C+&lt;&gt;c__DisplayClass0_0"" name=""&lt;.ctor&gt;b__1"">
      <customDebugInfo>
        <forward declaringType=""C"" methodName="".ctor"" />
      </customDebugInfo>
      <sequencePoints>
        <entry offset=""0x0"" startLine=""2003"" startColumn=""47"" endLine=""2003"" endColumn=""49"" document=""1"" />
      </sequencePoints>
    </method>
  </methods>
</symbols>
");
        }

        #endregion

        [Fact, WorkItem(4370, "https://github.com/dotnet/roslyn/issues/4370")]
        public void HeadingHiddenSequencePointsPickUpDocumentFromVisibleSequencePoint()
        {
            var source = 
@"#line 1 ""C:\Async.cs""
#pragma checksum ""C:\Async.cs"" ""{ff1816ec-aa5e-4d10-87f7-6f4963833460}"" ""DBEB2A067B2F0E0D678A002C587A2806056C3DCE""

using System.Threading.Tasks;

public class C
{
    public async void M1()
    {
    }
}
";
            
            var tree = SyntaxFactory.ParseSyntaxTree(source, encoding: Encoding.UTF8, path: "HIDDEN.cs");
            var c = CSharpCompilation.Create("Compilation", new[] { tree }, new[] { MscorlibRef_v46 }, options: TestOptions.DebugDll.WithDebugPlusMode(true));

            c.VerifyPdb(
@"<symbols>
  <files>
    <file id=""1"" name=""C:\Async.cs"" language=""C#"" checksumAlgorithm=""SHA1"" checksum=""DB-EB-2A-06-7B-2F-0E-0D-67-8A-00-2C-58-7A-28-06-05-6C-3D-CE"" />
  </files>
  <methods>
    <method containingType=""C"" name=""M1"">
      <customDebugInfo>
        <forwardIterator name=""&lt;M1&gt;d__0"" />
      </customDebugInfo>
    </method>
    <method containingType=""C+&lt;M1&gt;d__0"" name=""MoveNext"">
      <customDebugInfo>
        <using>
          <namespace usingCount=""1"" />
        </using>
        <encLocalSlotMap>
          <slot kind=""27"" offset=""0"" />
          <slot kind=""temp"" />
        </encLocalSlotMap>
      </customDebugInfo>
      <sequencePoints>
        <entry offset=""0x0"" hidden=""true"" document=""1"" />
        <entry offset=""0x7"" startLine=""8"" startColumn=""5"" endLine=""8"" endColumn=""6"" document=""1"" />
        <entry offset=""0xa"" hidden=""true"" document=""1"" />
        <entry offset=""0x22"" startLine=""9"" startColumn=""5"" endLine=""9"" endColumn=""6"" document=""1"" />
        <entry offset=""0x2a"" hidden=""true"" document=""1"" />
      </sequencePoints>
      <scope startOffset=""0x0"" endOffset=""0x37"">
        <namespace name=""System.Threading.Tasks"" />
      </scope>
      <asyncInfo>
        <catchHandler offset=""0xa"" />
        <kickoffMethod declaringType=""C"" methodName=""M1"" />
      </asyncInfo>
    </method>
  </methods>
</symbols>
");
        }

        [Fact, WorkItem(12923, "https://github.com/dotnet/roslyn/issues/12923")]
        public void SequencePointsForConstructorWithHiddenInitializer()
        {
            string initializerSource = @"
#line hidden
partial class C
{
    int i = 42;
}
";

            string constructorSource = @"
partial class C
{
    C()
    {
    }
}
";

            var c = CreateCompilation(
                new[] { Parse(initializerSource, "initializer.cs"), Parse(constructorSource, "constructor.cs") },
                options: TestOptions.DebugDll);

            c.VerifyPdb(@"
<symbols>
  <files>
    <file id=""1"" name=""constructor.cs"" language=""C#"" checksumAlgorithm=""SHA1"" checksum=""EA-D6-0A-16-6C-6A-BC-C1-5D-98-0F-B7-4B-78-13-93-FB-C7-C2-5A"" />
  </files>
  <methods>
    <method containingType=""C"" name="".ctor"">
      <customDebugInfo>
        <using>
          <namespace usingCount=""0"" />
        </using>
      </customDebugInfo>
      <sequencePoints>
        <entry offset=""0x0"" hidden=""true"" document=""1"" />
        <entry offset=""0x8"" startLine=""4"" startColumn=""5"" endLine=""4"" endColumn=""8"" document=""1"" />
        <entry offset=""0xf"" startLine=""5"" startColumn=""5"" endLine=""5"" endColumn=""6"" document=""1"" />
        <entry offset=""0x10"" startLine=""6"" startColumn=""5"" endLine=""6"" endColumn=""6"" document=""1"" />
      </sequencePoints>
    </method>
  </methods>
</symbols>
");
        }

        [WorkItem(12378, "https://github.com/dotnet/roslyn/issues/12378")]
        [WorkItem(13971, "https://github.com/dotnet/roslyn/issues/13971")]
        [Fact]
        public void PatternSwitchSequencePoints()
        {
            string source =
@"class Program
{
    static void M(object o)
    {
        switch (o)
        {
            case 1 when o == null:
            case 4:
            case 2 when o == null:
                break;
            case 1 when o != null:
            case 5:
            case 3 when o != null:
                break;
            default:
                break;
            case 1:
                break;
        }
        switch (o)
        {
            case 1:
                break;
            default:
                break;
        }
        switch (o)
        {
            default:
                break;
        }
    }
}";
            var c = CreateCompilationWithMscorlib40AndSystemCore(source, options: TestOptions.DebugDll);
            CompileAndVerify(c).VerifyIL(qualifiedMethodName: "Program.M", sequencePoints: "Program.M", source: source,
expectedIL: @"{
  // Code size      123 (0x7b)
  .maxstack  2
  .locals init (object V_0,
                int V_1,
                object V_2,
                object V_3,
                int V_4,
                object V_5,
                object V_6,
                object V_7)
  // sequence point: {
  IL_0000:  nop
  // sequence point: switch (o)
  IL_0001:  ldarg.0
  IL_0002:  stloc.2
  // sequence point: <hidden>
  IL_0003:  ldloc.2
  IL_0004:  stloc.0
  // sequence point: <hidden>
  IL_0005:  ldloc.0
  IL_0006:  isinst     ""int""
  IL_000b:  brfalse.s  IL_004a
  IL_000d:  ldloc.0
  IL_000e:  unbox.any  ""int""
  IL_0013:  stloc.1
  // sequence point: <hidden>
  IL_0014:  ldloc.1
  IL_0015:  ldc.i4.1
  IL_0016:  sub
  IL_0017:  switch    (
        IL_0032,
        IL_0037,
        IL_0043,
        IL_003c,
        IL_0048)
  IL_0030:  br.s       IL_004a
  // sequence point: when o == null
  IL_0032:  ldarg.0
  IL_0033:  brfalse.s  IL_003c
  // sequence point: <hidden>
  IL_0035:  br.s       IL_003e
  // sequence point: when o == null
  IL_0037:  ldarg.0
  IL_0038:  brfalse.s  IL_003c
  // sequence point: <hidden>
  IL_003a:  br.s       IL_004a
  // sequence point: break;
  IL_003c:  br.s       IL_004e
  // sequence point: when o != null
  IL_003e:  ldarg.0
  IL_003f:  brtrue.s   IL_0048
  // sequence point: <hidden>
  IL_0041:  br.s       IL_004c
  // sequence point: when o != null
  IL_0043:  ldarg.0
  IL_0044:  brtrue.s   IL_0048
  // sequence point: <hidden>
  IL_0046:  br.s       IL_004a
  // sequence point: break;
  IL_0048:  br.s       IL_004e
  // sequence point: break;
  IL_004a:  br.s       IL_004e
  // sequence point: break;
  IL_004c:  br.s       IL_004e
  // sequence point: switch (o)
  IL_004e:  ldarg.0
  IL_004f:  stloc.s    V_5
  // sequence point: <hidden>
  IL_0051:  ldloc.s    V_5
  IL_0053:  stloc.3
  // sequence point: <hidden>
  IL_0054:  ldloc.3
  IL_0055:  isinst     ""int""
  IL_005a:  brfalse.s  IL_006d
  IL_005c:  ldloc.3
  IL_005d:  unbox.any  ""int""
  IL_0062:  stloc.s    V_4
  // sequence point: <hidden>
  IL_0064:  ldloc.s    V_4
  IL_0066:  ldc.i4.1
  IL_0067:  beq.s      IL_006b
  IL_0069:  br.s       IL_006d
  // sequence point: break;
  IL_006b:  br.s       IL_006f
  // sequence point: break;
  IL_006d:  br.s       IL_006f
  // sequence point: switch (o)
  IL_006f:  ldarg.0
  IL_0070:  stloc.s    V_7
  // sequence point: <hidden>
  IL_0072:  ldloc.s    V_7
  IL_0074:  stloc.s    V_6
  // sequence point: <hidden>
  IL_0076:  br.s       IL_0078
  // sequence point: break;
  IL_0078:  br.s       IL_007a
  // sequence point: }
  IL_007a:  ret
}");
            c.VerifyPdb(
@"<symbols>
  <files>
    <file id=""1"" name="""" language=""C#"" />
  </files>
  <methods>
    <method containingType=""Program"" name=""M"" parameterNames=""o"">
      <customDebugInfo>
        <using>
          <namespace usingCount=""0"" />
        </using>
        <encLocalSlotMap>
          <slot kind=""35"" offset=""11"" />
          <slot kind=""35"" offset=""11"" />
          <slot kind=""1"" offset=""11"" />
          <slot kind=""35"" offset=""378"" />
          <slot kind=""35"" offset=""378"" />
          <slot kind=""1"" offset=""378"" />
          <slot kind=""35"" offset=""511"" />
          <slot kind=""1"" offset=""511"" />
        </encLocalSlotMap>
      </customDebugInfo>
      <sequencePoints>
        <entry offset=""0x0"" startLine=""4"" startColumn=""5"" endLine=""4"" endColumn=""6"" document=""1"" />
        <entry offset=""0x1"" startLine=""5"" startColumn=""9"" endLine=""5"" endColumn=""19"" document=""1"" />
        <entry offset=""0x3"" hidden=""true"" document=""1"" />
        <entry offset=""0x5"" hidden=""true"" document=""1"" />
        <entry offset=""0x14"" hidden=""true"" document=""1"" />
        <entry offset=""0x32"" startLine=""7"" startColumn=""20"" endLine=""7"" endColumn=""34"" document=""1"" />
        <entry offset=""0x35"" hidden=""true"" document=""1"" />
        <entry offset=""0x37"" startLine=""9"" startColumn=""20"" endLine=""9"" endColumn=""34"" document=""1"" />
        <entry offset=""0x3a"" hidden=""true"" document=""1"" />
        <entry offset=""0x3c"" startLine=""10"" startColumn=""17"" endLine=""10"" endColumn=""23"" document=""1"" />
        <entry offset=""0x3e"" startLine=""11"" startColumn=""20"" endLine=""11"" endColumn=""34"" document=""1"" />
        <entry offset=""0x41"" hidden=""true"" document=""1"" />
        <entry offset=""0x43"" startLine=""13"" startColumn=""20"" endLine=""13"" endColumn=""34"" document=""1"" />
        <entry offset=""0x46"" hidden=""true"" document=""1"" />
        <entry offset=""0x48"" startLine=""14"" startColumn=""17"" endLine=""14"" endColumn=""23"" document=""1"" />
        <entry offset=""0x4a"" startLine=""16"" startColumn=""17"" endLine=""16"" endColumn=""23"" document=""1"" />
        <entry offset=""0x4c"" startLine=""18"" startColumn=""17"" endLine=""18"" endColumn=""23"" document=""1"" />
        <entry offset=""0x4e"" startLine=""20"" startColumn=""9"" endLine=""20"" endColumn=""19"" document=""1"" />
        <entry offset=""0x51"" hidden=""true"" document=""1"" />
        <entry offset=""0x54"" hidden=""true"" document=""1"" />
        <entry offset=""0x64"" hidden=""true"" document=""1"" />
        <entry offset=""0x6b"" startLine=""23"" startColumn=""17"" endLine=""23"" endColumn=""23"" document=""1"" />
        <entry offset=""0x6d"" startLine=""25"" startColumn=""17"" endLine=""25"" endColumn=""23"" document=""1"" />
        <entry offset=""0x6f"" startLine=""27"" startColumn=""9"" endLine=""27"" endColumn=""19"" document=""1"" />
        <entry offset=""0x72"" hidden=""true"" document=""1"" />
        <entry offset=""0x76"" hidden=""true"" document=""1"" />
        <entry offset=""0x78"" startLine=""30"" startColumn=""17"" endLine=""30"" endColumn=""23"" document=""1"" />
        <entry offset=""0x7a"" startLine=""32"" startColumn=""5"" endLine=""32"" endColumn=""6"" document=""1"" />
      </sequencePoints>
    </method>
  </methods>
</symbols>");
        }

        [WorkItem(14437, "https://github.com/dotnet/roslyn/issues/14437")]
        [Fact]
        public void LocalFunctionSequencePoints()
        {
            string source =
@"class Program
{
    static int Main(string[] args)
    {                                                // 4
        int Local1(string[] a)
            =>
            a.Length;                                // 7
        int Local2(string[] a)
        {                                            // 9
            return a.Length;                         // 10
        }                                            // 11
        return Local1(args) + Local2(args);          // 12
    }                                                // 13
}";
            var c = CreateCompilationWithMscorlib40AndSystemCore(source, options: TestOptions.DebugDll);
            c.VerifyPdb(
@"<symbols>
  <files>
    <file id=""1"" name="""" language=""C#"" />
  </files>
  <methods>
    <method containingType=""Program"" name=""Main"" parameterNames=""args"">
      <customDebugInfo>
        <using>
          <namespace usingCount=""0"" />
        </using>
        <encLocalSlotMap>
          <slot kind=""21"" offset=""0"" />
        </encLocalSlotMap>
        <encLambdaMap>
          <methodOrdinal>0</methodOrdinal>
          <lambda offset=""115"" />
          <lambda offset=""202"" />
        </encLambdaMap>
      </customDebugInfo>
      <sequencePoints>
        <entry offset=""0x0"" startLine=""4"" startColumn=""5"" endLine=""4"" endColumn=""6"" document=""1"" />
        <entry offset=""0x3"" startLine=""12"" startColumn=""9"" endLine=""12"" endColumn=""44"" document=""1"" />
        <entry offset=""0x13"" startLine=""13"" startColumn=""5"" endLine=""13"" endColumn=""6"" document=""1"" />
      </sequencePoints>
    </method>
    <method containingType=""Program"" name=""&lt;Main&gt;g__Local1|0_0"" parameterNames=""a"">
      <customDebugInfo>
        <forward declaringType=""Program"" methodName=""Main"" parameterNames=""args"" />
      </customDebugInfo>
      <sequencePoints>
        <entry offset=""0x0"" startLine=""7"" startColumn=""13"" endLine=""7"" endColumn=""21"" document=""1"" />
      </sequencePoints>
    </method>
    <method containingType=""Program"" name=""&lt;Main&gt;g__Local2|0_1"" parameterNames=""a"">
      <customDebugInfo>
        <forward declaringType=""Program"" methodName=""Main"" parameterNames=""args"" />
        <encLocalSlotMap>
          <slot kind=""21"" offset=""202"" />
        </encLocalSlotMap>
      </customDebugInfo>
      <sequencePoints>
        <entry offset=""0x0"" startLine=""9"" startColumn=""9"" endLine=""9"" endColumn=""10"" document=""1"" />
        <entry offset=""0x1"" startLine=""10"" startColumn=""13"" endLine=""10"" endColumn=""29"" document=""1"" />
        <entry offset=""0x7"" startLine=""11"" startColumn=""9"" endLine=""11"" endColumn=""10"" document=""1"" />
      </sequencePoints>
    </method>
  </methods>
</symbols>");
        }

        [Fact]
        [WorkItem(12564, "https://github.com/dotnet/roslyn/issues/12564")]
        public void SwitchInAsyncMethod()
        {
            var source = @"
using System;

class Program
{
    public static async void Test()
    {
        int i = 0;

        switch (i)
        {
            case 1:
                break;
        }
    }
}
";
            var v = CompileAndVerify(source, options: TestOptions.DebugDll);

            v.VerifyIL("Program.<Test>d__0.System.Runtime.CompilerServices.IAsyncStateMachine.MoveNext()", @"
{
  // Code size       89 (0x59)
  .maxstack  2
  .locals init (int V_0,
                int V_1,
                System.Exception V_2)
  // sequence point: <hidden>
  IL_0000:  ldarg.0
  IL_0001:  ldfld      ""int Program.<Test>d__0.<>1__state""
  IL_0006:  stloc.0
  .try
  {
    // sequence point: {
    IL_0007:  nop
    // sequence point: int i = 0;
    IL_0008:  ldarg.0
    IL_0009:  ldc.i4.0
    IL_000a:  stfld      ""int Program.<Test>d__0.<i>5__1""
    // sequence point: switch (i)
    IL_000f:  ldarg.0
    IL_0010:  ldarg.0
    IL_0011:  ldfld      ""int Program.<Test>d__0.<i>5__1""
    IL_0016:  stloc.1
    // sequence point: <hidden>
    IL_0017:  ldloc.1
    IL_0018:  stfld      ""int Program.<Test>d__0.<>s__2""
    // sequence point: <hidden>
    IL_001d:  ldarg.0
    IL_001e:  ldfld      ""int Program.<Test>d__0.<>s__2""
    IL_0023:  ldc.i4.1
    IL_0024:  beq.s      IL_0028
    IL_0026:  br.s       IL_002a
    // sequence point: break;
    IL_0028:  br.s       IL_002a
    IL_002a:  leave.s    IL_0044
  }
  catch System.Exception
  {
    // async: catch handler, sequence point: <hidden>
    IL_002c:  stloc.2
    IL_002d:  ldarg.0
    IL_002e:  ldc.i4.s   -2
    IL_0030:  stfld      ""int Program.<Test>d__0.<>1__state""
    IL_0035:  ldarg.0
    IL_0036:  ldflda     ""System.Runtime.CompilerServices.AsyncVoidMethodBuilder Program.<Test>d__0.<>t__builder""
    IL_003b:  ldloc.2
    IL_003c:  call       ""void System.Runtime.CompilerServices.AsyncVoidMethodBuilder.SetException(System.Exception)""
    IL_0041:  nop
    IL_0042:  leave.s    IL_0058
  }
  // sequence point: }
  IL_0044:  ldarg.0
  IL_0045:  ldc.i4.s   -2
  IL_0047:  stfld      ""int Program.<Test>d__0.<>1__state""
  // sequence point: <hidden>
  IL_004c:  ldarg.0
  IL_004d:  ldflda     ""System.Runtime.CompilerServices.AsyncVoidMethodBuilder Program.<Test>d__0.<>t__builder""
  IL_0052:  call       ""void System.Runtime.CompilerServices.AsyncVoidMethodBuilder.SetResult()""
  IL_0057:  nop
  IL_0058:  ret
}", sequencePoints: "Program+<Test>d__0.MoveNext", source: source);
        }

        [Fact]
        [WorkItem(12564, "https://github.com/dotnet/roslyn/issues/12564")]
        public void WhileInAsyncMethod()
        {
            var source = @"
using System;

class Program
{
    public static async void Test()
    {
        int i = 0;
        while (i == 1)
            Console.WriteLine();
    }
}
";
            var v = CompileAndVerify(source, options: TestOptions.DebugDll);

            v.VerifyIL("Program.<Test>d__0.System.Runtime.CompilerServices.IAsyncStateMachine.MoveNext()", @"
{
  // Code size       83 (0x53)
  .maxstack  2
  .locals init (int V_0,
                bool V_1,
                System.Exception V_2)
  // sequence point: <hidden>
  IL_0000:  ldarg.0
  IL_0001:  ldfld      ""int Program.<Test>d__0.<>1__state""
  IL_0006:  stloc.0
  .try
  {
    // sequence point: {
    IL_0007:  nop
    // sequence point: int i = 0;
    IL_0008:  ldarg.0
    IL_0009:  ldc.i4.0
    IL_000a:  stfld      ""int Program.<Test>d__0.<i>5__1""
    // sequence point: <hidden>
    IL_000f:  br.s       IL_0017
    // sequence point: Console.WriteLine();
    IL_0011:  call       ""void System.Console.WriteLine()""
    IL_0016:  nop
    // sequence point: while (i == 1)
    IL_0017:  ldarg.0
    IL_0018:  ldfld      ""int Program.<Test>d__0.<i>5__1""
    IL_001d:  ldc.i4.1
    IL_001e:  ceq
    IL_0020:  stloc.1
    // sequence point: <hidden>
    IL_0021:  ldloc.1
    IL_0022:  brtrue.s   IL_0011
    IL_0024:  leave.s    IL_003e
  }
  catch System.Exception
  {
    // async: catch handler, sequence point: <hidden>
    IL_0026:  stloc.2
    IL_0027:  ldarg.0
    IL_0028:  ldc.i4.s   -2
    IL_002a:  stfld      ""int Program.<Test>d__0.<>1__state""
    IL_002f:  ldarg.0
    IL_0030:  ldflda     ""System.Runtime.CompilerServices.AsyncVoidMethodBuilder Program.<Test>d__0.<>t__builder""
    IL_0035:  ldloc.2
    IL_0036:  call       ""void System.Runtime.CompilerServices.AsyncVoidMethodBuilder.SetException(System.Exception)""
    IL_003b:  nop
    IL_003c:  leave.s    IL_0052
  }
  // sequence point: }
  IL_003e:  ldarg.0
  IL_003f:  ldc.i4.s   -2
  IL_0041:  stfld      ""int Program.<Test>d__0.<>1__state""
  // sequence point: <hidden>
  IL_0046:  ldarg.0
  IL_0047:  ldflda     ""System.Runtime.CompilerServices.AsyncVoidMethodBuilder Program.<Test>d__0.<>t__builder""
  IL_004c:  call       ""void System.Runtime.CompilerServices.AsyncVoidMethodBuilder.SetResult()""
  IL_0051:  nop
  IL_0052:  ret
}
", sequencePoints: "Program+<Test>d__0.MoveNext", source: source);
        }

        [Fact]
        [WorkItem(12564, "https://github.com/dotnet/roslyn/issues/12564")]
        public void ForInAsyncMethod()
        {
            var source = @"
using System;

class Program
{
    public static async void Test()
    {
        for (int i = 0; i > 1; i--)
            Console.WriteLine();
    }
}
";
            var v = CompileAndVerify(source, options: TestOptions.DebugDll);

            v.VerifyIL("Program.<Test>d__0.System.Runtime.CompilerServices.IAsyncStateMachine.MoveNext()", @"
{
  // Code size       99 (0x63)
  .maxstack  3
  .locals init (int V_0,
                int V_1,
                bool V_2,
                System.Exception V_3)
  // sequence point: <hidden>
  IL_0000:  ldarg.0
  IL_0001:  ldfld      ""int Program.<Test>d__0.<>1__state""
  IL_0006:  stloc.0
  .try
  {
    // sequence point: {
    IL_0007:  nop
    // sequence point: int i = 0
    IL_0008:  ldarg.0
    IL_0009:  ldc.i4.0
    IL_000a:  stfld      ""int Program.<Test>d__0.<i>5__1""
    // sequence point: <hidden>
    IL_000f:  br.s       IL_0027
    // sequence point: Console.WriteLine();
    IL_0011:  call       ""void System.Console.WriteLine()""
    IL_0016:  nop
    // sequence point: i--
    IL_0017:  ldarg.0
    IL_0018:  ldfld      ""int Program.<Test>d__0.<i>5__1""
    IL_001d:  stloc.1
    IL_001e:  ldarg.0
    IL_001f:  ldloc.1
    IL_0020:  ldc.i4.1
    IL_0021:  sub
    IL_0022:  stfld      ""int Program.<Test>d__0.<i>5__1""
    // sequence point: i > 1
    IL_0027:  ldarg.0
    IL_0028:  ldfld      ""int Program.<Test>d__0.<i>5__1""
    IL_002d:  ldc.i4.1
    IL_002e:  cgt
    IL_0030:  stloc.2
    // sequence point: <hidden>
    IL_0031:  ldloc.2
    IL_0032:  brtrue.s   IL_0011
    IL_0034:  leave.s    IL_004e
  }
  catch System.Exception
  {
    // async: catch handler, sequence point: <hidden>
    IL_0036:  stloc.3
    IL_0037:  ldarg.0
    IL_0038:  ldc.i4.s   -2
    IL_003a:  stfld      ""int Program.<Test>d__0.<>1__state""
    IL_003f:  ldarg.0
    IL_0040:  ldflda     ""System.Runtime.CompilerServices.AsyncVoidMethodBuilder Program.<Test>d__0.<>t__builder""
    IL_0045:  ldloc.3
    IL_0046:  call       ""void System.Runtime.CompilerServices.AsyncVoidMethodBuilder.SetException(System.Exception)""
    IL_004b:  nop
    IL_004c:  leave.s    IL_0062
  }
  // sequence point: }
  IL_004e:  ldarg.0
  IL_004f:  ldc.i4.s   -2
  IL_0051:  stfld      ""int Program.<Test>d__0.<>1__state""
  // sequence point: <hidden>
  IL_0056:  ldarg.0
  IL_0057:  ldflda     ""System.Runtime.CompilerServices.AsyncVoidMethodBuilder Program.<Test>d__0.<>t__builder""
  IL_005c:  call       ""void System.Runtime.CompilerServices.AsyncVoidMethodBuilder.SetResult()""
  IL_0061:  nop
  IL_0062:  ret
}
", sequencePoints: "Program+<Test>d__0.MoveNext", source: source);
        }

        [Fact]
        [WorkItem(12564, "https://github.com/dotnet/roslyn/issues/12564")]
        public void ForWithInnerLocalsInAsyncMethod()
        {
            var source = @"
using System;

class Program
{
    public static async void Test()
    {
        for (int i = M(out var x); i > 1; i--)
            Console.WriteLine();
    }
    public static int M(out int x) { x = 0; return 0; }
}
";
            var v = CompileAndVerify(source, options: TestOptions.DebugDll);

            v.VerifyIL("Program.<Test>d__0.System.Runtime.CompilerServices.IAsyncStateMachine.MoveNext()", @"
{
  // Code size      109 (0x6d)
  .maxstack  3
  .locals init (int V_0,
                int V_1,
                bool V_2,
                System.Exception V_3)
  // sequence point: <hidden>
  IL_0000:  ldarg.0
  IL_0001:  ldfld      ""int Program.<Test>d__0.<>1__state""
  IL_0006:  stloc.0
  .try
  {
    // sequence point: {
    IL_0007:  nop
    // sequence point: int i = M(out var x)
    IL_0008:  ldarg.0
    IL_0009:  ldarg.0
    IL_000a:  ldflda     ""int Program.<Test>d__0.<x>5__2""
    IL_000f:  call       ""int Program.M(out int)""
    IL_0014:  stfld      ""int Program.<Test>d__0.<i>5__1""
    // sequence point: <hidden>
    IL_0019:  br.s       IL_0031
    // sequence point: Console.WriteLine();
    IL_001b:  call       ""void System.Console.WriteLine()""
    IL_0020:  nop
    // sequence point: i--
    IL_0021:  ldarg.0
    IL_0022:  ldfld      ""int Program.<Test>d__0.<i>5__1""
    IL_0027:  stloc.1
    IL_0028:  ldarg.0
    IL_0029:  ldloc.1
    IL_002a:  ldc.i4.1
    IL_002b:  sub
    IL_002c:  stfld      ""int Program.<Test>d__0.<i>5__1""
    // sequence point: i > 1
    IL_0031:  ldarg.0
    IL_0032:  ldfld      ""int Program.<Test>d__0.<i>5__1""
    IL_0037:  ldc.i4.1
    IL_0038:  cgt
    IL_003a:  stloc.2
    // sequence point: <hidden>
    IL_003b:  ldloc.2
    IL_003c:  brtrue.s   IL_001b
    IL_003e:  leave.s    IL_0058
  }
  catch System.Exception
  {
    // async: catch handler, sequence point: <hidden>
    IL_0040:  stloc.3
    IL_0041:  ldarg.0
    IL_0042:  ldc.i4.s   -2
    IL_0044:  stfld      ""int Program.<Test>d__0.<>1__state""
    IL_0049:  ldarg.0
    IL_004a:  ldflda     ""System.Runtime.CompilerServices.AsyncVoidMethodBuilder Program.<Test>d__0.<>t__builder""
    IL_004f:  ldloc.3
    IL_0050:  call       ""void System.Runtime.CompilerServices.AsyncVoidMethodBuilder.SetException(System.Exception)""
    IL_0055:  nop
    IL_0056:  leave.s    IL_006c
  }
  // sequence point: }
  IL_0058:  ldarg.0
  IL_0059:  ldc.i4.s   -2
  IL_005b:  stfld      ""int Program.<Test>d__0.<>1__state""
  // sequence point: <hidden>
  IL_0060:  ldarg.0
  IL_0061:  ldflda     ""System.Runtime.CompilerServices.AsyncVoidMethodBuilder Program.<Test>d__0.<>t__builder""
  IL_0066:  call       ""void System.Runtime.CompilerServices.AsyncVoidMethodBuilder.SetResult()""
  IL_006b:  nop
  IL_006c:  ret
}
", sequencePoints: "Program+<Test>d__0.MoveNext", source: source);
        }

        [Fact]
        [WorkItem(23525, "https://github.com/dotnet/roslyn/issues/23525")]
        public void InvalidCharacterInPdbPath()
        {
            using (var outStream = Temp.CreateFile().Open())
            {
                var compilation = CreateCompilation("");
                var result = compilation.Emit(outStream, options: new EmitOptions(pdbFilePath: "test\\?.pdb", debugInformationFormat: DebugInformationFormat.Embedded));

                Assert.False(result.Success);
                result.Diagnostics.Verify(
                    // error CS2021: File name 'test\?.pdb' is empty, contains invalid characters, has a drive specification without an absolute path, or is too long
                    Diagnostic(ErrorCode.FTL_InvalidInputFileName).WithArguments("test\\?.pdb").WithLocation(1, 1));
            }
        }
    }
}<|MERGE_RESOLUTION|>--- conflicted
+++ resolved
@@ -3030,7 +3030,6 @@
         <entry offset=""0x0"" startLine=""19"" startColumn=""5"" endLine=""19"" endColumn=""6"" document=""1"" />
         <entry offset=""0x1"" startLine=""20"" startColumn=""9"" endLine=""20"" endColumn=""19"" document=""1"" />
         <entry offset=""0x4"" hidden=""true"" document=""1"" />
-<<<<<<< HEAD
         <entry offset=""0x7"" hidden=""true"" document=""1"" />
         <entry offset=""0x1d"" startLine=""22"" startColumn=""28"" endLine=""22"" endColumn=""44"" document=""1"" />
         <entry offset=""0x2e"" hidden=""true"" document=""1"" />
@@ -3039,39 +3038,18 @@
         <entry offset=""0x53"" startLine=""25"" startColumn=""17"" endLine=""25"" endColumn=""57"" document=""1"" />
         <entry offset=""0x72"" hidden=""true"" document=""1"" />
         <entry offset=""0x74"" startLine=""27"" startColumn=""17"" endLine=""27"" endColumn=""59"" document=""1"" />
-        <entry offset=""0x8e"" startLine=""29"" startColumn=""17"" endLine=""29"" endColumn=""43"" document=""1"" />
-        <entry offset=""0xa2"" startLine=""31"" startColumn=""5"" endLine=""31"" endColumn=""6"" document=""1"" />
-      </sequencePoints>
-      <scope startOffset=""0x0"" endOffset=""0xa5"">
+        <entry offset=""0x93"" startLine=""29"" startColumn=""17"" endLine=""29"" endColumn=""43"" document=""1"" />
+        <entry offset=""0xa7"" startLine=""31"" startColumn=""5"" endLine=""31"" endColumn=""6"" document=""1"" />
+      </sequencePoints>
+      <scope startOffset=""0x0"" endOffset=""0xaa"">
         <scope startOffset=""0x1d"" endOffset=""0x4f"">
           <local name=""s"" il_index=""0"" il_start=""0x1d"" il_end=""0x4f"" attributes=""0"" />
         </scope>
         <scope startOffset=""0x4f"" endOffset=""0x72"">
           <local name=""s"" il_index=""1"" il_start=""0x4f"" il_end=""0x72"" attributes=""0"" />
         </scope>
-        <scope startOffset=""0x72"" endOffset=""0x8e"">
-          <local name=""t"" il_index=""2"" il_start=""0x72"" il_end=""0x8e"" attributes=""0"" />
-=======
-        <entry offset=""0x2b"" hidden=""true"" document=""1"" />
-        <entry offset=""0x2d"" startLine=""22"" startColumn=""28"" endLine=""22"" endColumn=""44"" document=""1"" />
-        <entry offset=""0x40"" startLine=""23"" startColumn=""17"" endLine=""23"" endColumn=""57"" document=""1"" />
-        <entry offset=""0x5f"" hidden=""true"" document=""1"" />
-        <entry offset=""0x64"" startLine=""25"" startColumn=""17"" endLine=""25"" endColumn=""57"" document=""1"" />
-        <entry offset=""0x85"" hidden=""true"" document=""1"" />
-        <entry offset=""0x8a"" startLine=""27"" startColumn=""17"" endLine=""27"" endColumn=""59"" document=""1"" />
-        <entry offset=""0xab"" startLine=""29"" startColumn=""17"" endLine=""29"" endColumn=""43"" document=""1"" />
-        <entry offset=""0xbf"" startLine=""31"" startColumn=""5"" endLine=""31"" endColumn=""6"" document=""1"" />
-      </sequencePoints>
-      <scope startOffset=""0x0"" endOffset=""0xc2"">
-        <scope startOffset=""0x2b"" endOffset=""0x5f"">
-          <local name=""s"" il_index=""3"" il_start=""0x2b"" il_end=""0x5f"" attributes=""0"" />
-        </scope>
-        <scope startOffset=""0x5f"" endOffset=""0x85"">
-          <local name=""s"" il_index=""4"" il_start=""0x5f"" il_end=""0x85"" attributes=""0"" />
-        </scope>
-        <scope startOffset=""0x85"" endOffset=""0xab"">
-          <local name=""t"" il_index=""5"" il_start=""0x85"" il_end=""0xab"" attributes=""0"" />
->>>>>>> 23415876
+        <scope startOffset=""0x72"" endOffset=""0x93"">
+          <local name=""t"" il_index=""2"" il_start=""0x72"" il_end=""0x93"" attributes=""0"" />
         </scope>
       </scope>
     </method>
@@ -3132,13 +3110,7 @@
         <forward declaringType=""Program"" methodName=""Main"" parameterNames=""args"" />
         <encLocalSlotMap>
           <slot kind=""30"" offset=""0"" />
-<<<<<<< HEAD
           <slot kind=""30"" offset=""11"" />
-=======
-          <slot kind=""30"" offset=""202"" />
-          <slot kind=""35"" offset=""11"" />
-          <slot kind=""35"" offset=""11"" />
->>>>>>> 23415876
           <slot kind=""35"" offset=""11"" />
           <slot kind=""1"" offset=""11"" />
           <slot kind=""21"" offset=""0"" />
@@ -3146,11 +3118,7 @@
         <encLambdaMap>
           <methodOrdinal>2</methodOrdinal>
           <closure offset=""0"" />
-<<<<<<< HEAD
           <closure offset=""11"" />
-=======
-          <closure offset=""202"" />
->>>>>>> 23415876
           <lambda offset=""109"" closure=""1"" />
           <lambda offset=""202"" closure=""1"" />
           <lambda offset=""295"" closure=""1"" />
@@ -3241,13 +3209,7 @@
         <forward declaringType=""Program"" methodName=""Main"" parameterNames=""args"" />
         <encLocalSlotMap>
           <slot kind=""30"" offset=""0"" />
-<<<<<<< HEAD
           <slot kind=""30"" offset=""11"" />
-=======
-          <slot kind=""30"" offset=""234"" />
-          <slot kind=""35"" offset=""11"" />
-          <slot kind=""35"" offset=""11"" />
->>>>>>> 23415876
           <slot kind=""35"" offset=""11"" />
           <slot kind=""1"" offset=""11"" />
           <slot kind=""21"" offset=""0"" />
@@ -3255,11 +3217,7 @@
         <encLambdaMap>
           <methodOrdinal>2</methodOrdinal>
           <closure offset=""0"" />
-<<<<<<< HEAD
           <closure offset=""11"" />
-=======
-          <closure offset=""234"" />
->>>>>>> 23415876
           <lambda offset=""111"" closure=""1"" />
           <lambda offset=""234"" closure=""1"" />
           <lambda offset=""357"" closure=""1"" />
