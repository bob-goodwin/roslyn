--- conflicted
+++ resolved
@@ -130,18 +130,10 @@
 }
 ";
             string expectedOperationTree = @"
-<<<<<<< HEAD
-IInvocationOperation ( ? System.Type.()) (OperationKind.Invocation, Type: ?, IsInvalid) (Syntax: 'typeof(M2()')
-  Instance Receiver: 
-    ITypeOfOperation (OperationKind.TypeOf, Type: System.Type, IsInvalid) (Syntax: 'typeof(M2')
-      TypeOperand: M2
-  Arguments(0)
-=======
-IInvalidExpression (OperationKind.InvalidExpression, Type: ?, IsInvalid) (Syntax: 'typeof(M2()')
+IInvalidOperation (OperationKind.Invalid, Type: ?, IsInvalid) (Syntax: 'typeof(M2()')
   Children(1):
-      ITypeOfExpression (OperationKind.TypeOfExpression, Type: System.Type, IsInvalid) (Syntax: 'typeof(M2')
+      ITypeOfOperation (OperationKind.TypeOf, Type: System.Type, IsInvalid) (Syntax: 'typeof(M2')
         TypeOperand: M2
->>>>>>> 7cdd69e7
 ";
             var expectedDiagnostics = new DiagnosticDescription[] {
                 // CS1026: ) expected
