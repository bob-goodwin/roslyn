--- conflicted
+++ resolved
@@ -155,39 +155,28 @@
 ";
             string expectedOperationTree = @"
 ITranslatedQueryExpression (OperationKind.TranslatedQueryExpression, Type: System.Collections.Generic.IEnumerable<System.String>) (Syntax: 'from cust i ... t cust.Name')
-  Expression: 
+  Expression:
     IInvocationExpression (System.Collections.Generic.IEnumerable<System.String> System.Linq.Enumerable.Select<Customer, System.String>(this System.Collections.Generic.IEnumerable<Customer> source, System.Func<Customer, System.String> selector)) (OperationKind.InvocationExpression, Type: System.Collections.Generic.IEnumerable<System.String>, IsImplicit) (Syntax: 'select cust.Name')
-      Instance Receiver: 
+      Instance Receiver:
         null
       Arguments(2):
           IArgument (ArgumentKind.Explicit, Matching Parameter: source) (OperationKind.Argument, IsImplicit) (Syntax: 'from cust in customers')
             IConversionExpression (Implicit, TryCast: False, Unchecked) (OperationKind.ConversionExpression, Type: System.Collections.Generic.IEnumerable<Customer>, IsImplicit) (Syntax: 'from cust in customers')
               Conversion: CommonConversion (Exists: True, IsIdentity: False, IsNumeric: False, IsReference: True, IsUserDefined: False) (MethodSymbol: null)
-              Operand: 
+              Operand:
                 IParameterReferenceExpression: customers (OperationKind.ParameterReferenceExpression, Type: System.Collections.Generic.List<Customer>) (Syntax: 'customers')
             InConversion: CommonConversion (Exists: True, IsIdentity: True, IsNumeric: False, IsReference: False, IsUserDefined: False) (MethodSymbol: null)
             OutConversion: CommonConversion (Exists: True, IsIdentity: True, IsNumeric: False, IsReference: False, IsUserDefined: False) (MethodSymbol: null)
-<<<<<<< HEAD
-          IArgument (ArgumentKind.Explicit, Matching Parameter: selector) (OperationKind.Argument) (Syntax: 'cust.Name')
-            IDelegateCreationExpression (OperationKind.DelegateCreationExpression, Type: System.Func<Customer, System.String>) (Syntax: 'cust.Name')
-              Target: IAnonymousFunctionExpression (Symbol: lambda expression) (OperationKind.AnonymousFunctionExpression, Type: null) (Syntax: 'cust.Name')
-                  IBlockStatement (1 statements) (OperationKind.BlockStatement) (Syntax: 'cust.Name')
-                    IReturnStatement (OperationKind.ReturnStatement) (Syntax: 'cust.Name')
-                      ReturnedValue: IPropertyReferenceExpression: System.String Customer.Name { get; set; } (OperationKind.PropertyReferenceExpression, Type: System.String) (Syntax: 'cust.Name')
-                          Instance Receiver: IOperation:  (OperationKind.None) (Syntax: 'cust')
-=======
           IArgument (ArgumentKind.Explicit, Matching Parameter: selector) (OperationKind.Argument, IsImplicit) (Syntax: 'cust.Name')
-            IConversionExpression (Implicit, TryCast: False, Unchecked) (OperationKind.ConversionExpression, Type: System.Func<Customer, System.String>, IsImplicit) (Syntax: 'cust.Name')
-              Conversion: CommonConversion (Exists: True, IsIdentity: False, IsNumeric: False, IsReference: False, IsUserDefined: False) (MethodSymbol: null)
-              Operand: 
+            IDelegateCreationExpression (OperationKind.DelegateCreationExpression, Type: System.Func<Customer, System.String>, IsImplicit) (Syntax: 'cust.Name')
+              Target:
                 IAnonymousFunctionExpression (Symbol: lambda expression) (OperationKind.AnonymousFunctionExpression, Type: null, IsImplicit) (Syntax: 'cust.Name')
                   IBlockStatement (1 statements) (OperationKind.BlockStatement, IsImplicit) (Syntax: 'cust.Name')
                     IReturnStatement (OperationKind.ReturnStatement, IsImplicit) (Syntax: 'cust.Name')
-                      ReturnedValue: 
+                      ReturnedValue:
                         IPropertyReferenceExpression: System.String Customer.Name { get; set; } (OperationKind.PropertyReferenceExpression, Type: System.String) (Syntax: 'cust.Name')
-                          Instance Receiver: 
+                          Instance Receiver:
                             IOperation:  (OperationKind.None) (Syntax: 'cust')
->>>>>>> 4b021d7e
             InConversion: CommonConversion (Exists: True, IsIdentity: True, IsNumeric: False, IsReference: False, IsUserDefined: False) (MethodSymbol: null)
             OutConversion: CommonConversion (Exists: True, IsIdentity: True, IsNumeric: False, IsReference: False, IsUserDefined: False) (MethodSymbol: null)
 ";
@@ -299,31 +288,19 @@
 }
 ";
             string expectedOperationTree = @"
-<<<<<<< HEAD
 IDelegateCreationExpression (OperationKind.DelegateCreationExpression, Type: System.Action) (Syntax: 'new Action( ... })')
-  Target: IAnonymousFunctionExpression (Symbol: lambda expression) (OperationKind.AnonymousFunctionExpression, Type: null) (Syntax: '() => ... }')
+  Target:
+    IAnonymousFunctionExpression (Symbol: lambda expression) (OperationKind.AnonymousFunctionExpression, Type: null) (Syntax: '() => ... }')
       IBlockStatement (2 statements) (OperationKind.BlockStatement) (Syntax: '{ ... }')
         IExpressionStatement (OperationKind.ExpressionStatement) (Syntax: 'a();')
-          Expression: IInvocationExpression (virtual void System.Action.Invoke()) (OperationKind.InvocationExpression, Type: System.Void) (Syntax: 'a()')
-              Instance Receiver: IParameterReferenceExpression: a (OperationKind.ParameterReferenceExpression, Type: System.Action) (Syntax: 'a')
+          Expression:
+            IInvocationExpression (virtual void System.Action.Invoke()) (OperationKind.InvocationExpression, Type: System.Void) (Syntax: 'a()')
+              Instance Receiver:
+                IParameterReferenceExpression: a (OperationKind.ParameterReferenceExpression, Type: System.Action) (Syntax: 'a')
               Arguments(0)
-        IReturnStatement (OperationKind.ReturnStatement) (Syntax: '{ ... }')
-          ReturnedValue: null
-=======
-IOperation:  (OperationKind.None) (Syntax: 'new Action( ... })')
-  Children(1):
-      IAnonymousFunctionExpression (Symbol: lambda expression) (OperationKind.AnonymousFunctionExpression, Type: null) (Syntax: '() => ... }')
-        IBlockStatement (2 statements) (OperationKind.BlockStatement) (Syntax: '{ ... }')
-          IExpressionStatement (OperationKind.ExpressionStatement) (Syntax: 'a();')
-            Expression: 
-              IInvocationExpression (virtual void System.Action.Invoke()) (OperationKind.InvocationExpression, Type: System.Void) (Syntax: 'a()')
-                Instance Receiver: 
-                  IParameterReferenceExpression: a (OperationKind.ParameterReferenceExpression, Type: System.Action) (Syntax: 'a')
-                Arguments(0)
-          IReturnStatement (OperationKind.ReturnStatement, IsImplicit) (Syntax: '{ ... }')
-            ReturnedValue: 
-              null
->>>>>>> 4b021d7e
+        IReturnStatement (OperationKind.ReturnStatement, IsImplicit) (Syntax: '{ ... }')
+          ReturnedValue:
+            null
 ";
             var expectedDiagnostics = DiagnosticDescription.None;
 
@@ -352,17 +329,11 @@
 }
 ";
             string expectedOperationTree = @"
-<<<<<<< HEAD
 IDelegateCreationExpression (OperationKind.DelegateCreationExpression, Type: Class.Delegate) (Syntax: 'new Delegate(Method2)')
-  Target: IMethodReferenceExpression: void Class.Method2(System.Int32 x, System.Int32 y) (OperationKind.MethodReferenceExpression, Type: null) (Syntax: 'Method2')
-      Instance Receiver: IInstanceReferenceExpression (OperationKind.InstanceReferenceExpression, Type: Class) (Syntax: 'Method2')
-=======
-IOperation:  (OperationKind.None) (Syntax: 'new Delegate(Method2)')
-  Children(1):
-      IOperation:  (OperationKind.None) (Syntax: 'Method2')
-        Children(1):
-            IInstanceReferenceExpression (OperationKind.InstanceReferenceExpression, Type: Class, IsImplicit) (Syntax: 'Method2')
->>>>>>> 4b021d7e
+  Target:
+    IMethodReferenceExpression: void Class.Method2(System.Int32 x, System.Int32 y) (OperationKind.MethodReferenceExpression, Type: null) (Syntax: 'Method2')
+      Instance Receiver:
+        IInstanceReferenceExpression (OperationKind.InstanceReferenceExpression, Type: Class, IsImplicit) (Syntax: 'Method2')
 ";
             var expectedDiagnostics = DiagnosticDescription.None;
 
