// Copyright (c) Microsoft.  All Rights Reserved.  Licensed under the Apache License, Version 2.0.  See License.txt in the project root for license information.

using Microsoft.CodeAnalysis.CSharp.Syntax;
using Microsoft.CodeAnalysis.Test.Utilities;
using Roslyn.Test.Utilities;
using Xunit;


namespace Microsoft.CodeAnalysis.CSharp.UnitTests
{
    public partial class IOperationTests : SemanticModelTestBase
    {
        [CompilerTrait(CompilerFeature.IOperation)]
        [Fact, WorkItem(17602, "https://github.com/dotnet/roslyn/issues/17602")]
        public void IWhileUntilLoopStatement_DoWhileLoopsTest()
        {
            string source = @"
class Program
{
    static void Main()
    {
        int[] ids = new int[] { 6, 7, 8, 10 };
        int sum = 0;
        int i = 0;
        /*<bind>*/do
        {
            sum += ids[i];
            i++;
        } while (i < 4);/*</bind>*/

        System.Console.WriteLine(sum);
    }
}
";
            string expectedOperationTree = @"
IWhileUntilLoopStatement (IsTopTest: False, IsWhile: True) (LoopKind.WhileUntil) (OperationKind.LoopStatement) (Syntax: 'do ... le (i < 4);')
  Condition: IBinaryOperatorExpression (BinaryOperatorKind.LessThan) (OperationKind.BinaryOperatorExpression, Type: System.Boolean) (Syntax: 'i < 4')
      Left: ILocalReferenceExpression: i (OperationKind.LocalReferenceExpression, Type: System.Int32) (Syntax: 'i')
      Right: ILiteralExpression (OperationKind.LiteralExpression, Type: System.Int32, Constant: 4) (Syntax: '4')
  Body: IBlockStatement (2 statements) (OperationKind.BlockStatement) (Syntax: '{ ... }')
      IExpressionStatement (OperationKind.ExpressionStatement) (Syntax: 'sum += ids[i];')
        Expression: ICompoundAssignmentExpression (BinaryOperatorKind.Add) (OperationKind.CompoundAssignmentExpression, Type: System.Int32) (Syntax: 'sum += ids[i]')
            Left: ILocalReferenceExpression: sum (OperationKind.LocalReferenceExpression, Type: System.Int32) (Syntax: 'sum')
            Right: IArrayElementReferenceExpression (OperationKind.ArrayElementReferenceExpression, Type: System.Int32) (Syntax: 'ids[i]')
                Array reference: ILocalReferenceExpression: ids (OperationKind.LocalReferenceExpression, Type: System.Int32[]) (Syntax: 'ids')
                Indices(1):
                    ILocalReferenceExpression: i (OperationKind.LocalReferenceExpression, Type: System.Int32) (Syntax: 'i')
      IExpressionStatement (OperationKind.ExpressionStatement) (Syntax: 'i++;')
        Expression: IIncrementExpression (PostfixIncrement) (OperationKind.IncrementExpression, Type: System.Int32) (Syntax: 'i++')
            Target: ILocalReferenceExpression: i (OperationKind.LocalReferenceExpression, Type: System.Int32) (Syntax: 'i')
";
            VerifyOperationTreeForTest<DoStatementSyntax>(source, expectedOperationTree);
        }

        [CompilerTrait(CompilerFeature.IOperation)]
        [Fact, WorkItem(17602, "https://github.com/dotnet/roslyn/issues/17602")]
        public void IWhileUntilLoopStatement_WhileLoopsTest()
        {
            string source = @"
class Program
{
    static int SumWhile()
    {
        //
        // Sum numbers 0 .. 4
        //
        int sum = 0;
        int i = 0;
        /*<bind>*/while (i < 5)
        {
            sum += i;
            i++;
        }/*</bind>*/
        return sum;
    }
}
";
            string expectedOperationTree = @"
IWhileUntilLoopStatement (IsTopTest: True, IsWhile: True) (LoopKind.WhileUntil) (OperationKind.LoopStatement) (Syntax: 'while (i <  ... }')
  Condition: IBinaryOperatorExpression (BinaryOperatorKind.LessThan) (OperationKind.BinaryOperatorExpression, Type: System.Boolean) (Syntax: 'i < 5')
      Left: ILocalReferenceExpression: i (OperationKind.LocalReferenceExpression, Type: System.Int32) (Syntax: 'i')
      Right: ILiteralExpression (OperationKind.LiteralExpression, Type: System.Int32, Constant: 5) (Syntax: '5')
  Body: IBlockStatement (2 statements) (OperationKind.BlockStatement) (Syntax: '{ ... }')
      IExpressionStatement (OperationKind.ExpressionStatement) (Syntax: 'sum += i;')
        Expression: ICompoundAssignmentExpression (BinaryOperatorKind.Add) (OperationKind.CompoundAssignmentExpression, Type: System.Int32) (Syntax: 'sum += i')
            Left: ILocalReferenceExpression: sum (OperationKind.LocalReferenceExpression, Type: System.Int32) (Syntax: 'sum')
            Right: ILocalReferenceExpression: i (OperationKind.LocalReferenceExpression, Type: System.Int32) (Syntax: 'i')
      IExpressionStatement (OperationKind.ExpressionStatement) (Syntax: 'i++;')
        Expression: IIncrementExpression (PostfixIncrement) (OperationKind.IncrementExpression, Type: System.Int32) (Syntax: 'i++')
            Target: ILocalReferenceExpression: i (OperationKind.LocalReferenceExpression, Type: System.Int32) (Syntax: 'i')
";
            VerifyOperationTreeForTest<WhileStatementSyntax>(source, expectedOperationTree);
        }

        [CompilerTrait(CompilerFeature.IOperation)]
        [Fact, WorkItem(17602, "https://github.com/dotnet/roslyn/issues/17602")]
        public void IWhileUntilLoopStatement_WhileConditionTrue()
        {
            string source = @"
using System;

class Program
{
    static void Main()
    {
        int index = 0;
        bool condition = true;
        /*<bind>*/while (condition)
        {
            int value = ++index;
            if (value > 10)
            {
                condition = false;
            }
        }/*</bind>*/
    }
}
";
            string expectedOperationTree = @"
IWhileUntilLoopStatement (IsTopTest: True, IsWhile: True) (LoopKind.WhileUntil) (OperationKind.LoopStatement) (Syntax: 'while (cond ... }')
  Condition: ILocalReferenceExpression: condition (OperationKind.LocalReferenceExpression, Type: System.Boolean) (Syntax: 'condition')
  Body: IBlockStatement (2 statements, 1 locals) (OperationKind.BlockStatement) (Syntax: '{ ... }')
      Locals: Local_1: System.Int32 value
      IVariableDeclarationStatement (1 declarations) (OperationKind.VariableDeclarationStatement) (Syntax: 'int value = ++index;')
        IVariableDeclaration (1 variables) (OperationKind.VariableDeclaration) (Syntax: 'int value = ++index;')
          Variables: Local_1: System.Int32 value
          Initializer: IIncrementExpression (PrefixIncrement) (OperationKind.IncrementExpression, Type: System.Int32) (Syntax: '++index')
              Target: ILocalReferenceExpression: index (OperationKind.LocalReferenceExpression, Type: System.Int32) (Syntax: 'index')
      IIfStatement (OperationKind.IfStatement) (Syntax: 'if (value > ... }')
        Condition: IBinaryOperatorExpression (BinaryOperatorKind.GreaterThan) (OperationKind.BinaryOperatorExpression, Type: System.Boolean) (Syntax: 'value > 10')
            Left: ILocalReferenceExpression: value (OperationKind.LocalReferenceExpression, Type: System.Int32) (Syntax: 'value')
            Right: ILiteralExpression (OperationKind.LiteralExpression, Type: System.Int32, Constant: 10) (Syntax: '10')
        IfTrue: IBlockStatement (1 statements) (OperationKind.BlockStatement) (Syntax: '{ ... }')
            IExpressionStatement (OperationKind.ExpressionStatement) (Syntax: 'condition = false;')
              Expression: ISimpleAssignmentExpression (OperationKind.SimpleAssignmentExpression, Type: System.Boolean) (Syntax: 'condition = false')
                  Left: ILocalReferenceExpression: condition (OperationKind.LocalReferenceExpression, Type: System.Boolean) (Syntax: 'condition')
                  Right: ILiteralExpression (OperationKind.LiteralExpression, Type: System.Boolean, Constant: False) (Syntax: 'false')
        IfFalse: null
";
            VerifyOperationTreeForTest<WhileStatementSyntax>(source, expectedOperationTree);
        }

        [CompilerTrait(CompilerFeature.IOperation)]
        [Fact, WorkItem(17602, "https://github.com/dotnet/roslyn/issues/17602")]
        public void IWhileUntilLoopStatement_WhileWithBreak()
        {
            string source = @"
using System;

class Program
{
    static void Main()
    {
        int index = 0;
        /*<bind>*/while (true)
        {
            int value = ++index;
            if (value > 5)
            {
                Console.WriteLine(""While-loop break"");
                break;
            }
            Console.WriteLine(""While-loop statement"");
        }/*</bind>*/
    }
}
";
            string expectedOperationTree = @"
IWhileUntilLoopStatement (IsTopTest: True, IsWhile: True) (LoopKind.WhileUntil) (OperationKind.LoopStatement) (Syntax: 'while (true ... }')
  Condition: ILiteralExpression (OperationKind.LiteralExpression, Type: System.Boolean, Constant: True) (Syntax: 'true')
  Body: IBlockStatement (3 statements, 1 locals) (OperationKind.BlockStatement) (Syntax: '{ ... }')
      Locals: Local_1: System.Int32 value
      IVariableDeclarationStatement (1 declarations) (OperationKind.VariableDeclarationStatement) (Syntax: 'int value = ++index;')
        IVariableDeclaration (1 variables) (OperationKind.VariableDeclaration) (Syntax: 'int value = ++index;')
          Variables: Local_1: System.Int32 value
          Initializer: IIncrementExpression (PrefixIncrement) (OperationKind.IncrementExpression, Type: System.Int32) (Syntax: '++index')
              Target: ILocalReferenceExpression: index (OperationKind.LocalReferenceExpression, Type: System.Int32) (Syntax: 'index')
      IIfStatement (OperationKind.IfStatement) (Syntax: 'if (value > ... }')
        Condition: IBinaryOperatorExpression (BinaryOperatorKind.GreaterThan) (OperationKind.BinaryOperatorExpression, Type: System.Boolean) (Syntax: 'value > 5')
            Left: ILocalReferenceExpression: value (OperationKind.LocalReferenceExpression, Type: System.Int32) (Syntax: 'value')
            Right: ILiteralExpression (OperationKind.LiteralExpression, Type: System.Int32, Constant: 5) (Syntax: '5')
        IfTrue: IBlockStatement (2 statements) (OperationKind.BlockStatement) (Syntax: '{ ... }')
            IExpressionStatement (OperationKind.ExpressionStatement) (Syntax: 'Console.Wri ... op break"");')
              Expression: IInvocationExpression (void System.Console.WriteLine(System.String value)) (OperationKind.InvocationExpression, Type: System.Void) (Syntax: 'Console.Wri ... oop break"")')
                  Instance Receiver: null
                  Arguments(1):
                      IArgument (ArgumentKind.Explicit, Matching Parameter: value) (OperationKind.Argument) (Syntax: '""While-loop break""')
                        ILiteralExpression (OperationKind.LiteralExpression, Type: System.String, Constant: ""While-loop break"") (Syntax: '""While-loop break""')
                        InConversion: null
                        OutConversion: null
            IBranchStatement (BranchKind.Break) (OperationKind.BranchStatement) (Syntax: 'break;')
        IfFalse: null
      IExpressionStatement (OperationKind.ExpressionStatement) (Syntax: 'Console.Wri ... tatement"");')
        Expression: IInvocationExpression (void System.Console.WriteLine(System.String value)) (OperationKind.InvocationExpression, Type: System.Void) (Syntax: 'Console.Wri ... statement"")')
            Instance Receiver: null
            Arguments(1):
                IArgument (ArgumentKind.Explicit, Matching Parameter: value) (OperationKind.Argument) (Syntax: '""While-loop statement""')
                  ILiteralExpression (OperationKind.LiteralExpression, Type: System.String, Constant: ""While-loop statement"") (Syntax: '""While-loop statement""')
                  InConversion: null
                  OutConversion: null
";
            VerifyOperationTreeForTest<WhileStatementSyntax>(source, expectedOperationTree);
        }

        [CompilerTrait(CompilerFeature.IOperation)]
        [Fact, WorkItem(17602, "https://github.com/dotnet/roslyn/issues/17602")]
        public void IWhileUntilLoopStatement_WhileWithThrow()
        {
            string source = @"
using System;

class Program
{
    static void Main()
    {
        int index = 0;
        /*<bind>*/while (true)
        {
            int value = ++index;
            if (value > 100)
            {
                throw new Exception(""Never hit"");
            }
            Console.WriteLine(""While-loop statement"");
        }/*</bind>*/
    }
}
";
            string expectedOperationTree = @"
IWhileUntilLoopStatement (IsTopTest: True, IsWhile: True) (LoopKind.WhileUntil) (OperationKind.LoopStatement) (Syntax: 'while (true ... }')
  Condition: ILiteralExpression (OperationKind.LiteralExpression, Type: System.Boolean, Constant: True) (Syntax: 'true')
  Body: IBlockStatement (3 statements, 1 locals) (OperationKind.BlockStatement) (Syntax: '{ ... }')
      Locals: Local_1: System.Int32 value
      IVariableDeclarationStatement (1 declarations) (OperationKind.VariableDeclarationStatement) (Syntax: 'int value = ++index;')
        IVariableDeclaration (1 variables) (OperationKind.VariableDeclaration) (Syntax: 'int value = ++index;')
          Variables: Local_1: System.Int32 value
          Initializer: IIncrementExpression (PrefixIncrement) (OperationKind.IncrementExpression, Type: System.Int32) (Syntax: '++index')
              Target: ILocalReferenceExpression: index (OperationKind.LocalReferenceExpression, Type: System.Int32) (Syntax: 'index')
      IIfStatement (OperationKind.IfStatement) (Syntax: 'if (value > ... }')
        Condition: IBinaryOperatorExpression (BinaryOperatorKind.GreaterThan) (OperationKind.BinaryOperatorExpression, Type: System.Boolean) (Syntax: 'value > 100')
            Left: ILocalReferenceExpression: value (OperationKind.LocalReferenceExpression, Type: System.Int32) (Syntax: 'value')
            Right: ILiteralExpression (OperationKind.LiteralExpression, Type: System.Int32, Constant: 100) (Syntax: '100')
        IfTrue: IBlockStatement (1 statements) (OperationKind.BlockStatement) (Syntax: '{ ... }')
            IExpressionStatement (OperationKind.ExpressionStatement) (Syntax: 'throw new E ... ever hit"");')
              Expression: IThrowExpression (OperationKind.ThrowExpression, Type: System.Exception) (Syntax: 'throw new E ... ever hit"");')
                  IObjectCreationExpression (Constructor: System.Exception..ctor(System.String message)) (OperationKind.ObjectCreationExpression, Type: System.Exception) (Syntax: 'new Excepti ... Never hit"")')
                    Arguments(1):
                        IArgument (ArgumentKind.Explicit, Matching Parameter: message) (OperationKind.Argument) (Syntax: '""Never hit""')
                          ILiteralExpression (OperationKind.LiteralExpression, Type: System.String, Constant: ""Never hit"") (Syntax: '""Never hit""')
                          InConversion: null
                          OutConversion: null
                    Initializer: null
        IfFalse: null
      IExpressionStatement (OperationKind.ExpressionStatement) (Syntax: 'Console.Wri ... tatement"");')
        Expression: IInvocationExpression (void System.Console.WriteLine(System.String value)) (OperationKind.InvocationExpression, Type: System.Void) (Syntax: 'Console.Wri ... statement"")')
            Instance Receiver: null
            Arguments(1):
                IArgument (ArgumentKind.Explicit, Matching Parameter: value) (OperationKind.Argument) (Syntax: '""While-loop statement""')
                  ILiteralExpression (OperationKind.LiteralExpression, Type: System.String, Constant: ""While-loop statement"") (Syntax: '""While-loop statement""')
                  InConversion: null
                  OutConversion: null
";
            VerifyOperationTreeForTest<WhileStatementSyntax>(source, expectedOperationTree);
        }

        [CompilerTrait(CompilerFeature.IOperation)]
        [Fact, WorkItem(17602, "https://github.com/dotnet/roslyn/issues/17602")]
        public void IWhileUntilLoopStatement_WhileWithAssignment()
        {
            string source = @"
using System;

class Program
{
    static void Main()
    {
        int value = 4;
        int i;
        /*<bind>*/while ((i = value) >= 0)
        {
             Console.WriteLine(""While {0} {1}"", i, value);
            value--;
        }/*</bind>*/
    }
}
";
            string expectedOperationTree = @"
IWhileUntilLoopStatement (IsTopTest: True, IsWhile: True) (LoopKind.WhileUntil) (OperationKind.LoopStatement) (Syntax: 'while ((i = ... }')
  Condition: IBinaryOperatorExpression (BinaryOperatorKind.GreaterThanOrEqual) (OperationKind.BinaryOperatorExpression, Type: System.Boolean) (Syntax: '(i = value) >= 0')
      Left: ISimpleAssignmentExpression (OperationKind.SimpleAssignmentExpression, Type: System.Int32) (Syntax: 'i = value')
          Left: ILocalReferenceExpression: i (OperationKind.LocalReferenceExpression, Type: System.Int32) (Syntax: 'i')
          Right: ILocalReferenceExpression: value (OperationKind.LocalReferenceExpression, Type: System.Int32) (Syntax: 'value')
      Right: ILiteralExpression (OperationKind.LiteralExpression, Type: System.Int32, Constant: 0) (Syntax: '0')
  Body: IBlockStatement (2 statements) (OperationKind.BlockStatement) (Syntax: '{ ... }')
      IExpressionStatement (OperationKind.ExpressionStatement) (Syntax: 'Console.Wri ...  i, value);')
        Expression: IInvocationExpression (void System.Console.WriteLine(System.String format, System.Object arg0, System.Object arg1)) (OperationKind.InvocationExpression, Type: System.Void) (Syntax: 'Console.Wri ... , i, value)')
            Instance Receiver: null
            Arguments(3):
                IArgument (ArgumentKind.Explicit, Matching Parameter: format) (OperationKind.Argument) (Syntax: '""While {0} {1}""')
                  ILiteralExpression (OperationKind.LiteralExpression, Type: System.String, Constant: ""While {0} {1}"") (Syntax: '""While {0} {1}""')
                  InConversion: null
                  OutConversion: null
                IArgument (ArgumentKind.Explicit, Matching Parameter: arg0) (OperationKind.Argument) (Syntax: 'i')
                  IConversionExpression (Implicit, TryCast: False, Unchecked) (OperationKind.ConversionExpression, Type: System.Object) (Syntax: 'i')
                    Conversion: CommonConversion (Exists: True, IsIdentity: False, IsNumeric: False, IsReference: False, IsUserDefined: False) (MethodSymbol: null)
                    Operand: ILocalReferenceExpression: i (OperationKind.LocalReferenceExpression, Type: System.Int32) (Syntax: 'i')
                  InConversion: null
                  OutConversion: null
                IArgument (ArgumentKind.Explicit, Matching Parameter: arg1) (OperationKind.Argument) (Syntax: 'value')
                  IConversionExpression (Implicit, TryCast: False, Unchecked) (OperationKind.ConversionExpression, Type: System.Object) (Syntax: 'value')
                    Conversion: CommonConversion (Exists: True, IsIdentity: False, IsNumeric: False, IsReference: False, IsUserDefined: False) (MethodSymbol: null)
                    Operand: ILocalReferenceExpression: value (OperationKind.LocalReferenceExpression, Type: System.Int32) (Syntax: 'value')
                  InConversion: null
                  OutConversion: null
      IExpressionStatement (OperationKind.ExpressionStatement) (Syntax: 'value--;')
        Expression: IIncrementExpression (PostfixDecrement) (OperationKind.IncrementExpression, Type: System.Int32) (Syntax: 'value--')
            Target: ILocalReferenceExpression: value (OperationKind.LocalReferenceExpression, Type: System.Int32) (Syntax: 'value')
";
            VerifyOperationTreeForTest<WhileStatementSyntax>(source, expectedOperationTree);
        }

        [CompilerTrait(CompilerFeature.IOperation)]
        [Fact, WorkItem(17602, "https://github.com/dotnet/roslyn/issues/17602")]
        public void IWhileUntilLoopStatement_WhileInvalidCondition()
        {
            string source = @"
class Program
{
    static void Main()
    {
        int number = 10;
        /*<bind>*/while (number)
        {
        }/*</bind>*/
    }
}
";
            string expectedOperationTree = @"
IWhileUntilLoopStatement (IsTopTest: True, IsWhile: True) (LoopKind.WhileUntil) (OperationKind.LoopStatement, IsInvalid) (Syntax: 'while (numb ... }')
  Condition: IConversionExpression (Implicit, TryCast: False, Unchecked) (OperationKind.ConversionExpression, Type: System.Boolean, IsInvalid) (Syntax: 'number')
      Conversion: CommonConversion (Exists: True, IsIdentity: True, IsNumeric: False, IsReference: False, IsUserDefined: False) (MethodSymbol: null)
      Operand: ILocalReferenceExpression: number (OperationKind.LocalReferenceExpression, Type: System.Int32, IsInvalid) (Syntax: 'number')
  Body: IBlockStatement (0 statements) (OperationKind.BlockStatement) (Syntax: '{ ... }')
";
            VerifyOperationTreeForTest<WhileStatementSyntax>(source, expectedOperationTree);
        }

        [CompilerTrait(CompilerFeature.IOperation)]
        [Fact, WorkItem(17602, "https://github.com/dotnet/roslyn/issues/17602")]
        public void IWhileUntilLoopStatement_WhileWithReturn()
        {
            string source = @"
class Program
{
    static void Main()
    {
        System.Console.WriteLine(GetFirstEvenNumber(33));
    }
    public static int GetFirstEvenNumber(int number)
    {
        /*<bind>*/while (true)
        {
            if ((number % 2) == 0)
            {
                return number;
            }
            number++;

        }/*</bind>*/
    }
}
";

            string expectedOperationTree = @"
IWhileUntilLoopStatement (IsTopTest: True, IsWhile: True) (LoopKind.WhileUntil) (OperationKind.LoopStatement) (Syntax: 'while (true ... }')
  Condition: ILiteralExpression (OperationKind.LiteralExpression, Type: System.Boolean, Constant: True) (Syntax: 'true')
  Body: IBlockStatement (2 statements) (OperationKind.BlockStatement) (Syntax: '{ ... }')
      IIfStatement (OperationKind.IfStatement) (Syntax: 'if ((number ... }')
        Condition: IBinaryOperatorExpression (BinaryOperatorKind.Equals) (OperationKind.BinaryOperatorExpression, Type: System.Boolean) (Syntax: '(number % 2) == 0')
            Left: IBinaryOperatorExpression (BinaryOperatorKind.Remainder) (OperationKind.BinaryOperatorExpression, Type: System.Int32) (Syntax: 'number % 2')
                Left: IParameterReferenceExpression: number (OperationKind.ParameterReferenceExpression, Type: System.Int32) (Syntax: 'number')
                Right: ILiteralExpression (OperationKind.LiteralExpression, Type: System.Int32, Constant: 2) (Syntax: '2')
            Right: ILiteralExpression (OperationKind.LiteralExpression, Type: System.Int32, Constant: 0) (Syntax: '0')
        IfTrue: IBlockStatement (1 statements) (OperationKind.BlockStatement) (Syntax: '{ ... }')
            IReturnStatement (OperationKind.ReturnStatement) (Syntax: 'return number;')
              ReturnedValue: IParameterReferenceExpression: number (OperationKind.ParameterReferenceExpression, Type: System.Int32) (Syntax: 'number')
        IfFalse: null
      IExpressionStatement (OperationKind.ExpressionStatement) (Syntax: 'number++;')
        Expression: IIncrementExpression (PostfixIncrement) (OperationKind.IncrementExpression, Type: System.Int32) (Syntax: 'number++')
            Target: IParameterReferenceExpression: number (OperationKind.ParameterReferenceExpression, Type: System.Int32) (Syntax: 'number')
";
            VerifyOperationTreeForTest<WhileStatementSyntax>(source, expectedOperationTree);
        }

        [CompilerTrait(CompilerFeature.IOperation)]
        [Fact, WorkItem(17602, "https://github.com/dotnet/roslyn/issues/17602")]
        public void IWhileUntilLoopStatement_WhileWithGoto()
        {
            string source = @"
class Program
{
    static void Main()
    {
        System.Console.WriteLine(GetFirstEvenNumber(33));
    }
    public static int GetFirstEvenNumber(int number)
    {
        /*<bind>*/while (true)
        {
            if ((number % 2) == 0)
            {
                goto Even;
            }
            number++;
        Even:
            return number;
        }/*</bind>*/
    }
}
";
            string expectedOperationTree = @"
IWhileUntilLoopStatement (IsTopTest: True, IsWhile: True) (LoopKind.WhileUntil) (OperationKind.LoopStatement) (Syntax: 'while (true ... }')
  Condition: ILiteralExpression (OperationKind.LiteralExpression, Type: System.Boolean, Constant: True) (Syntax: 'true')
  Body: IBlockStatement (3 statements) (OperationKind.BlockStatement) (Syntax: '{ ... }')
      IIfStatement (OperationKind.IfStatement) (Syntax: 'if ((number ... }')
        Condition: IBinaryOperatorExpression (BinaryOperatorKind.Equals) (OperationKind.BinaryOperatorExpression, Type: System.Boolean) (Syntax: '(number % 2) == 0')
            Left: IBinaryOperatorExpression (BinaryOperatorKind.Remainder) (OperationKind.BinaryOperatorExpression, Type: System.Int32) (Syntax: 'number % 2')
                Left: IParameterReferenceExpression: number (OperationKind.ParameterReferenceExpression, Type: System.Int32) (Syntax: 'number')
                Right: ILiteralExpression (OperationKind.LiteralExpression, Type: System.Int32, Constant: 2) (Syntax: '2')
            Right: ILiteralExpression (OperationKind.LiteralExpression, Type: System.Int32, Constant: 0) (Syntax: '0')
        IfTrue: IBlockStatement (1 statements) (OperationKind.BlockStatement) (Syntax: '{ ... }')
            IBranchStatement (BranchKind.GoTo, Label: Even) (OperationKind.BranchStatement) (Syntax: 'goto Even;')
        IfFalse: null
      IExpressionStatement (OperationKind.ExpressionStatement) (Syntax: 'number++;')
<<<<<<< HEAD
        Expression: IIncrementExpression (UnaryOperandKind.IntegerPostfixIncrement) (OperationKind.IncrementExpression, Type: System.Int32) (Syntax: 'number++')
            Left: IParameterReferenceExpression: number (OperationKind.ParameterReferenceExpression, Type: System.Int32) (Syntax: 'number')
      ILabeledStatement (Label: Even) (OperationKind.LabeledStatement) (Syntax: 'Even: ... urn number;')
        Statement: IReturnStatement (OperationKind.ReturnStatement) (Syntax: 'return number;')
=======
        Expression: IIncrementExpression (PostfixIncrement) (OperationKind.IncrementExpression, Type: System.Int32) (Syntax: 'number++')
            Target: IParameterReferenceExpression: number (OperationKind.ParameterReferenceExpression, Type: System.Int32) (Syntax: 'number')
      ILabelStatement (Label: Even) (OperationKind.LabelStatement) (Syntax: 'Even: ... urn number;')
        LabeledStatement: IReturnStatement (OperationKind.ReturnStatement) (Syntax: 'return number;')
>>>>>>> 4c0f6b0b
            ReturnedValue: IParameterReferenceExpression: number (OperationKind.ParameterReferenceExpression, Type: System.Int32) (Syntax: 'number')
";
            VerifyOperationTreeForTest<WhileStatementSyntax>(source, expectedOperationTree);
        }

        [CompilerTrait(CompilerFeature.IOperation)]
        [Fact, WorkItem(17602, "https://github.com/dotnet/roslyn/issues/17602")]
        public void IWhileUntilLoopStatement_WhileMissingCondition()
        {
            string source = @"
class Program
{
    static void Main()
    {
        int index = 0;
        bool condition = true;
        /*<bind>*/while ()
        {
            int value = ++index;
            if (value > 100)
            {
                condition = false;
            }
        }/*</bind>*/
    }
}
";
            string expectedOperationTree = @"
IWhileUntilLoopStatement (IsTopTest: True, IsWhile: True) (LoopKind.WhileUntil) (OperationKind.LoopStatement, IsInvalid) (Syntax: 'while () ... }')
  Condition: IConversionExpression (Implicit, TryCast: False, Unchecked) (OperationKind.ConversionExpression, Type: System.Boolean, IsInvalid) (Syntax: '')
      Conversion: CommonConversion (Exists: True, IsIdentity: True, IsNumeric: False, IsReference: False, IsUserDefined: False) (MethodSymbol: null)
      Operand: IInvalidExpression (OperationKind.InvalidExpression, Type: ?, IsInvalid) (Syntax: '')
          Children(0)
  Body: IBlockStatement (2 statements, 1 locals) (OperationKind.BlockStatement) (Syntax: '{ ... }')
      Locals: Local_1: System.Int32 value
      IVariableDeclarationStatement (1 declarations) (OperationKind.VariableDeclarationStatement) (Syntax: 'int value = ++index;')
        IVariableDeclaration (1 variables) (OperationKind.VariableDeclaration) (Syntax: 'int value = ++index;')
          Variables: Local_1: System.Int32 value
          Initializer: IIncrementExpression (PrefixIncrement) (OperationKind.IncrementExpression, Type: System.Int32) (Syntax: '++index')
              Target: ILocalReferenceExpression: index (OperationKind.LocalReferenceExpression, Type: System.Int32) (Syntax: 'index')
      IIfStatement (OperationKind.IfStatement) (Syntax: 'if (value > ... }')
        Condition: IBinaryOperatorExpression (BinaryOperatorKind.GreaterThan) (OperationKind.BinaryOperatorExpression, Type: System.Boolean) (Syntax: 'value > 100')
            Left: ILocalReferenceExpression: value (OperationKind.LocalReferenceExpression, Type: System.Int32) (Syntax: 'value')
            Right: ILiteralExpression (OperationKind.LiteralExpression, Type: System.Int32, Constant: 100) (Syntax: '100')
        IfTrue: IBlockStatement (1 statements) (OperationKind.BlockStatement) (Syntax: '{ ... }')
            IExpressionStatement (OperationKind.ExpressionStatement) (Syntax: 'condition = false;')
              Expression: ISimpleAssignmentExpression (OperationKind.SimpleAssignmentExpression, Type: System.Boolean) (Syntax: 'condition = false')
                  Left: ILocalReferenceExpression: condition (OperationKind.LocalReferenceExpression, Type: System.Boolean) (Syntax: 'condition')
                  Right: ILiteralExpression (OperationKind.LiteralExpression, Type: System.Boolean, Constant: False) (Syntax: 'false')
        IfFalse: null
";
            VerifyOperationTreeForTest<WhileStatementSyntax>(source, expectedOperationTree);
        }

        [CompilerTrait(CompilerFeature.IOperation)]
        [Fact, WorkItem(17602, "https://github.com/dotnet/roslyn/issues/17602")]
        public void IWhileUntilLoopStatement_WhileMissingStatement()
        {
            string source = @"
class ContinueTest
{
    static void Main()
    {
        int i = 0;
        /*<bind>*/while(i <= 10)
        {

        }/*</bind>*/
    }
}
";
            string expectedOperationTree = @"
IWhileUntilLoopStatement (IsTopTest: True, IsWhile: True) (LoopKind.WhileUntil) (OperationKind.LoopStatement) (Syntax: 'while(i <=  ... }')
  Condition: IBinaryOperatorExpression (BinaryOperatorKind.LessThanOrEqual) (OperationKind.BinaryOperatorExpression, Type: System.Boolean) (Syntax: 'i <= 10')
      Left: ILocalReferenceExpression: i (OperationKind.LocalReferenceExpression, Type: System.Int32) (Syntax: 'i')
      Right: ILiteralExpression (OperationKind.LiteralExpression, Type: System.Int32, Constant: 10) (Syntax: '10')
  Body: IBlockStatement (0 statements) (OperationKind.BlockStatement) (Syntax: '{ ... }')
";
            VerifyOperationTreeForTest<WhileStatementSyntax>(source, expectedOperationTree);
        }

        [CompilerTrait(CompilerFeature.IOperation)]
        [Fact, WorkItem(17602, "https://github.com/dotnet/roslyn/issues/17602")]
        public void IWhileUntilLoopStatement_WhileWithContinue()
        {
            string source = @"
class ContinueTest
{
    static void Main()
    {
        int i = 0;
        /*<bind>*/while(i <= 10)
        {
            i++;
            if (i < 9)
            {
                continue;
            }
            System.Console.WriteLine(i);
        }/*</bind>*/
    }
}
";
            string expectedOperationTree = @"
IWhileUntilLoopStatement (IsTopTest: True, IsWhile: True) (LoopKind.WhileUntil) (OperationKind.LoopStatement) (Syntax: 'while(i <=  ... }')
  Condition: IBinaryOperatorExpression (BinaryOperatorKind.LessThanOrEqual) (OperationKind.BinaryOperatorExpression, Type: System.Boolean) (Syntax: 'i <= 10')
      Left: ILocalReferenceExpression: i (OperationKind.LocalReferenceExpression, Type: System.Int32) (Syntax: 'i')
      Right: ILiteralExpression (OperationKind.LiteralExpression, Type: System.Int32, Constant: 10) (Syntax: '10')
  Body: IBlockStatement (3 statements) (OperationKind.BlockStatement) (Syntax: '{ ... }')
      IExpressionStatement (OperationKind.ExpressionStatement) (Syntax: 'i++;')
        Expression: IIncrementExpression (PostfixIncrement) (OperationKind.IncrementExpression, Type: System.Int32) (Syntax: 'i++')
            Target: ILocalReferenceExpression: i (OperationKind.LocalReferenceExpression, Type: System.Int32) (Syntax: 'i')
      IIfStatement (OperationKind.IfStatement) (Syntax: 'if (i < 9) ... }')
        Condition: IBinaryOperatorExpression (BinaryOperatorKind.LessThan) (OperationKind.BinaryOperatorExpression, Type: System.Boolean) (Syntax: 'i < 9')
            Left: ILocalReferenceExpression: i (OperationKind.LocalReferenceExpression, Type: System.Int32) (Syntax: 'i')
            Right: ILiteralExpression (OperationKind.LiteralExpression, Type: System.Int32, Constant: 9) (Syntax: '9')
        IfTrue: IBlockStatement (1 statements) (OperationKind.BlockStatement) (Syntax: '{ ... }')
            IBranchStatement (BranchKind.Continue) (OperationKind.BranchStatement) (Syntax: 'continue;')
        IfFalse: null
      IExpressionStatement (OperationKind.ExpressionStatement) (Syntax: 'System.Cons ... iteLine(i);')
        Expression: IInvocationExpression (void System.Console.WriteLine(System.Int32 value)) (OperationKind.InvocationExpression, Type: System.Void) (Syntax: 'System.Cons ... riteLine(i)')
            Instance Receiver: null
            Arguments(1):
                IArgument (ArgumentKind.Explicit, Matching Parameter: value) (OperationKind.Argument) (Syntax: 'i')
                  ILocalReferenceExpression: i (OperationKind.LocalReferenceExpression, Type: System.Int32) (Syntax: 'i')
                  InConversion: null
                  OutConversion: null
";
            VerifyOperationTreeForTest<WhileStatementSyntax>(source, expectedOperationTree);
        }

        [CompilerTrait(CompilerFeature.IOperation)]
        [Fact, WorkItem(17602, "https://github.com/dotnet/roslyn/issues/17602")]
        public void IWhileUntilLoopStatement_WhileNested()
        {
            string source = @"
class Test
{
    static void Main()
    {
        int i = 0;
        /*<bind>*/while(i<10)
        {
            i++;
            int j = 0;
            while (j < 10)
            {
                j++;
                System.Console.WriteLine(j);
            }
            System.Console.WriteLine(i);
        }/*</bind>*/
    }
}
";
            string expectedOperationTree = @"
IWhileUntilLoopStatement (IsTopTest: True, IsWhile: True) (LoopKind.WhileUntil) (OperationKind.LoopStatement) (Syntax: 'while(i<10) ... }')
  Condition: IBinaryOperatorExpression (BinaryOperatorKind.LessThan) (OperationKind.BinaryOperatorExpression, Type: System.Boolean) (Syntax: 'i<10')
      Left: ILocalReferenceExpression: i (OperationKind.LocalReferenceExpression, Type: System.Int32) (Syntax: 'i')
      Right: ILiteralExpression (OperationKind.LiteralExpression, Type: System.Int32, Constant: 10) (Syntax: '10')
  Body: IBlockStatement (4 statements, 1 locals) (OperationKind.BlockStatement) (Syntax: '{ ... }')
      Locals: Local_1: System.Int32 j
      IExpressionStatement (OperationKind.ExpressionStatement) (Syntax: 'i++;')
        Expression: IIncrementExpression (PostfixIncrement) (OperationKind.IncrementExpression, Type: System.Int32) (Syntax: 'i++')
            Target: ILocalReferenceExpression: i (OperationKind.LocalReferenceExpression, Type: System.Int32) (Syntax: 'i')
      IVariableDeclarationStatement (1 declarations) (OperationKind.VariableDeclarationStatement) (Syntax: 'int j = 0;')
        IVariableDeclaration (1 variables) (OperationKind.VariableDeclaration) (Syntax: 'int j = 0;')
          Variables: Local_1: System.Int32 j
          Initializer: ILiteralExpression (OperationKind.LiteralExpression, Type: System.Int32, Constant: 0) (Syntax: '0')
      IWhileUntilLoopStatement (IsTopTest: True, IsWhile: True) (LoopKind.WhileUntil) (OperationKind.LoopStatement) (Syntax: 'while (j <  ... }')
        Condition: IBinaryOperatorExpression (BinaryOperatorKind.LessThan) (OperationKind.BinaryOperatorExpression, Type: System.Boolean) (Syntax: 'j < 10')
            Left: ILocalReferenceExpression: j (OperationKind.LocalReferenceExpression, Type: System.Int32) (Syntax: 'j')
            Right: ILiteralExpression (OperationKind.LiteralExpression, Type: System.Int32, Constant: 10) (Syntax: '10')
        Body: IBlockStatement (2 statements) (OperationKind.BlockStatement) (Syntax: '{ ... }')
            IExpressionStatement (OperationKind.ExpressionStatement) (Syntax: 'j++;')
              Expression: IIncrementExpression (PostfixIncrement) (OperationKind.IncrementExpression, Type: System.Int32) (Syntax: 'j++')
                  Target: ILocalReferenceExpression: j (OperationKind.LocalReferenceExpression, Type: System.Int32) (Syntax: 'j')
            IExpressionStatement (OperationKind.ExpressionStatement) (Syntax: 'System.Cons ... iteLine(j);')
              Expression: IInvocationExpression (void System.Console.WriteLine(System.Int32 value)) (OperationKind.InvocationExpression, Type: System.Void) (Syntax: 'System.Cons ... riteLine(j)')
                  Instance Receiver: null
                  Arguments(1):
                      IArgument (ArgumentKind.Explicit, Matching Parameter: value) (OperationKind.Argument) (Syntax: 'j')
                        ILocalReferenceExpression: j (OperationKind.LocalReferenceExpression, Type: System.Int32) (Syntax: 'j')
                        InConversion: null
                        OutConversion: null
      IExpressionStatement (OperationKind.ExpressionStatement) (Syntax: 'System.Cons ... iteLine(i);')
        Expression: IInvocationExpression (void System.Console.WriteLine(System.Int32 value)) (OperationKind.InvocationExpression, Type: System.Void) (Syntax: 'System.Cons ... riteLine(i)')
            Instance Receiver: null
            Arguments(1):
                IArgument (ArgumentKind.Explicit, Matching Parameter: value) (OperationKind.Argument) (Syntax: 'i')
                  ILocalReferenceExpression: i (OperationKind.LocalReferenceExpression, Type: System.Int32) (Syntax: 'i')
                  InConversion: null
                  OutConversion: null
";
            VerifyOperationTreeForTest<WhileStatementSyntax>(source, expectedOperationTree);
        }

        [CompilerTrait(CompilerFeature.IOperation)]
        [Fact, WorkItem(17602, "https://github.com/dotnet/roslyn/issues/17602")]
        public void IWhileUntilLoopStatement_WhileChangeOuterInnerValue()
        {
            string source = @"
class Test
{
    static void Main()
    {
        int i = 0;
        /*<bind>*/while(i<10)
        {
            i++;
            int j = 0;
            while (j < 10)
            {
                j++;
                i = i + j;
                System.Console.WriteLine(j);
            }
            System.Console.WriteLine(i);
        }/*</bind>*/
    }
}
";
            string expectedOperationTree = @"
IWhileUntilLoopStatement (IsTopTest: True, IsWhile: True) (LoopKind.WhileUntil) (OperationKind.LoopStatement) (Syntax: 'while(i<10) ... }')
  Condition: IBinaryOperatorExpression (BinaryOperatorKind.LessThan) (OperationKind.BinaryOperatorExpression, Type: System.Boolean) (Syntax: 'i<10')
      Left: ILocalReferenceExpression: i (OperationKind.LocalReferenceExpression, Type: System.Int32) (Syntax: 'i')
      Right: ILiteralExpression (OperationKind.LiteralExpression, Type: System.Int32, Constant: 10) (Syntax: '10')
  Body: IBlockStatement (4 statements, 1 locals) (OperationKind.BlockStatement) (Syntax: '{ ... }')
      Locals: Local_1: System.Int32 j
      IExpressionStatement (OperationKind.ExpressionStatement) (Syntax: 'i++;')
        Expression: IIncrementExpression (PostfixIncrement) (OperationKind.IncrementExpression, Type: System.Int32) (Syntax: 'i++')
            Target: ILocalReferenceExpression: i (OperationKind.LocalReferenceExpression, Type: System.Int32) (Syntax: 'i')
      IVariableDeclarationStatement (1 declarations) (OperationKind.VariableDeclarationStatement) (Syntax: 'int j = 0;')
        IVariableDeclaration (1 variables) (OperationKind.VariableDeclaration) (Syntax: 'int j = 0;')
          Variables: Local_1: System.Int32 j
          Initializer: ILiteralExpression (OperationKind.LiteralExpression, Type: System.Int32, Constant: 0) (Syntax: '0')
      IWhileUntilLoopStatement (IsTopTest: True, IsWhile: True) (LoopKind.WhileUntil) (OperationKind.LoopStatement) (Syntax: 'while (j <  ... }')
        Condition: IBinaryOperatorExpression (BinaryOperatorKind.LessThan) (OperationKind.BinaryOperatorExpression, Type: System.Boolean) (Syntax: 'j < 10')
            Left: ILocalReferenceExpression: j (OperationKind.LocalReferenceExpression, Type: System.Int32) (Syntax: 'j')
            Right: ILiteralExpression (OperationKind.LiteralExpression, Type: System.Int32, Constant: 10) (Syntax: '10')
        Body: IBlockStatement (3 statements) (OperationKind.BlockStatement) (Syntax: '{ ... }')
            IExpressionStatement (OperationKind.ExpressionStatement) (Syntax: 'j++;')
              Expression: IIncrementExpression (PostfixIncrement) (OperationKind.IncrementExpression, Type: System.Int32) (Syntax: 'j++')
                  Target: ILocalReferenceExpression: j (OperationKind.LocalReferenceExpression, Type: System.Int32) (Syntax: 'j')
            IExpressionStatement (OperationKind.ExpressionStatement) (Syntax: 'i = i + j;')
              Expression: ISimpleAssignmentExpression (OperationKind.SimpleAssignmentExpression, Type: System.Int32) (Syntax: 'i = i + j')
                  Left: ILocalReferenceExpression: i (OperationKind.LocalReferenceExpression, Type: System.Int32) (Syntax: 'i')
                  Right: IBinaryOperatorExpression (BinaryOperatorKind.Add) (OperationKind.BinaryOperatorExpression, Type: System.Int32) (Syntax: 'i + j')
                      Left: ILocalReferenceExpression: i (OperationKind.LocalReferenceExpression, Type: System.Int32) (Syntax: 'i')
                      Right: ILocalReferenceExpression: j (OperationKind.LocalReferenceExpression, Type: System.Int32) (Syntax: 'j')
            IExpressionStatement (OperationKind.ExpressionStatement) (Syntax: 'System.Cons ... iteLine(j);')
              Expression: IInvocationExpression (void System.Console.WriteLine(System.Int32 value)) (OperationKind.InvocationExpression, Type: System.Void) (Syntax: 'System.Cons ... riteLine(j)')
                  Instance Receiver: null
                  Arguments(1):
                      IArgument (ArgumentKind.Explicit, Matching Parameter: value) (OperationKind.Argument) (Syntax: 'j')
                        ILocalReferenceExpression: j (OperationKind.LocalReferenceExpression, Type: System.Int32) (Syntax: 'j')
                        InConversion: null
                        OutConversion: null
      IExpressionStatement (OperationKind.ExpressionStatement) (Syntax: 'System.Cons ... iteLine(i);')
        Expression: IInvocationExpression (void System.Console.WriteLine(System.Int32 value)) (OperationKind.InvocationExpression, Type: System.Void) (Syntax: 'System.Cons ... riteLine(i)')
            Instance Receiver: null
            Arguments(1):
                IArgument (ArgumentKind.Explicit, Matching Parameter: value) (OperationKind.Argument) (Syntax: 'i')
                  ILocalReferenceExpression: i (OperationKind.LocalReferenceExpression, Type: System.Int32) (Syntax: 'i')
                  InConversion: null
                  OutConversion: null
";
            VerifyOperationTreeForTest<WhileStatementSyntax>(source, expectedOperationTree);
        }

        [CompilerTrait(CompilerFeature.IOperation)]
        [Fact, WorkItem(17602, "https://github.com/dotnet/roslyn/issues/17602")]
        public void IWhileUntilLoopStatement_WhileWithDynamic()
        {
            string source = @"
class C
{
    static void Main(string[] args)
    {
        dynamic d = new MyWhile();
        d.Initialize(5);
        /*<bind>*/while (d.Done)
        {
            d.Next();
        }/*</bind>*/
    }
}

public class MyWhile
{
    int index;
    int max;
    public void Initialize(int max)
    {
        index = 0;
        this.max = max;
        System.Console.WriteLine(""Initialize"");
    }
    public bool Done
    {
        get
        {
            System.Console.WriteLine(""Done"");
            return index < max;
        }
    }
    public void Next()
    {
        index = index + 1;
        System.Console.WriteLine(""Next"");
    }
}
";
            string expectedOperationTree = @"
IWhileUntilLoopStatement (IsTopTest: True, IsWhile: True) (LoopKind.WhileUntil) (OperationKind.LoopStatement) (Syntax: 'while (d.Do ... }')
  Condition: IUnaryOperatorExpression (UnaryOperatorKind.True) (OperationKind.UnaryOperatorExpression, Type: System.Boolean) (Syntax: 'd.Done')
      Operand: IDynamicMemberReferenceExpression (Member Name: ""Done"", Containing Type: null) (OperationKind.DynamicMemberReferenceExpression, Type: dynamic) (Syntax: 'd.Done')
          Type Arguments(0)
          Instance Receiver: ILocalReferenceExpression: d (OperationKind.LocalReferenceExpression, Type: dynamic) (Syntax: 'd')
  Body: IBlockStatement (1 statements) (OperationKind.BlockStatement) (Syntax: '{ ... }')
      IExpressionStatement (OperationKind.ExpressionStatement) (Syntax: 'd.Next();')
        Expression: IOperation:  (OperationKind.None) (Syntax: 'd.Next()')
            Children(1):
                IDynamicMemberReferenceExpression (Member Name: ""Next"", Containing Type: null) (OperationKind.DynamicMemberReferenceExpression, Type: dynamic) (Syntax: 'd.Next')
                  Type Arguments(0)
                  Instance Receiver: ILocalReferenceExpression: d (OperationKind.LocalReferenceExpression, Type: dynamic) (Syntax: 'd')
";
            VerifyOperationTreeForTest<WhileStatementSyntax>(source, expectedOperationTree);
        }

        [CompilerTrait(CompilerFeature.IOperation)]
        [Fact, WorkItem(17602, "https://github.com/dotnet/roslyn/issues/17602")]
        public void IWhileUntilLoopStatement_WhileIncrementInCondition()
        {
            string source = @"
class Program
{
    static void Main(string[] args)
    {
        int i = 0;
        /*<bind>*/while ( ++i < 5)
        {
            System.Console.WriteLine(i);
        }/*</bind>*/
    }
}

";
            string expectedOperationTree = @"
IWhileUntilLoopStatement (IsTopTest: True, IsWhile: True) (LoopKind.WhileUntil) (OperationKind.LoopStatement) (Syntax: 'while ( ++i ... }')
  Condition: IBinaryOperatorExpression (BinaryOperatorKind.LessThan) (OperationKind.BinaryOperatorExpression, Type: System.Boolean) (Syntax: '++i < 5')
      Left: IIncrementExpression (PrefixIncrement) (OperationKind.IncrementExpression, Type: System.Int32) (Syntax: '++i')
          Target: ILocalReferenceExpression: i (OperationKind.LocalReferenceExpression, Type: System.Int32) (Syntax: 'i')
      Right: ILiteralExpression (OperationKind.LiteralExpression, Type: System.Int32, Constant: 5) (Syntax: '5')
  Body: IBlockStatement (1 statements) (OperationKind.BlockStatement) (Syntax: '{ ... }')
      IExpressionStatement (OperationKind.ExpressionStatement) (Syntax: 'System.Cons ... iteLine(i);')
        Expression: IInvocationExpression (void System.Console.WriteLine(System.Int32 value)) (OperationKind.InvocationExpression, Type: System.Void) (Syntax: 'System.Cons ... riteLine(i)')
            Instance Receiver: null
            Arguments(1):
                IArgument (ArgumentKind.Explicit, Matching Parameter: value) (OperationKind.Argument) (Syntax: 'i')
                  ILocalReferenceExpression: i (OperationKind.LocalReferenceExpression, Type: System.Int32) (Syntax: 'i')
                  InConversion: null
                  OutConversion: null
";
            VerifyOperationTreeForTest<WhileStatementSyntax>(source, expectedOperationTree);
        }

        [CompilerTrait(CompilerFeature.IOperation)]
        [Fact, WorkItem(17602, "https://github.com/dotnet/roslyn/issues/17602")]
        public void IWhileUntilLoopStatement_WhileInfiniteLoop()
        {
            string source = @"
class C
{
    static void Main(string[] args)
    {
        int i = 1;
        /*<bind>*/while (i > 0)
        {
            i++;
        }/*</bind>*/
    }
}";
            string expectedOperationTree = @"
IWhileUntilLoopStatement (IsTopTest: True, IsWhile: True) (LoopKind.WhileUntil) (OperationKind.LoopStatement) (Syntax: 'while (i >  ... }')
  Condition: IBinaryOperatorExpression (BinaryOperatorKind.GreaterThan) (OperationKind.BinaryOperatorExpression, Type: System.Boolean) (Syntax: 'i > 0')
      Left: ILocalReferenceExpression: i (OperationKind.LocalReferenceExpression, Type: System.Int32) (Syntax: 'i')
      Right: ILiteralExpression (OperationKind.LiteralExpression, Type: System.Int32, Constant: 0) (Syntax: '0')
  Body: IBlockStatement (1 statements) (OperationKind.BlockStatement) (Syntax: '{ ... }')
      IExpressionStatement (OperationKind.ExpressionStatement) (Syntax: 'i++;')
        Expression: IIncrementExpression (PostfixIncrement) (OperationKind.IncrementExpression, Type: System.Int32) (Syntax: 'i++')
            Target: ILocalReferenceExpression: i (OperationKind.LocalReferenceExpression, Type: System.Int32) (Syntax: 'i')
";
            VerifyOperationTreeForTest<WhileStatementSyntax>(source, expectedOperationTree);
        }

        [CompilerTrait(CompilerFeature.IOperation)]
        [Fact, WorkItem(17602, "https://github.com/dotnet/roslyn/issues/17602")]
        public void IWhileUntilLoopStatement_WhileConstantCheck()
        {
            string source = @"
class Program
{
    bool foo()
    {
        const bool b = true;
        /*<bind>*/while (b == b)
        {
            return b;
        }/*</bind>*/
    }
}
";
            string expectedOperationTree = @"
IWhileUntilLoopStatement (IsTopTest: True, IsWhile: True) (LoopKind.WhileUntil) (OperationKind.LoopStatement) (Syntax: 'while (b == ... }')
  Condition: IBinaryOperatorExpression (BinaryOperatorKind.Equals) (OperationKind.BinaryOperatorExpression, Type: System.Boolean, Constant: True) (Syntax: 'b == b')
      Left: ILocalReferenceExpression: b (OperationKind.LocalReferenceExpression, Type: System.Boolean, Constant: True) (Syntax: 'b')
      Right: ILocalReferenceExpression: b (OperationKind.LocalReferenceExpression, Type: System.Boolean, Constant: True) (Syntax: 'b')
  Body: IBlockStatement (1 statements) (OperationKind.BlockStatement) (Syntax: '{ ... }')
      IReturnStatement (OperationKind.ReturnStatement) (Syntax: 'return b;')
        ReturnedValue: ILocalReferenceExpression: b (OperationKind.LocalReferenceExpression, Type: System.Boolean, Constant: True) (Syntax: 'b')
";
            VerifyOperationTreeForTest<WhileStatementSyntax>(source, expectedOperationTree);
        }

        [CompilerTrait(CompilerFeature.IOperation)]
        [Fact, WorkItem(17602, "https://github.com/dotnet/roslyn/issues/17602")]
        public void IWhileUntilLoopStatement_WhileWithTryCatch()
        {
            string source = @"
public class TryCatchFinally
{
    public void TryMethod()
    {
        sbyte x = 111, y;
        /*<bind>*/while (x-- > 0)
        {
            try
            {
                y = (sbyte)(x / 2);
            }
            finally
            {
                throw new System.Exception(); 
            }
        }/*</bind>*/
       
    }
}
";
            string expectedOperationTree = @"
IWhileUntilLoopStatement (IsTopTest: True, IsWhile: True) (LoopKind.WhileUntil) (OperationKind.LoopStatement) (Syntax: 'while (x--  ... }')
  Condition: IBinaryOperatorExpression (BinaryOperatorKind.GreaterThan) (OperationKind.BinaryOperatorExpression, Type: System.Boolean) (Syntax: 'x-- > 0')
      Left: IConversionExpression (Implicit, TryCast: False, Unchecked) (OperationKind.ConversionExpression, Type: System.Int32) (Syntax: 'x--')
          Conversion: CommonConversion (Exists: True, IsIdentity: False, IsNumeric: True, IsReference: False, IsUserDefined: False) (MethodSymbol: null)
          Operand: IIncrementExpression (PostfixDecrement) (OperationKind.IncrementExpression, Type: System.SByte) (Syntax: 'x--')
              Target: ILocalReferenceExpression: x (OperationKind.LocalReferenceExpression, Type: System.SByte) (Syntax: 'x')
      Right: ILiteralExpression (OperationKind.LiteralExpression, Type: System.Int32, Constant: 0) (Syntax: '0')
  Body: IBlockStatement (1 statements) (OperationKind.BlockStatement) (Syntax: '{ ... }')
      ITryStatement (OperationKind.TryStatement) (Syntax: 'try ... }')
        Body: IBlockStatement (1 statements) (OperationKind.BlockStatement) (Syntax: '{ ... }')
            IExpressionStatement (OperationKind.ExpressionStatement) (Syntax: 'y = (sbyte)(x / 2);')
              Expression: ISimpleAssignmentExpression (OperationKind.SimpleAssignmentExpression, Type: System.SByte) (Syntax: 'y = (sbyte)(x / 2)')
                  Left: ILocalReferenceExpression: y (OperationKind.LocalReferenceExpression, Type: System.SByte) (Syntax: 'y')
                  Right: IConversionExpression (Explicit, TryCast: False, Unchecked) (OperationKind.ConversionExpression, Type: System.SByte) (Syntax: '(sbyte)(x / 2)')
                      Conversion: CommonConversion (Exists: True, IsIdentity: True, IsNumeric: False, IsReference: False, IsUserDefined: False) (MethodSymbol: null)
                      Operand: IBinaryOperatorExpression (BinaryOperatorKind.Divide) (OperationKind.BinaryOperatorExpression, Type: System.Int32) (Syntax: 'x / 2')
                          Left: IConversionExpression (Implicit, TryCast: False, Unchecked) (OperationKind.ConversionExpression, Type: System.Int32) (Syntax: 'x')
                              Conversion: CommonConversion (Exists: True, IsIdentity: False, IsNumeric: True, IsReference: False, IsUserDefined: False) (MethodSymbol: null)
                              Operand: ILocalReferenceExpression: x (OperationKind.LocalReferenceExpression, Type: System.SByte) (Syntax: 'x')
                          Right: ILiteralExpression (OperationKind.LiteralExpression, Type: System.Int32, Constant: 2) (Syntax: '2')
        Catch clauses(0)
        Finally: IBlockStatement (1 statements) (OperationKind.BlockStatement) (Syntax: '{ ... }')
            IExpressionStatement (OperationKind.ExpressionStatement) (Syntax: 'throw new S ... xception();')
              Expression: IThrowExpression (OperationKind.ThrowExpression, Type: System.Exception) (Syntax: 'throw new S ... xception();')
                  IObjectCreationExpression (Constructor: System.Exception..ctor()) (OperationKind.ObjectCreationExpression, Type: System.Exception) (Syntax: 'new System.Exception()')
                    Arguments(0)
                    Initializer: null
";
            VerifyOperationTreeForTest<WhileStatementSyntax>(source, expectedOperationTree);
        }

        [CompilerTrait(CompilerFeature.IOperation)]
        [Fact, WorkItem(17602, "https://github.com/dotnet/roslyn/issues/17602")]
        public void IWhileUntilLoopStatement_WhileWithOutVar()
        {
            string source = @"
public class X
{
    public static void Main()
    {
        bool f = true;

        /*<bind>*/while (Dummy(f, TakeOutParam((f ? 1 : 2), out var x1), x1))
        {
            System.Console.WriteLine(x1);
            f = false;
        }/*</bind>*/
    }

    static bool Dummy(bool x, object y, object z)
    {
        System.Console.WriteLine(z);
        return x;
    }

    static bool TakeOutParam<T>(T y, out T x)
    {
        x = y;
        return true;
    }
}
";
            string expectedOperationTree = @"
IWhileUntilLoopStatement (IsTopTest: True, IsWhile: True) (LoopKind.WhileUntil) (OperationKind.LoopStatement) (Syntax: 'while (Dumm ... }')
  Condition: IInvocationExpression (System.Boolean X.Dummy(System.Boolean x, System.Object y, System.Object z)) (OperationKind.InvocationExpression, Type: System.Boolean) (Syntax: 'Dummy(f, Ta ... ar x1), x1)')
      Instance Receiver: null
      Arguments(3):
          IArgument (ArgumentKind.Explicit, Matching Parameter: x) (OperationKind.Argument) (Syntax: 'f')
            ILocalReferenceExpression: f (OperationKind.LocalReferenceExpression, Type: System.Boolean) (Syntax: 'f')
            InConversion: null
            OutConversion: null
          IArgument (ArgumentKind.Explicit, Matching Parameter: y) (OperationKind.Argument) (Syntax: 'TakeOutPara ... out var x1)')
            IConversionExpression (Implicit, TryCast: False, Unchecked) (OperationKind.ConversionExpression, Type: System.Object) (Syntax: 'TakeOutPara ... out var x1)')
              Conversion: CommonConversion (Exists: True, IsIdentity: False, IsNumeric: False, IsReference: False, IsUserDefined: False) (MethodSymbol: null)
              Operand: IInvocationExpression (System.Boolean X.TakeOutParam<System.Int32>(System.Int32 y, out System.Int32 x)) (OperationKind.InvocationExpression, Type: System.Boolean) (Syntax: 'TakeOutPara ... out var x1)')
                  Instance Receiver: null
                  Arguments(2):
                      IArgument (ArgumentKind.Explicit, Matching Parameter: y) (OperationKind.Argument) (Syntax: 'f ? 1 : 2')
                        IConditionalExpression (OperationKind.ConditionalExpression, Type: System.Int32) (Syntax: 'f ? 1 : 2')
                          Condition: ILocalReferenceExpression: f (OperationKind.LocalReferenceExpression, Type: System.Boolean) (Syntax: 'f')
                          WhenTrue: ILiteralExpression (OperationKind.LiteralExpression, Type: System.Int32, Constant: 1) (Syntax: '1')
                          WhenFalse: ILiteralExpression (OperationKind.LiteralExpression, Type: System.Int32, Constant: 2) (Syntax: '2')
                        InConversion: null
                        OutConversion: null
                      IArgument (ArgumentKind.Explicit, Matching Parameter: x) (OperationKind.Argument) (Syntax: 'var x1')
                        ILocalReferenceExpression: x1 (OperationKind.LocalReferenceExpression, Type: System.Int32) (Syntax: 'var x1')
                        InConversion: null
                        OutConversion: null
            InConversion: null
            OutConversion: null
          IArgument (ArgumentKind.Explicit, Matching Parameter: z) (OperationKind.Argument) (Syntax: 'x1')
            IConversionExpression (Implicit, TryCast: False, Unchecked) (OperationKind.ConversionExpression, Type: System.Object) (Syntax: 'x1')
              Conversion: CommonConversion (Exists: True, IsIdentity: False, IsNumeric: False, IsReference: False, IsUserDefined: False) (MethodSymbol: null)
              Operand: ILocalReferenceExpression: x1 (OperationKind.LocalReferenceExpression, Type: System.Int32) (Syntax: 'x1')
            InConversion: null
            OutConversion: null
  Body: IBlockStatement (2 statements) (OperationKind.BlockStatement) (Syntax: '{ ... }')
      IExpressionStatement (OperationKind.ExpressionStatement) (Syntax: 'System.Cons ... teLine(x1);')
        Expression: IInvocationExpression (void System.Console.WriteLine(System.Int32 value)) (OperationKind.InvocationExpression, Type: System.Void) (Syntax: 'System.Cons ... iteLine(x1)')
            Instance Receiver: null
            Arguments(1):
                IArgument (ArgumentKind.Explicit, Matching Parameter: value) (OperationKind.Argument) (Syntax: 'x1')
                  ILocalReferenceExpression: x1 (OperationKind.LocalReferenceExpression, Type: System.Int32) (Syntax: 'x1')
                  InConversion: null
                  OutConversion: null
      IExpressionStatement (OperationKind.ExpressionStatement) (Syntax: 'f = false;')
        Expression: ISimpleAssignmentExpression (OperationKind.SimpleAssignmentExpression, Type: System.Boolean) (Syntax: 'f = false')
            Left: ILocalReferenceExpression: f (OperationKind.LocalReferenceExpression, Type: System.Boolean) (Syntax: 'f')
            Right: ILiteralExpression (OperationKind.LiteralExpression, Type: System.Boolean, Constant: False) (Syntax: 'false')
";
            VerifyOperationTreeForTest<WhileStatementSyntax>(source, expectedOperationTree);
        }
    }
}<|MERGE_RESOLUTION|>--- conflicted
+++ resolved
@@ -432,17 +432,10 @@
             IBranchStatement (BranchKind.GoTo, Label: Even) (OperationKind.BranchStatement) (Syntax: 'goto Even;')
         IfFalse: null
       IExpressionStatement (OperationKind.ExpressionStatement) (Syntax: 'number++;')
-<<<<<<< HEAD
-        Expression: IIncrementExpression (UnaryOperandKind.IntegerPostfixIncrement) (OperationKind.IncrementExpression, Type: System.Int32) (Syntax: 'number++')
-            Left: IParameterReferenceExpression: number (OperationKind.ParameterReferenceExpression, Type: System.Int32) (Syntax: 'number')
+        Expression: IIncrementExpression (PostfixIncrement) (OperationKind.IncrementExpression, Type: System.Int32) (Syntax: 'number++')
+            Target: IParameterReferenceExpression: number (OperationKind.ParameterReferenceExpression, Type: System.Int32) (Syntax: 'number')
       ILabeledStatement (Label: Even) (OperationKind.LabeledStatement) (Syntax: 'Even: ... urn number;')
         Statement: IReturnStatement (OperationKind.ReturnStatement) (Syntax: 'return number;')
-=======
-        Expression: IIncrementExpression (PostfixIncrement) (OperationKind.IncrementExpression, Type: System.Int32) (Syntax: 'number++')
-            Target: IParameterReferenceExpression: number (OperationKind.ParameterReferenceExpression, Type: System.Int32) (Syntax: 'number')
-      ILabelStatement (Label: Even) (OperationKind.LabelStatement) (Syntax: 'Even: ... urn number;')
-        LabeledStatement: IReturnStatement (OperationKind.ReturnStatement) (Syntax: 'return number;')
->>>>>>> 4c0f6b0b
             ReturnedValue: IParameterReferenceExpression: number (OperationKind.ParameterReferenceExpression, Type: System.Int32) (Syntax: 'number')
 ";
             VerifyOperationTreeForTest<WhileStatementSyntax>(source, expectedOperationTree);
