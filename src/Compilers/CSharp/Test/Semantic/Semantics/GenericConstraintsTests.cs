﻿// Copyright (c) Microsoft.  All Rights Reserved.  Licensed under the Apache License, Version 2.0.  See License.txt in the project root for license information.

using System;
using System.Linq;
using Microsoft.CodeAnalysis.CSharp.Symbols;
using Microsoft.CodeAnalysis.CSharp.Syntax;
using Microsoft.CodeAnalysis.CSharp.Test.Utilities;
using Microsoft.CodeAnalysis.CSharp.UnitTests;
using Microsoft.CodeAnalysis.Test.Utilities;
using Roslyn.Test.Utilities;
using Xunit;

namespace Microsoft.CodeAnalysis.CSharp.UnitTests.Semantics
{
    public class GenericConstraintsTests : CompilingTestBase
    {
        [Fact]
        public void EnumConstraint_Compilation_Alone()
        {
            CreateCompilation(@"
public class Test<T> where T : System.Enum
{
}
public enum E1
{
    A
}
public class Test2
{
    public void M<U>() where U : System.Enum
    {
        var a = new Test<E1>();             // enum
        var b = new Test<int>();            // value type
        var c = new Test<string>();         // reference type
        var d = new Test<System.Enum>();    // Enum type
        var e = new Test<U>();              // Generic type constrained to enum
    }
}").VerifyDiagnostics(
                // (14,26): error CS0315: The type 'int' cannot be used as type parameter 'T' in the generic type or method 'Test<T>'. There is no boxing conversion from 'int' to 'System.Enum'.
                //         var b = new Test<int>();            // value type
                Diagnostic(ErrorCode.ERR_GenericConstraintNotSatisfiedValType, "int").WithArguments("Test<T>", "System.Enum", "T", "int").WithLocation(14, 26),
                // (15,26): error CS0311: The type 'string' cannot be used as type parameter 'T' in the generic type or method 'Test<T>'. There is no implicit reference conversion from 'string' to 'System.Enum'.
                //         var c = new Test<string>();         // reference type
                Diagnostic(ErrorCode.ERR_GenericConstraintNotSatisfiedRefType, "string").WithArguments("Test<T>", "System.Enum", "T", "string").WithLocation(15, 26));
        }

        [Fact]
        public void EnumConstraint_Compilation_ReferenceType()
        {
            CreateCompilation(@"
public class Test<T> where T : class, System.Enum
{
}
public enum E1
{
    A
}
public class Test2
{
    public void M<U>() where U : class, System.Enum
    {
        var a = new Test<E1>();             // enum
        var b = new Test<int>();            // value type
        var c = new Test<string>();         // reference type
        var d = new Test<System.Enum>();    // Enum type
        var e = new Test<U>();              // Generic type constrained to enum
    }
}").VerifyDiagnostics(
                // (13,26): error CS0452: The type 'E1' must be a reference type in order to use it as parameter 'T' in the generic type or method 'Test<T>'
                //         var a = new Test<E1>();             // enum
                Diagnostic(ErrorCode.ERR_RefConstraintNotSatisfied, "E1").WithArguments("Test<T>", "T", "E1").WithLocation(13, 26),
                // (14,26): error CS0452: The type 'int' must be a reference type in order to use it as parameter 'T' in the generic type or method 'Test<T>'
                //         var b = new Test<int>();            // value type
                Diagnostic(ErrorCode.ERR_RefConstraintNotSatisfied, "int").WithArguments("Test<T>", "T", "int").WithLocation(14, 26),
                // (15,26): error CS0311: The type 'string' cannot be used as type parameter 'T' in the generic type or method 'Test<T>'. There is no implicit reference conversion from 'string' to 'System.Enum'.
                //         var c = new Test<string>();         // reference type
                Diagnostic(ErrorCode.ERR_GenericConstraintNotSatisfiedRefType, "string").WithArguments("Test<T>", "System.Enum", "T", "string").WithLocation(15, 26));
        }

        [Fact]
        public void EnumConstraint_Compilation_Interface()
        {
            CreateCompilation(@"
public class Test<T> where T : System.Enum, System.IDisposable
{
}
public enum E1
{
    A
}
public class Test2
{
    public void M<U>() where U : System.IDisposable
    {
        var a = new Test<E1>();             // not disposable
        var b = new Test<U>();              // not enum
        var c = new Test<int>();            // neither disposable nor enum
    }
}").VerifyDiagnostics(
                // (13,26): error CS0315: The type 'E1' cannot be used as type parameter 'T' in the generic type or method 'Test<T>'. There is no boxing conversion from 'E1' to 'System.IDisposable'.
                //         var a = new Test<E1>();             // not disposable
                Diagnostic(ErrorCode.ERR_GenericConstraintNotSatisfiedValType, "E1").WithArguments("Test<T>", "System.IDisposable", "T", "E1").WithLocation(13, 26),
                // (14,26): error CS0314: The type 'U' cannot be used as type parameter 'T' in the generic type or method 'Test<T>'. There is no boxing conversion or type parameter conversion from 'U' to 'System.Enum'.
                //         var b = new Test<U>();              // not enum
                Diagnostic(ErrorCode.ERR_GenericConstraintNotSatisfiedTyVar, "U").WithArguments("Test<T>", "System.Enum", "T", "U").WithLocation(14, 26),
                // (15,26): error CS0315: The type 'int' cannot be used as type parameter 'T' in the generic type or method 'Test<T>'. There is no boxing conversion from 'int' to 'System.Enum'.
                //         var c = new Test<int>();            // neither disposable nor enum
                Diagnostic(ErrorCode.ERR_GenericConstraintNotSatisfiedValType, "int").WithArguments("Test<T>", "System.Enum", "T", "int").WithLocation(15, 26),
                // (15,26): error CS0315: The type 'int' cannot be used as type parameter 'T' in the generic type or method 'Test<T>'. There is no boxing conversion from 'int' to 'System.IDisposable'.
                //         var c = new Test<int>();            // neither disposable nor enum
                Diagnostic(ErrorCode.ERR_GenericConstraintNotSatisfiedValType, "int").WithArguments("Test<T>", "System.IDisposable", "T", "int").WithLocation(15, 26));
        }

        [Fact]
        public void EnumConstraint_Compilation_ValueType()
        {
            CreateCompilation(@"
public class Test<T> where T : struct, System.Enum
{
}
public enum E1
{
    A
}
public class Test2
{
    public void M<U>() where U : struct, System.Enum
    {
        var a = new Test<E1>();             // enum
        var b = new Test<int>();            // value type
        var c = new Test<string>();         // reference type
        var d = new Test<System.Enum>();    // Enum type
        var e = new Test<U>();              // Generic type constrained to enum
    }
}").VerifyDiagnostics(
                // (14,26): error CS0315: The type 'int' cannot be used as type parameter 'T' in the generic type or method 'Test<T>'. There is no boxing conversion from 'int' to 'System.Enum'.
                //         var b = new Test<int>();            // value type
                Diagnostic(ErrorCode.ERR_GenericConstraintNotSatisfiedValType, "int").WithArguments("Test<T>", "System.Enum", "T", "int").WithLocation(14, 26),
                // (15,26): error CS0453: The type 'string' must be a non-nullable value type in order to use it as parameter 'T' in the generic type or method 'Test<T>'
                //         var c = new Test<string>();         // reference type
                Diagnostic(ErrorCode.ERR_ValConstraintNotSatisfied, "string").WithArguments("Test<T>", "T", "string").WithLocation(15, 26),
                // (16,26): error CS0453: The type 'Enum' must be a non-nullable value type in order to use it as parameter 'T' in the generic type or method 'Test<T>'
                //         var d = new Test<System.Enum>();    // Enum type
                Diagnostic(ErrorCode.ERR_ValConstraintNotSatisfied, "System.Enum").WithArguments("Test<T>", "T", "System.Enum").WithLocation(16, 26));
        }

        [Fact]
        public void EnumConstraint_Compilation_Constructor()
        {
            CreateCompilation(@"
public class Test<T> where T : System.Enum, new()
{
}
public enum E1
{
    A
}
public class Test2
{
    public void M<U>() where U : System.Enum, new()
    {
        var a = new Test<E1>();             // enum
        var b = new Test<int>();            // value type
        var c = new Test<string>();         // reference type
        var d = new Test<System.Enum>();    // Enum type
        var e = new Test<U>();              // Generic type constrained to enum
    }
}").VerifyDiagnostics(
                // (14,26): error CS0315: The type 'int' cannot be used as type parameter 'T' in the generic type or method 'Test<T>'. There is no boxing conversion from 'int' to 'System.Enum'.
                //         var b = new Test<int>();            // value type
                Diagnostic(ErrorCode.ERR_GenericConstraintNotSatisfiedValType, "int").WithArguments("Test<T>", "System.Enum", "T", "int").WithLocation(14, 26),
                // (15,26): error CS0311: The type 'string' cannot be used as type parameter 'T' in the generic type or method 'Test<T>'. There is no implicit reference conversion from 'string' to 'System.Enum'.
                //         var c = new Test<string>();         // reference type
                Diagnostic(ErrorCode.ERR_GenericConstraintNotSatisfiedRefType, "string").WithArguments("Test<T>", "System.Enum", "T", "string").WithLocation(15, 26),
                // (15,26): error CS0310: 'string' must be a non-abstract type with a public parameterless constructor in order to use it as parameter 'T' in the generic type or method 'Test<T>'
                //         var c = new Test<string>();         // reference type
                Diagnostic(ErrorCode.ERR_NewConstraintNotSatisfied, "string").WithArguments("Test<T>", "T", "string").WithLocation(15, 26),
                // (16,26): error CS0310: 'Enum' must be a non-abstract type with a public parameterless constructor in order to use it as parameter 'T' in the generic type or method 'Test<T>'
                //         var d = new Test<System.Enum>();    // Enum type
                Diagnostic(ErrorCode.ERR_NewConstraintNotSatisfied, "System.Enum").WithArguments("Test<T>", "T", "System.Enum").WithLocation(16, 26));
        }

        [Fact]
        public void EnumConstraint_Reference_Alone()
        {
            var reference = CreateCompilation(@"
public class Test<T> where T : System.Enum
{
}"
                ).EmitToImageReference();

            var code = @"
public enum E1
{
    A
}

public class Test2
{
    public void M<U>() where U : System.Enum
    {
        var a = new Test<E1>();             // enum
        var b = new Test<int>();            // value type
        var c = new Test<string>();         // reference type
        var d = new Test<System.Enum>();    // Enum type
        var e = new Test<U>();              // Generic type constrained to enum
    }
}";

            CreateCompilation(code, references: new[] { reference }).VerifyDiagnostics(
                // (12,26): error CS0315: The type 'int' cannot be used as type parameter 'T' in the generic type or method 'Test<T>'. There is no boxing conversion from 'int' to 'System.Enum'.
                //         var b = new Test<int>();            // value type
                Diagnostic(ErrorCode.ERR_GenericConstraintNotSatisfiedValType, "int").WithArguments("Test<T>", "System.Enum", "T", "int").WithLocation(12, 26),
                // (13,26): error CS0311: The type 'string' cannot be used as type parameter 'T' in the generic type or method 'Test<T>'. There is no implicit reference conversion from 'string' to 'System.Enum'.
                //         var c = new Test<string>();         // reference type
                Diagnostic(ErrorCode.ERR_GenericConstraintNotSatisfiedRefType, "string").WithArguments("Test<T>", "System.Enum", "T", "string").WithLocation(13, 26));
        }

        [Fact]
        public void EnumConstraint_Reference_ReferenceType()
        {
            var reference = CreateCompilation(@"
public class Test<T> where T : class, System.Enum
{
}"
                ).EmitToImageReference();

            var code = @"
public enum E1
{
    A
}

public class Test2
{
    public void M<U>() where U : class, System.Enum
    {
        var a = new Test<E1>();             // enum
        var b = new Test<int>();            // value type
        var c = new Test<string>();         // reference type
        var d = new Test<System.Enum>();    // Enum type
        var e = new Test<U>();              // Generic type constrained to enum
    }
}";

            CreateCompilation(code, references: new[] { reference }).VerifyDiagnostics(
                // (11,26): error CS0452: The type 'E1' must be a reference type in order to use it as parameter 'T' in the generic type or method 'Test<T>'
                //         var a = new Test<E1>();             // enum
                Diagnostic(ErrorCode.ERR_RefConstraintNotSatisfied, "E1").WithArguments("Test<T>", "T", "E1").WithLocation(11, 26),
                // (12,26): error CS0452: The type 'int' must be a reference type in order to use it as parameter 'T' in the generic type or method 'Test<T>'
                //         var b = new Test<int>();            // value type
                Diagnostic(ErrorCode.ERR_RefConstraintNotSatisfied, "int").WithArguments("Test<T>", "T", "int").WithLocation(12, 26),
                // (13,26): error CS0311: The type 'string' cannot be used as type parameter 'T' in the generic type or method 'Test<T>'. There is no implicit reference conversion from 'string' to 'System.Enum'.
                //         var c = new Test<string>();         // reference type
                Diagnostic(ErrorCode.ERR_GenericConstraintNotSatisfiedRefType, "string").WithArguments("Test<T>", "System.Enum", "T", "string").WithLocation(13, 26));
        }

        [Fact]
        public void EnumConstraint_Reference_ValueType()
        {
            var reference = CreateCompilation(@"
public class Test<T> where T : struct, System.Enum
{
}"
                ).EmitToImageReference();

            var code = @"
public enum E1
{
    A
}

public class Test2
{
    public void M<U>() where U : struct, System.Enum
    {
        var a = new Test<E1>();             // enum
        var b = new Test<int>();            // value type
        var c = new Test<string>();         // reference type
        var d = new Test<System.Enum>();    // Enum type
        var e = new Test<U>();              // Generic type constrained to enum
    }
}";

            CreateCompilation(code, references: new[] { reference }).VerifyDiagnostics(
                // (12,26): error CS0315: The type 'int' cannot be used as type parameter 'T' in the generic type or method 'Test<T>'. There is no boxing conversion from 'int' to 'System.Enum'.
                //         var b = new Test<int>();            // value type
                Diagnostic(ErrorCode.ERR_GenericConstraintNotSatisfiedValType, "int").WithArguments("Test<T>", "System.Enum", "T", "int").WithLocation(12, 26),
                // (13,26): error CS0453: The type 'string' must be a non-nullable value type in order to use it as parameter 'T' in the generic type or method 'Test<T>'
                //         var c = new Test<string>();         // reference type
                Diagnostic(ErrorCode.ERR_ValConstraintNotSatisfied, "string").WithArguments("Test<T>", "T", "string").WithLocation(13, 26),
                // (14,26): error CS0453: The type 'Enum' must be a non-nullable value type in order to use it as parameter 'T' in the generic type or method 'Test<T>'
                //         var d = new Test<System.Enum>();    // Enum type
                Diagnostic(ErrorCode.ERR_ValConstraintNotSatisfied, "System.Enum").WithArguments("Test<T>", "T", "System.Enum").WithLocation(14, 26));
        }

        [Fact]
        public void EnumConstraint_Reference_Constructor()
        {
            var reference = CreateCompilation(@"
public class Test<T> where T : System.Enum, new()
{
}"
                ).EmitToImageReference();

            var code = @"
public enum E1
{
    A
}

public class Test2
{
    public void M<U>() where U : System.Enum, new()
    {
        var a = new Test<E1>();             // enum
        var b = new Test<int>();            // value type
        var c = new Test<string>();         // reference type
        var d = new Test<System.Enum>();    // Enum type
        var e = new Test<U>();              // Generic type constrained to enum
    }
}";

            CreateCompilation(code, references: new[] { reference }).VerifyDiagnostics(
                // (12,26): error CS0315: The type 'int' cannot be used as type parameter 'T' in the generic type or method 'Test<T>'. There is no boxing conversion from 'int' to 'System.Enum'.
                //         var b = new Test<int>();            // value type
                Diagnostic(ErrorCode.ERR_GenericConstraintNotSatisfiedValType, "int").WithArguments("Test<T>", "System.Enum", "T", "int").WithLocation(12, 26),
                // (13,26): error CS0311: The type 'string' cannot be used as type parameter 'T' in the generic type or method 'Test<T>'. There is no implicit reference conversion from 'string' to 'System.Enum'.
                //         var c = new Test<string>();         // reference type
                Diagnostic(ErrorCode.ERR_GenericConstraintNotSatisfiedRefType, "string").WithArguments("Test<T>", "System.Enum", "T", "string").WithLocation(13, 26),
                // (13,26): error CS0310: 'string' must be a non-abstract type with a public parameterless constructor in order to use it as parameter 'T' in the generic type or method 'Test<T>'
                //         var c = new Test<string>();         // reference type
                Diagnostic(ErrorCode.ERR_NewConstraintNotSatisfied, "string").WithArguments("Test<T>", "T", "string").WithLocation(13, 26),
                // (14,26): error CS0310: 'Enum' must be a non-abstract type with a public parameterless constructor in order to use it as parameter 'T' in the generic type or method 'Test<T>'
                //         var d = new Test<System.Enum>();    // Enum type
                Diagnostic(ErrorCode.ERR_NewConstraintNotSatisfied, "System.Enum").WithArguments("Test<T>", "T", "System.Enum").WithLocation(14, 26));
        }

        [Fact]
        public void EnumConstraint_Before_7_3()
        {
            var code = @"
public class Test<T> where T : System.Enum
{
}";

            var oldOptions = new CSharpParseOptions(LanguageVersion.CSharp7_2);

            CreateCompilation(code, parseOptions: oldOptions).VerifyDiagnostics(
                // (2,32): error CS8320: Feature 'enum generic type constraints' is not available in C# 7.2. Please use language version 7.3 or greater.
                // public class Test<T> where T : System.Enum
                Diagnostic(ErrorCode.ERR_FeatureNotAvailableInVersion7_2, "System.Enum").WithArguments("enum generic type constraints", "7.3").WithLocation(2, 32));

            var reference = CreateCompilation(code).EmitToImageReference();

            var legacyCode = @"
enum E
{
}
class Legacy
{
    void M()
    {
        var a = new Test<E>();          // valid
        var b = new Test<Legacy>();     // invalid
    }
}";

            CreateCompilation(legacyCode, parseOptions: oldOptions, references: new[] { reference }).VerifyDiagnostics(
                // (10,26): error CS0311: The type 'Legacy' cannot be used as type parameter 'T' in the generic type or method 'Test<T>'. There is no implicit reference conversion from 'Legacy' to 'System.Enum'.
                //         var b = new Test<Legacy>();     // invalid
                Diagnostic(ErrorCode.ERR_GenericConstraintNotSatisfiedRefType, "Legacy").WithArguments("Test<T>", "System.Enum", "T", "Legacy").WithLocation(10, 26));
        }

        [Theory]
        [InlineData("byte")]
        [InlineData("sbyte")]
        [InlineData("short")]
        [InlineData("ushort")]
        [InlineData("int")]
        [InlineData("uint")]
        [InlineData("long")]
        [InlineData("ulong")]
        public void EnumConstraint_DifferentBaseTypes(string type)
        {
            CreateCompilation($@"
public class Test<T> where T : System.Enum
{{
}}
public enum E1 : {type}
{{
    A
}}
public class Test2
{{
    public void M()
    {{
        var a = new Test<E1>();     // Valid
        var b = new Test<int>();    // Invalid
    }}
}}
").VerifyDiagnostics(
                // (14,26): error CS0315: The type 'int' cannot be used as type parameter 'T' in the generic type or method 'Test<T>'. There is no boxing conversion from 'int' to 'System.Enum'.
                //         var b = new Test<int>();    // Invalid
                Diagnostic(ErrorCode.ERR_GenericConstraintNotSatisfiedValType, "int").WithArguments("Test<T>", "System.Enum", "T", "int").WithLocation(14, 26));
        }

        [Fact]
        public void EnumConstraint_InheritanceChain()
        {
            CreateCompilation(@"
public enum E
{
    A
}
public class Test<T, U> where U : System.Enum, T
{
}
public class Test2
{
    public void M()
    {
        var a = new Test<Test2, E>();

        var b = new Test<E, E>();
        var c = new Test<System.Enum, System.Enum>();

        var d = new Test<E, System.Enum>();
        var e = new Test<System.Enum, E>();
    }
}").VerifyDiagnostics(
                // (13,33): error CS0315: The type 'E' cannot be used as type parameter 'U' in the generic type or method 'Test<T, U>'. There is no boxing conversion from 'E' to 'Test2'.
                //         var a = new Test<Test2, E>();
                Diagnostic(ErrorCode.ERR_GenericConstraintNotSatisfiedValType, "E").WithArguments("Test<T, U>", "Test2", "U", "E").WithLocation(13, 33),
                // (18,29): error CS0311: The type 'System.Enum' cannot be used as type parameter 'U' in the generic type or method 'Test<T, U>'. There is no implicit reference conversion from 'System.Enum' to 'E'.
                //         var d = new Test<E, System.Enum>();
                Diagnostic(ErrorCode.ERR_GenericConstraintNotSatisfiedRefType, "System.Enum").WithArguments("Test<T, U>", "E", "U", "System.Enum").WithLocation(18, 29));
        }

        [Fact]
        public void EnumConstraint_IsReflectedInSymbols_Alone()
        {
            var code = "public class Test<T> where T : System.Enum { }";

            Action<ModuleSymbol> validator = module =>
            {
                var typeParameter = module.GlobalNamespace.GetTypeMember("Test").TypeParameters.Single();
                Assert.False(typeParameter.IsValueType);
                Assert.False(typeParameter.IsReferenceType);
                Assert.False(typeParameter.HasValueTypeConstraint);
                Assert.False(typeParameter.HasReferenceTypeConstraint);
                Assert.Equal(SpecialType.System_Enum, typeParameter.ConstraintTypes().Single().SpecialType);
            };

            CompileAndVerify(code, sourceSymbolValidator: validator, symbolValidator: validator);
        }

        [Fact]
        public void EnumConstraint_IsReflectedInSymbols_ValueType()
        {
            var code = "public class Test<T> where T : struct, System.Enum { }";

            Action<ModuleSymbol> validator = module =>
            {
                var typeParameter = module.GlobalNamespace.GetTypeMember("Test").TypeParameters.Single();
                Assert.True(typeParameter.IsValueType);
                Assert.False(typeParameter.IsReferenceType);
                Assert.True(typeParameter.HasValueTypeConstraint);
                Assert.False(typeParameter.HasReferenceTypeConstraint);
                Assert.False(typeParameter.HasConstructorConstraint);
                Assert.Equal(SpecialType.System_Enum, typeParameter.ConstraintTypes().Single().SpecialType);
            };

            CompileAndVerify(code, sourceSymbolValidator: validator, symbolValidator: validator);
        }

        [Fact]
        public void EnumConstraint_IsReflectedInSymbols_ReferenceType()
        {
            var code = "public class Test<T> where T : class, System.Enum { }";

            Action<ModuleSymbol> validator = module =>
            {
                var typeParameter = module.GlobalNamespace.GetTypeMember("Test").TypeParameters.Single();
                Assert.False(typeParameter.IsValueType);
                Assert.True(typeParameter.IsReferenceType);
                Assert.False(typeParameter.HasValueTypeConstraint);
                Assert.True(typeParameter.HasReferenceTypeConstraint);
                Assert.False(typeParameter.HasConstructorConstraint);
                Assert.Equal(SpecialType.System_Enum, typeParameter.ConstraintTypes().Single().SpecialType);
            };

            CompileAndVerify(code, sourceSymbolValidator: validator, symbolValidator: validator);
        }

        [Fact]
        public void EnumConstraint_IsReflectedInSymbols_Constructor()
        {
            var code = "public class Test<T> where T : System.Enum, new() { }";

            Action<ModuleSymbol> validator = module =>
            {
                var typeParameter = module.GlobalNamespace.GetTypeMember("Test").TypeParameters.Single();
                Assert.False(typeParameter.IsValueType);
                Assert.False(typeParameter.IsReferenceType);
                Assert.False(typeParameter.HasValueTypeConstraint);
                Assert.False(typeParameter.HasReferenceTypeConstraint);
                Assert.True(typeParameter.HasConstructorConstraint);
                Assert.Equal(SpecialType.System_Enum, typeParameter.ConstraintTypes().Single().SpecialType);
            };

            CompileAndVerify(code, sourceSymbolValidator: validator, symbolValidator: validator);
        }

        [Fact]
        public void EnumConstraint_EnforcedInInheritanceChain_Downwards_Source()
        {
            CreateCompilation(@"
public abstract class A
{
    public abstract void M<T>() where T : System.Enum;
}
public class B : A
{
    public override void M<T>() { }

    public void Test()
    {
        this.M<int>();
        this.M<E>();
    }
}
public enum E
{
}").VerifyDiagnostics(
                // (12,14): error CS0315: The type 'int' cannot be used as type parameter 'T' in the generic type or method 'B.M<T>()'. There is no boxing conversion from 'int' to 'System.Enum'.
                //         this.M<int>();
                Diagnostic(ErrorCode.ERR_GenericConstraintNotSatisfiedValType, "M<int>").WithArguments("B.M<T>()", "System.Enum", "T", "int").WithLocation(12, 14)
                );
        }

        [Fact]
        public void EnumConstraint_EnforcedInInheritanceChain_Downwards_Reference()
        {
            var reference = CreateCompilation(@"
public abstract class A
{
    public abstract void M<T>() where T : System.Enum;
}").EmitToImageReference();

            CreateCompilation(@"
public class B : A
{
    public override void M<T>() { }

    public void Test()
    {
        this.M<int>();
        this.M<E>();
    }
}
public enum E
{
}", references: new[] { reference }).VerifyDiagnostics(
                // (8,14): error CS0315: The type 'int' cannot be used as type parameter 'T' in the generic type or method 'B.M<T>()'. There is no boxing conversion from 'int' to 'System.Enum'.
                //         this.M<int>();
                Diagnostic(ErrorCode.ERR_GenericConstraintNotSatisfiedValType, "M<int>").WithArguments("B.M<T>()", "System.Enum", "T", "int").WithLocation(8, 14)
                );
        }

        [Fact]
        public void EnumConstraint_EnforcedInInheritanceChain_Upwards_Source()
        {
            CreateCompilation(@"
public abstract class A
{
    public abstract void M<T>();
}
public class B : A
{
    public override void M<T>() where T : System.Enum { }
}").VerifyDiagnostics(
                // (8,33): error CS0460: Constraints for override and explicit interface implementation methods are inherited from the base method, so they cannot be specified directly
                //     public override void M<T>() where T : System.Enum { }
                Diagnostic(ErrorCode.ERR_OverrideWithConstraints, "where").WithLocation(8, 33));
        }

        [Fact]
        public void EnumConstraint_EnforcedInInheritanceChain_Upwards_Reference()
        {
            var reference = CreateCompilation(@"
public abstract class A
{
    public abstract void M<T>();
}").EmitToImageReference();

            CreateCompilation(@"
public class B : A
{
    public override void M<T>() where T : System.Enum { }
}", references: new[] { reference }).VerifyDiagnostics(
                // (4,33): error CS0460: Constraints for override and explicit interface implementation methods are inherited from the base method, so they cannot be specified directly
                //     public override void M<T>() where T : System.Enum { }
                Diagnostic(ErrorCode.ERR_OverrideWithConstraints, "where").WithLocation(4, 33));
        }

        [Fact]
        public void EnumConstraint_ResolveParentConstraints()
        {
            var comp = CreateCompilation(@"
public enum MyEnum
{
}
public abstract class A<T>
{
    public abstract void F<U>() where U : System.Enum, T;
}
public class B : A<MyEnum>
{
    public override void F<U>() { }
}");

            Action<ModuleSymbol> validator = module =>
            {
                var method = module.GlobalNamespace.GetTypeMember("B").GetMethod("F");
                var constraintTypeNames = method.TypeParameters.Single().ConstraintTypes().Select(type => type.ToTestDisplayString());

                AssertEx.SetEqual(new[] { "System.Enum", "MyEnum" }, constraintTypeNames);
            };

            CompileAndVerify(comp, sourceSymbolValidator: validator, symbolValidator: validator);
        }

        [Fact]
        public void EnumConstraint_TypeNotAvailable()
        {
            CreateEmptyCompilation(@"
namespace System
{
    public class Object {}
    public class Void {}
}
public class Test<T> where T : System.Enum
{
}").VerifyDiagnostics(
                // (7,39): error CS0234: The type or namespace name 'Enum' does not exist in the namespace 'System' (are you missing an assembly reference?)
                // public class Test<T> where T : System.Enum
                Diagnostic(ErrorCode.ERR_DottedTypeNameNotFoundInNS, "Enum").WithArguments("Enum", "System").WithLocation(7, 39));
        }

        [Fact]
        public void EnumConstraint_BindingToMethods()
        {
            var code = @"
enum A : short { a }
enum B : uint { b }
class Test
{
    public static void Main()
    {
        Print(A.a);
        Print(B.b);
    }
    static void Print<T>(T obj) where T : System.Enum
    {
        System.Console.WriteLine(obj.GetTypeCode());
    }
}";

            CompileAndVerify(code, expectedOutput: @"
Int16
UInt32");
        }

        [Fact]
        public void EnumConstraint_InheritingFromEnum()
        {
            var code = @"
public class Child : System.Enum
{
}

public enum E
{
    A
}

public class Test
{
    public void M<T>(T arg) where T : System.Enum
    {
    }

    public void N()
    {
        M(E.A);             // valid
        M(new Child());     // invalid
    }
}";

            CreateCompilation(code).VerifyDiagnostics(
                // (2,14): error CS0644: 'Child' cannot derive from special class 'Enum'
                // public class Child : System.Enum
                Diagnostic(ErrorCode.ERR_DeriveFromEnumOrValueType, "Child").WithArguments("Child", "System.Enum").WithLocation(2, 14),
                // (20,9): error CS0311: The type 'Child' cannot be used as type parameter 'T' in the generic type or method 'Test.M<T>(T)'. There is no implicit reference conversion from 'Child' to 'System.Enum'.
                //         M(new Child());     // invalid
                Diagnostic(ErrorCode.ERR_GenericConstraintNotSatisfiedRefType, "M").WithArguments("Test.M<T>(T)", "System.Enum", "T", "Child").WithLocation(20, 9));
        }

        [Fact]
        public void DelegateConstraint_Compilation_Alone()
        {
            CreateCompilation(@"
public class Test<T> where T : System.Delegate
{
}
public delegate void D1();
public class Test2
{
    public void M<U>() where U : System.Delegate
    {
        var a = new Test<D1>();             // delegate
        var b = new Test<int>();            // value type
        var c = new Test<string>();         // reference type
        var d = new Test<U>();              // delegate type
    }
}").VerifyDiagnostics(
                // (11,26): error CS0315: The type 'int' cannot be used as type parameter 'T' in the generic type or method 'Test<T>'. There is no boxing conversion from 'int' to 'System.Delegate'.
                //         var b = new Test<int>();            // value type
                Diagnostic(ErrorCode.ERR_GenericConstraintNotSatisfiedValType, "int").WithArguments("Test<T>", "System.Delegate", "T", "int").WithLocation(11, 26),
                // (12,26): error CS0311: The type 'string' cannot be used as type parameter 'T' in the generic type or method 'Test<T>'. There is no implicit reference conversion from 'string' to 'System.Delegate'.
                //         var c = new Test<string>();         // reference type
                Diagnostic(ErrorCode.ERR_GenericConstraintNotSatisfiedRefType, "string").WithArguments("Test<T>", "System.Delegate", "T", "string").WithLocation(12, 26));
        }

        [Fact]
        public void DelegateConstraint_Compilation_ReferenceType()
        {
            CreateCompilation(@"
public class Test<T> where T : class, System.Delegate
{
}
public delegate void D1();
public class Test2
{
    public void M<U>() where U : class, System.Delegate
    {
        var a = new Test<D1>();             // delegate
        var b = new Test<int>();            // value type
        var c = new Test<string>();         // reference type
        var d = new Test<U>();              // delegate type
    }
}").VerifyDiagnostics(
                // (11,26): error CS0452: The type 'int' must be a reference type in order to use it as parameter 'T' in the generic type or method 'Test<T>'
                //         var b = new Test<int>();            // value type
                Diagnostic(ErrorCode.ERR_RefConstraintNotSatisfied, "int").WithArguments("Test<T>", "T", "int").WithLocation(11, 26),
                // (12,26): error CS0311: The type 'string' cannot be used as type parameter 'T' in the generic type or method 'Test<T>'. There is no implicit reference conversion from 'string' to 'System.Delegate'.
                //         var c = new Test<string>();         // reference type
                Diagnostic(ErrorCode.ERR_GenericConstraintNotSatisfiedRefType, "string").WithArguments("Test<T>", "System.Delegate", "T", "string").WithLocation(12, 26));
        }

        [Fact]
        public void DelegateConstraint_Compilation_ValueType()
        {
            CreateCompilation(@"
public class Test<T> where T : struct, System.Delegate
{
}").VerifyDiagnostics(
                // (2,40): error CS0450: 'Delegate': cannot specify both a constraint class and the 'class' or 'struct' constraint
                // public class Test<T> where T : struct, System.Delegate
                Diagnostic(ErrorCode.ERR_RefValBoundWithClass, "System.Delegate").WithArguments("System.Delegate").WithLocation(2, 40)
            );
        }

        [Fact]
        public void DelegateConstraint_Compilation_Constructor()
        {
            CreateCompilation(@"
public class Test<T> where T : System.Delegate, new()
{
}
public delegate void D1();
public class Test2
{
    public void M<U>() where U : System.Delegate, new()
    {
        var a = new Test<D1>();             // delegate
        var b = new Test<int>();            // value type
        var c = new Test<string>();         // reference type
        var d = new Test<U>();              // delegate type
    }
}").VerifyDiagnostics(
                // (10,26): error CS0310: 'D1' must be a non-abstract type with a public parameterless constructor in order to use it as parameter 'T' in the generic type or method 'Test<T>'
                //         var a = new Test<D1>();             // delegate
                Diagnostic(ErrorCode.ERR_NewConstraintNotSatisfied, "D1").WithArguments("Test<T>", "T", "D1").WithLocation(10, 26),
                // (11,26): error CS0315: The type 'int' cannot be used as type parameter 'T' in the generic type or method 'Test<T>'. There is no boxing conversion from 'int' to 'System.Delegate'.
                //         var b = new Test<int>();            // value type
                Diagnostic(ErrorCode.ERR_GenericConstraintNotSatisfiedValType, "int").WithArguments("Test<T>", "System.Delegate", "T", "int").WithLocation(11, 26),
                // (12,26): error CS0311: The type 'string' cannot be used as type parameter 'T' in the generic type or method 'Test<T>'. There is no implicit reference conversion from 'string' to 'System.Delegate'.
                //         var c = new Test<string>();         // reference type
                Diagnostic(ErrorCode.ERR_GenericConstraintNotSatisfiedRefType, "string").WithArguments("Test<T>", "System.Delegate", "T", "string").WithLocation(12, 26),
                // (12,26): error CS0310: 'string' must be a non-abstract type with a public parameterless constructor in order to use it as parameter 'T' in the generic type or method 'Test<T>'
                //         var c = new Test<string>();         // reference type
                Diagnostic(ErrorCode.ERR_NewConstraintNotSatisfied, "string").WithArguments("Test<T>", "T", "string").WithLocation(12, 26));
        }

        [Fact]
        public void DelegateConstraint_Reference_Alone()
        {
            var reference = CreateCompilation(@"
public class Test<T> where T : System.Delegate
{
}").EmitToImageReference();

            CreateCompilation(@"
public delegate void D1();
public class Test2
{
    public void M<U>() where U : System.Delegate
    {
        var a = new Test<D1>();             // delegate
        var b = new Test<int>();            // value type
        var c = new Test<string>();         // reference type
        var d = new Test<U>();              // delegate type
    }
}", references: new[] { reference }).VerifyDiagnostics(
                // (8,26): error CS0315: The type 'int' cannot be used as type parameter 'T' in the generic type or method 'Test<T>'. There is no boxing conversion from 'int' to 'System.Delegate'.
                //         var b = new Test<int>();            // value type
                Diagnostic(ErrorCode.ERR_GenericConstraintNotSatisfiedValType, "int").WithArguments("Test<T>", "System.Delegate", "T", "int").WithLocation(8, 26),
                // (9,26): error CS0311: The type 'string' cannot be used as type parameter 'T' in the generic type or method 'Test<T>'. There is no implicit reference conversion from 'string' to 'System.Delegate'.
                //         var c = new Test<string>();         // reference type
                Diagnostic(ErrorCode.ERR_GenericConstraintNotSatisfiedRefType, "string").WithArguments("Test<T>", "System.Delegate", "T", "string").WithLocation(9, 26));
        }

        [Fact]
        public void DelegateConstraint_Reference_ReferenceType()
        {
            var reference = CreateCompilation(@"
public class Test<T> where T : class, System.Delegate
{
}").EmitToImageReference();

            CreateCompilation(@"
public delegate void D1();
public class Test2
{
    public void M<U>() where U : class, System.Delegate
    {
        var a = new Test<D1>();             // delegate
        var b = new Test<int>();            // value type
        var c = new Test<string>();         // reference type
        var d = new Test<U>();              // delegate type
    }
}", references: new[] { reference }).VerifyDiagnostics(
                // (8,26): error CS0452: The type 'int' must be a reference type in order to use it as parameter 'T' in the generic type or method 'Test<T>'
                //         var b = new Test<int>();            // value type
                Diagnostic(ErrorCode.ERR_RefConstraintNotSatisfied, "int").WithArguments("Test<T>", "T", "int").WithLocation(8, 26),
                // (9,26): error CS0311: The type 'string' cannot be used as type parameter 'T' in the generic type or method 'Test<T>'. There is no implicit reference conversion from 'string' to 'System.Delegate'.
                //         var c = new Test<string>();         // reference type
                Diagnostic(ErrorCode.ERR_GenericConstraintNotSatisfiedRefType, "string").WithArguments("Test<T>", "System.Delegate", "T", "string").WithLocation(9, 26));
        }

        [Fact]
        public void DelegateConstraint_Reference_Constructor()
        {
            var reference = CreateCompilation(@"
public class Test<T> where T : System.Delegate, new()
{
}").EmitToImageReference();

            CreateCompilation(@"
public delegate void D1();
public class Test2
{
    public void M<U>() where U : System.Delegate, new()
    {
        var a = new Test<D1>();             // delegate
        var b = new Test<int>();            // value type
        var c = new Test<string>();         // reference type
        var d = new Test<U>();              // delegate type
    }
}", references: new[] { reference }).VerifyDiagnostics(
                // (7,26): error CS0310: 'D1' must be a non-abstract type with a public parameterless constructor in order to use it as parameter 'T' in the generic type or method 'Test<T>'
                //         var a = new Test<D1>();             // delegate
                Diagnostic(ErrorCode.ERR_NewConstraintNotSatisfied, "D1").WithArguments("Test<T>", "T", "D1").WithLocation(7, 26),
                // (8,26): error CS0315: The type 'int' cannot be used as type parameter 'T' in the generic type or method 'Test<T>'. There is no boxing conversion from 'int' to 'System.Delegate'.
                //         var b = new Test<int>();            // value type
                Diagnostic(ErrorCode.ERR_GenericConstraintNotSatisfiedValType, "int").WithArguments("Test<T>", "System.Delegate", "T", "int").WithLocation(8, 26),
                // (9,26): error CS0311: The type 'string' cannot be used as type parameter 'T' in the generic type or method 'Test<T>'. There is no implicit reference conversion from 'string' to 'System.Delegate'.
                //         var c = new Test<string>();         // reference type
                Diagnostic(ErrorCode.ERR_GenericConstraintNotSatisfiedRefType, "string").WithArguments("Test<T>", "System.Delegate", "T", "string").WithLocation(9, 26),
                // (9,26): error CS0310: 'string' must be a non-abstract type with a public parameterless constructor in order to use it as parameter 'T' in the generic type or method 'Test<T>'
                //         var c = new Test<string>();         // reference type
                Diagnostic(ErrorCode.ERR_NewConstraintNotSatisfied, "string").WithArguments("Test<T>", "T", "string").WithLocation(9, 26));
        }

        [Fact]
        public void DelegateConstraint_Before_7_3()
        {
            var code = @"
public class Test<T> where T : System.Delegate
{
}";
            var oldOptions = new CSharpParseOptions(LanguageVersion.CSharp7_2);

            CreateCompilation(code, parseOptions: oldOptions).VerifyDiagnostics(
                // (2,32): error CS8320: Feature 'delegate generic type constraints' is not available in C# 7.2. Please use language version 7.3 or greater.
                // public class Test<T> where T : System.Delegate
                Diagnostic(ErrorCode.ERR_FeatureNotAvailableInVersion7_2, "System.Delegate").WithArguments("delegate generic type constraints", "7.3").WithLocation(2, 32));

            var reference = CreateCompilation(code).EmitToImageReference();

            var legacyCode = @"
delegate void D();

class Legacy
{
    void M()
    {
        var a = new Test<D>();          // valid
        var b = new Test<Legacy>();     // invalid
    }
}";

            CreateCompilation(legacyCode, parseOptions: oldOptions, references: new[] { reference }).VerifyDiagnostics(
                // (9,26): error CS0311: The type 'Legacy' cannot be used as type parameter 'T' in the generic type or method 'Test<T>'. There is no implicit reference conversion from 'Legacy' to 'System.Delegate'.
                //         var b = new Test<Legacy>();     // invalid
                Diagnostic(ErrorCode.ERR_GenericConstraintNotSatisfiedRefType, "Legacy").WithArguments("Test<T>", "System.Delegate", "T", "Legacy").WithLocation(9, 26));
        }

        [Fact]
        public void DelegateConstraint_InheritanceChain()
        {
            CreateCompilation(@"
public delegate void D1();
public class Test<T, U> where U : System.Delegate, T
{
}
public class Test2
{
    public void M()
    {
        var a = new Test<Test2, D1>();
        
        var b = new Test<D1, D1>();
        var c = new Test<System.Delegate, System.Delegate>();
        var d = new Test<System.MulticastDelegate, System.Delegate>();
        var e = new Test<System.Delegate, System.MulticastDelegate>();
        var f = new Test<System.MulticastDelegate, System.MulticastDelegate>();

        var g = new Test<D1, System.Delegate>();
        var h = new Test<System.Delegate, D1>();
    }
}").VerifyDiagnostics(
                // (10,33): error CS0311: The type 'D1' cannot be used as type parameter 'U' in the generic type or method 'Test<T, U>'. There is no implicit reference conversion from 'D1' to 'Test2'.
                //         var a = new Test<Test2, D1>();
                Diagnostic(ErrorCode.ERR_GenericConstraintNotSatisfiedRefType, "D1").WithArguments("Test<T, U>", "Test2", "U", "D1").WithLocation(10, 33),
                // (14,52): error CS0311: The type 'System.Delegate' cannot be used as type parameter 'U' in the generic type or method 'Test<T, U>'. There is no implicit reference conversion from 'System.Delegate' to 'System.MulticastDelegate'.
                //         var d = new Test<System.MulticastDelegate, System.Delegate>();
                Diagnostic(ErrorCode.ERR_GenericConstraintNotSatisfiedRefType, "System.Delegate").WithArguments("Test<T, U>", "System.MulticastDelegate", "U", "System.Delegate").WithLocation(14, 52),
                // (18,30): error CS0311: The type 'System.Delegate' cannot be used as type parameter 'U' in the generic type or method 'Test<T, U>'. There is no implicit reference conversion from 'System.Delegate' to 'D1'.
                //         var g = new Test<D1, System.Delegate>();
                Diagnostic(ErrorCode.ERR_GenericConstraintNotSatisfiedRefType, "System.Delegate").WithArguments("Test<T, U>", "D1", "U", "System.Delegate").WithLocation(18, 30));
        }

        [Fact]
        public void DelegateConstraint_IsReflectedInSymbols_Alone()
        {
            var code = "public class Test<T> where T : System.Delegate { }";

            Action<ModuleSymbol> validator = module =>
            {
                var typeParameter = module.GlobalNamespace.GetTypeMember("Test").TypeParameters.Single();
                Assert.False(typeParameter.HasValueTypeConstraint);
                Assert.False(typeParameter.HasReferenceTypeConstraint);
                Assert.Equal(SpecialType.System_Delegate, typeParameter.ConstraintTypes().Single().SpecialType);
            };

            CompileAndVerify(code, sourceSymbolValidator: validator, symbolValidator: validator);
        }

        [Fact]
        public void DelegateConstraint_IsReflectedInSymbols_ValueType()
        {
            var compilation = CreateCompilation("public class Test<T> where T : struct, System.Delegate { }")
                    .VerifyDiagnostics(
                        // (1,40): error CS0450: 'Delegate': cannot specify both a constraint class and the 'class' or 'struct' constraint
                        // public class Test<T> where T : struct, System.Delegate { }
                        Diagnostic(ErrorCode.ERR_RefValBoundWithClass, "System.Delegate").WithArguments("System.Delegate").WithLocation(1, 40)
                    );

            var typeParameter = compilation.GlobalNamespace.GetTypeMember("Test").TypeParameters.Single();

            Assert.True(typeParameter.HasValueTypeConstraint);
            Assert.False(typeParameter.HasReferenceTypeConstraint);
            Assert.False(typeParameter.HasConstructorConstraint);
            Assert.Empty(typeParameter.ConstraintTypes());
        }

        [Fact]
        public void DelegateConstraint_IsReflectedInSymbols_ReferenceType()
        {
            var code = "public class Test<T> where T : class, System.Delegate { }";

            Action<ModuleSymbol> validator = module =>
            {
                var typeParameter = module.GlobalNamespace.GetTypeMember("Test").TypeParameters.Single();
                Assert.False(typeParameter.HasValueTypeConstraint);
                Assert.True(typeParameter.HasReferenceTypeConstraint);
                Assert.False(typeParameter.HasConstructorConstraint);
                Assert.Equal(SpecialType.System_Delegate, typeParameter.ConstraintTypes().Single().SpecialType);
            };

            CompileAndVerify(code, sourceSymbolValidator: validator, symbolValidator: validator);
        }

        [Fact]
        public void DelegateConstraint_IsReflectedInSymbols_Constructor()
        {
            var code = "public class Test<T> where T : System.Delegate, new() { }";

            Action<ModuleSymbol> validator = module =>
            {
                var typeParameter = module.GlobalNamespace.GetTypeMember("Test").TypeParameters.Single();
                Assert.False(typeParameter.HasValueTypeConstraint);
                Assert.False(typeParameter.HasReferenceTypeConstraint);
                Assert.True(typeParameter.HasConstructorConstraint);
                Assert.Equal(SpecialType.System_Delegate, typeParameter.ConstraintTypes().Single().SpecialType);
            };

            CompileAndVerify(code, sourceSymbolValidator: validator, symbolValidator: validator);
        }

        [Fact]
        public void DelegateConstraint_EnforcedInInheritanceChain_Downwards_Source()
        {
            CreateCompilation(@"
public abstract class A
{
    public abstract void M<T>() where T : System.Delegate;
}
public delegate void D1();
public class B : A
{
    public override void M<T>() { }

    public void Test()
    {
        this.M<int>();
        this.M<D1>();
    }
}").VerifyDiagnostics(
                // (13,14): error CS0315: The type 'int' cannot be used as type parameter 'T' in the generic type or method 'B.M<T>()'. There is no boxing conversion from 'int' to 'System.Delegate'.
                //         this.M<int>();
                Diagnostic(ErrorCode.ERR_GenericConstraintNotSatisfiedValType, "M<int>").WithArguments("B.M<T>()", "System.Delegate", "T", "int").WithLocation(13, 14)
                );
        }

        [Fact]
        public void DelegateConstraint_EnforcedInInheritanceChain_Downwards_Reference()
        {
            var reference = CreateCompilation(@"
public abstract class A
{
    public abstract void M<T>() where T : System.Delegate;
}").EmitToImageReference();

            CreateCompilation(@"
public delegate void D1();
public class B : A
{
    public override void M<T>() { }

    public void Test()
    {
        this.M<int>();
        this.M<D1>();
    }
}", references: new[] { reference }).VerifyDiagnostics(
                // (9,14): error CS0315: The type 'int' cannot be used as type parameter 'T' in the generic type or method 'B.M<T>()'. There is no boxing conversion from 'int' to 'System.Delegate'.
                //         this.M<int>();
                Diagnostic(ErrorCode.ERR_GenericConstraintNotSatisfiedValType, "M<int>").WithArguments("B.M<T>()", "System.Delegate", "T", "int").WithLocation(9, 14)
                );
        }

        [Fact]
        public void DelegateConstraint_EnforcedInInheritanceChain_Upwards_Source()
        {
            CreateCompilation(@"
public abstract class A
{
    public abstract void M<T>();
}
public class B : A
{
    public override void M<T>() where T : System.Delegate { }
}").VerifyDiagnostics(
                // (8,33): error CS0460: Constraints for override and explicit interface implementation methods are inherited from the base method, so they cannot be specified directly
                //     public override void M<T>() where T : System.Delegate { }
                Diagnostic(ErrorCode.ERR_OverrideWithConstraints, "where").WithLocation(8, 33));
        }

        [Fact]
        public void DelegateConstraint_EnforcedInInheritanceChain_Upwards_Reference()
        {
            var reference = CreateCompilation(@"
public abstract class A
{
    public abstract void M<T>();
}").EmitToImageReference();

            CreateCompilation(@"
public class B : A
{
    public override void M<T>() where T : System.Delegate { }
}", references: new[] { reference }).VerifyDiagnostics(
                // (4,33): error CS0460: Constraints for override and explicit interface implementation methods are inherited from the base method, so they cannot be specified directly
                //     public override void M<T>() where T : System.Delegate { }
                Diagnostic(ErrorCode.ERR_OverrideWithConstraints, "where").WithLocation(4, 33));
        }

        [Fact]
        public void DelegateConstraint_ResolveParentConstraints()
        {
            var comp = CreateCompilation(@"
public delegate void D1();
public abstract class A<T>
{
    public abstract void F<U>() where U : System.Delegate, T;
}
public class B : A<D1>
{
    public override void F<U>() { }
}");

            Action<ModuleSymbol> validator = module =>
            {
                var method = module.GlobalNamespace.GetTypeMember("B").GetMethod("F");
                var constraintTypeNames = method.TypeParameters.Single().ConstraintTypes().Select(type => type.ToTestDisplayString());

                AssertEx.SetEqual(new[] { "System.Delegate", "D1" }, constraintTypeNames);
            };

            CompileAndVerify(comp, sourceSymbolValidator: validator, symbolValidator: validator);
        }

        [Fact]
        public void DelegateConstraint_TypeNotAvailable()
        {
            CreateEmptyCompilation(@"
namespace System
{
    public class Object {}
    public class Void {}
}
public class Test<T> where T : System.Delegate
{
}").VerifyDiagnostics(
                // (7,39): error CS0234: The type or namespace name 'Delegate' does not exist in the namespace 'System' (are you missing an assembly reference?)
                // public class Test<T> where T : System.Delegate
                Diagnostic(ErrorCode.ERR_DottedTypeNameNotFoundInNS, "Delegate").WithArguments("Delegate", "System").WithLocation(7, 39));
        }

        [Fact]
        public void DelegateConstraint_BindingToMethods()
        {
            var code = @"
delegate void D1(int a, int b);
class TestClass
{
    public static void Impl(int a, int b)
    {
        System.Console.WriteLine($""Got {a} and {b}"");
    }
    public static void Main()
    {
        Test<D1>(Impl);
    }
    public static void Test<T>(T obj) where T : System.Delegate
    {
        obj.DynamicInvoke(2, 3);
        obj.DynamicInvoke(7, 9);
    }
}";

            CompileAndVerify(code, expectedOutput: @"
Got 2 and 3
Got 7 and 9");
        }

        [Fact]
        public void MulticastDelegateConstraint_Compilation_Alone()
        {
            CreateCompilation(@"
public class Test<T> where T : System.MulticastDelegate
{
}
public delegate void D1();
public class Test2
{
    public void M<U>() where U : System.MulticastDelegate
    {
        var a = new Test<D1>();             // delegate
        var b = new Test<int>();            // value type
        var c = new Test<string>();         // reference type
        var d = new Test<U>();              // multicast delegate type
    }
}").VerifyDiagnostics(
                // (11,26): error CS0315: The type 'int' cannot be used as type parameter 'T' in the generic type or method 'Test<T>'. There is no boxing conversion from 'int' to 'System.MulticastDelegate'.
                //         var b = new Test<int>();            // value type
                Diagnostic(ErrorCode.ERR_GenericConstraintNotSatisfiedValType, "int").WithArguments("Test<T>", "System.MulticastDelegate", "T", "int").WithLocation(11, 26),
                // (12,26): error CS0311: The type 'string' cannot be used as type parameter 'T' in the generic type or method 'Test<T>'. There is no implicit reference conversion from 'string' to 'System.MulticastDelegate'.
                //         var c = new Test<string>();         // reference type
                Diagnostic(ErrorCode.ERR_GenericConstraintNotSatisfiedRefType, "string").WithArguments("Test<T>", "System.MulticastDelegate", "T", "string").WithLocation(12, 26));
        }

        [Fact]
        public void MulticastDelegateConstraint_Compilation_ReferenceType()
        {
            CreateCompilation(@"
public class Test<T> where T : class, System.MulticastDelegate
{
}
public delegate void D1();
public class Test2
{
    public void M<U>() where U : class, System.MulticastDelegate
    {
        var a = new Test<D1>();             // delegate
        var b = new Test<int>();            // value type
        var c = new Test<string>();         // reference type
        var d = new Test<U>();              // multicast delegate type
    }
}").VerifyDiagnostics(
                // (11,26): error CS0452: The type 'int' must be a reference type in order to use it as parameter 'T' in the generic type or method 'Test<T>'
                //         var b = new Test<int>();            // value type
                Diagnostic(ErrorCode.ERR_RefConstraintNotSatisfied, "int").WithArguments("Test<T>", "T", "int").WithLocation(11, 26),
                // (12,26): error CS0311: The type 'string' cannot be used as type parameter 'T' in the generic type or method 'Test<T>'. There is no implicit reference conversion from 'string' to 'System.MulticastDelegate'.
                //         var c = new Test<string>();         // reference type
                Diagnostic(ErrorCode.ERR_GenericConstraintNotSatisfiedRefType, "string").WithArguments("Test<T>", "System.MulticastDelegate", "T", "string").WithLocation(12, 26));
        }

        [Fact]
        public void MulticastDelegateConstraint_Compilation_ValueType()
        {
            CreateCompilation(@"
public class Test<T> where T : struct, System.MulticastDelegate
{
}").VerifyDiagnostics(
                // (2,40): error CS0450: 'MulticastDelegate': cannot specify both a constraint class and the 'class' or 'struct' constraint
                // public class Test<T> where T : struct, System.MulticastDelegate
                Diagnostic(ErrorCode.ERR_RefValBoundWithClass, "System.MulticastDelegate").WithArguments("System.MulticastDelegate").WithLocation(2, 40)
            );
        }

        [Fact]
        public void MulticastDelegateConstraint_Compilation_Constructor()
        {
            CreateCompilation(@"
public class Test<T> where T : System.MulticastDelegate, new()
{
}
public delegate void D1();
public class Test2
{
    public void M<U>() where U : System.MulticastDelegate, new()
    {
        var a = new Test<D1>();             // delegate
        var b = new Test<int>();            // value type
        var c = new Test<string>();         // reference type
        var d = new Test<U>();              // multicast delegate type
    }
}").VerifyDiagnostics(
                // (10,26): error CS0310: 'D1' must be a non-abstract type with a public parameterless constructor in order to use it as parameter 'T' in the generic type or method 'Test<T>'
                //         var a = new Test<D1>();             // delegate
                Diagnostic(ErrorCode.ERR_NewConstraintNotSatisfied, "D1").WithArguments("Test<T>", "T", "D1").WithLocation(10, 26),
                // (11,26): error CS0315: The type 'int' cannot be used as type parameter 'T' in the generic type or method 'Test<T>'. There is no boxing conversion from 'int' to 'System.MulticastDelegate'.
                //         var b = new Test<int>();            // value type
                Diagnostic(ErrorCode.ERR_GenericConstraintNotSatisfiedValType, "int").WithArguments("Test<T>", "System.MulticastDelegate", "T", "int").WithLocation(11, 26),
                // (12,26): error CS0311: The type 'string' cannot be used as type parameter 'T' in the generic type or method 'Test<T>'. There is no implicit reference conversion from 'string' to 'System.MulticastDelegate'.
                //         var c = new Test<string>();         // reference type
                Diagnostic(ErrorCode.ERR_GenericConstraintNotSatisfiedRefType, "string").WithArguments("Test<T>", "System.MulticastDelegate", "T", "string").WithLocation(12, 26),
                // (12,26): error CS0310: 'string' must be a non-abstract type with a public parameterless constructor in order to use it as parameter 'T' in the generic type or method 'Test<T>'
                //         var c = new Test<string>();         // reference type
                Diagnostic(ErrorCode.ERR_NewConstraintNotSatisfied, "string").WithArguments("Test<T>", "T", "string").WithLocation(12, 26));
        }

        [Fact]
        public void MulticastDelegateConstraint_Reference_Alone()
        {
            var reference = CreateCompilation(@"
public class Test<T> where T : System.MulticastDelegate
{
}").EmitToImageReference();

            CreateCompilation(@"
public delegate void D1();
public class Test2
{
    public void M<U>() where U : System.MulticastDelegate
    {
        var a = new Test<D1>();             // delegate
        var b = new Test<int>();            // value type
        var c = new Test<string>();         // reference type
        var d = new Test<U>();              // multicast delegate type
    }
}", references: new[] { reference }).VerifyDiagnostics(
                // (8,26): error CS0315: The type 'int' cannot be used as type parameter 'T' in the generic type or method 'Test<T>'. There is no boxing conversion from 'int' to 'System.MulticastDelegate'.
                //         var b = new Test<int>();            // value type
                Diagnostic(ErrorCode.ERR_GenericConstraintNotSatisfiedValType, "int").WithArguments("Test<T>", "System.MulticastDelegate", "T", "int").WithLocation(8, 26),
                // (9,26): error CS0311: The type 'string' cannot be used as type parameter 'T' in the generic type or method 'Test<T>'. There is no implicit reference conversion from 'string' to 'System.MulticastDelegate'.
                //         var c = new Test<string>();         // reference type
                Diagnostic(ErrorCode.ERR_GenericConstraintNotSatisfiedRefType, "string").WithArguments("Test<T>", "System.MulticastDelegate", "T", "string").WithLocation(9, 26));
        }

        [Fact]
        public void MulticastDelegateConstraint_Reference_ReferenceType()
        {
            var reference = CreateCompilation(@"
public class Test<T> where T : class, System.MulticastDelegate
{
}").EmitToImageReference();

            CreateCompilation(@"
public delegate void D1();
public class Test2
{
    public void M<U>() where U : class, System.MulticastDelegate
    {
        var a = new Test<D1>();             // delegate
        var b = new Test<int>();            // value type
        var c = new Test<string>();         // reference type
        var d = new Test<U>();              // multicast delegate type
    }
}", references: new[] { reference }).VerifyDiagnostics(
                // (8,26): error CS0452: The type 'int' must be a reference type in order to use it as parameter 'T' in the generic type or method 'Test<T>'
                //         var b = new Test<int>();            // value type
                Diagnostic(ErrorCode.ERR_RefConstraintNotSatisfied, "int").WithArguments("Test<T>", "T", "int").WithLocation(8, 26),
                // (9,26): error CS0311: The type 'string' cannot be used as type parameter 'T' in the generic type or method 'Test<T>'. There is no implicit reference conversion from 'string' to 'System.MulticastDelegate'.
                //         var c = new Test<string>();         // reference type
                Diagnostic(ErrorCode.ERR_GenericConstraintNotSatisfiedRefType, "string").WithArguments("Test<T>", "System.MulticastDelegate", "T", "string").WithLocation(9, 26));
        }

        [Fact]
        public void MulticastDelegateConstraint_Reference_Constructor()
        {
            var reference = CreateCompilation(@"
public class Test<T> where T : System.MulticastDelegate, new()
{
}").EmitToImageReference();

            CreateCompilation(@"
public delegate void D1();
public class Test2
{
    public void M<U>() where U : System.MulticastDelegate, new()
    {
        var a = new Test<D1>();             // delegate
        var b = new Test<int>();            // value type
        var c = new Test<string>();         // reference type
        var d = new Test<U>();              // multicast delegate type
    }
}", references: new[] { reference }).VerifyDiagnostics(
                // (7,26): error CS0310: 'D1' must be a non-abstract type with a public parameterless constructor in order to use it as parameter 'T' in the generic type or method 'Test<T>'
                //         var a = new Test<D1>();             // delegate
                Diagnostic(ErrorCode.ERR_NewConstraintNotSatisfied, "D1").WithArguments("Test<T>", "T", "D1").WithLocation(7, 26),
                // (8,26): error CS0315: The type 'int' cannot be used as type parameter 'T' in the generic type or method 'Test<T>'. There is no boxing conversion from 'int' to 'System.MulticastDelegate'.
                //         var b = new Test<int>();            // value type
                Diagnostic(ErrorCode.ERR_GenericConstraintNotSatisfiedValType, "int").WithArguments("Test<T>", "System.MulticastDelegate", "T", "int").WithLocation(8, 26),
                // (9,26): error CS0311: The type 'string' cannot be used as type parameter 'T' in the generic type or method 'Test<T>'. There is no implicit reference conversion from 'string' to 'System.MulticastDelegate'.
                //         var c = new Test<string>();         // reference type
                Diagnostic(ErrorCode.ERR_GenericConstraintNotSatisfiedRefType, "string").WithArguments("Test<T>", "System.MulticastDelegate", "T", "string").WithLocation(9, 26),
                // (9,26): error CS0310: 'string' must be a non-abstract type with a public parameterless constructor in order to use it as parameter 'T' in the generic type or method 'Test<T>'
                //         var c = new Test<string>();         // reference type
                Diagnostic(ErrorCode.ERR_NewConstraintNotSatisfied, "string").WithArguments("Test<T>", "T", "string").WithLocation(9, 26));
        }

        [Fact]
        public void MulticastDelegateConstraint_Before_7_3()
        {
            var code = @"
public class Test<T> where T : System.MulticastDelegate
{
}";

            var oldOptions = new CSharpParseOptions(LanguageVersion.CSharp7_2);

            CreateCompilation(code, parseOptions: oldOptions).VerifyDiagnostics(
                // (2,32): error CS8320: Feature 'delegate generic type constraints' is not available in C# 7.2. Please use language version 7.3 or greater.
                // public class Test<T> where T : System.MulticastDelegate
                Diagnostic(ErrorCode.ERR_FeatureNotAvailableInVersion7_2, "System.MulticastDelegate").WithArguments("delegate generic type constraints", "7.3").WithLocation(2, 32));

            var reference = CreateCompilation(code).EmitToImageReference();

            var legacyCode = @"
delegate void D();

class Legacy
{
    void M()
    {
        var a = new Test<D>();          // valid
        var b = new Test<Legacy>();     // invalid
    }
}";

            CreateCompilation(legacyCode, parseOptions: oldOptions, references: new[] { reference }).VerifyDiagnostics(
                // (9,26): error CS0311: The type 'Legacy' cannot be used as type parameter 'T' in the generic type or method 'Test<T>'. There is no implicit reference conversion from 'Legacy' to 'System.MulticastDelegate'.
                //         var b = new Test<Legacy>();     // invalid
                Diagnostic(ErrorCode.ERR_GenericConstraintNotSatisfiedRefType, "Legacy").WithArguments("Test<T>", "System.MulticastDelegate", "T", "Legacy").WithLocation(9, 26));
        }

        [Fact]
        public void MulticastDelegateConstraint_InheritanceChain()
        {
            CreateCompilation(@"
public delegate void D1();
public class Test<T, U> where U : System.MulticastDelegate, T
{
}
public class Test2
{
    public void M()
    {
        var a = new Test<Test2, D1>();
        
        var b = new Test<D1, D1>();
        var c = new Test<System.MulticastDelegate, System.MulticastDelegate>();
        var d = new Test<System.Delegate, System.MulticastDelegate>();
        var e = new Test<System.MulticastDelegate, System.Delegate>();
        var f = new Test<System.Delegate, System.Delegate>();

        var g = new Test<D1, System.MulticastDelegate>();
        var h = new Test<System.MulticastDelegate, D1>();
    }
}").VerifyDiagnostics(
                // (10,33): error CS0311: The type 'D1' cannot be used as type parameter 'U' in the generic type or method 'Test<T, U>'. There is no implicit reference conversion from 'D1' to 'Test2'.
                //         var a = new Test<Test2, D1>();
                Diagnostic(ErrorCode.ERR_GenericConstraintNotSatisfiedRefType, "D1").WithArguments("Test<T, U>", "Test2", "U", "D1").WithLocation(10, 33),
                // (15,52): error CS0311: The type 'System.Delegate' cannot be used as type parameter 'U' in the generic type or method 'Test<T, U>'. There is no implicit reference conversion from 'System.Delegate' to 'System.MulticastDelegate'.
                //         var e = new Test<System.MulticastDelegate, System.Delegate>();
                Diagnostic(ErrorCode.ERR_GenericConstraintNotSatisfiedRefType, "System.Delegate").WithArguments("Test<T, U>", "System.MulticastDelegate", "U", "System.Delegate").WithLocation(15, 52),
                // (16,43): error CS0311: The type 'System.Delegate' cannot be used as type parameter 'U' in the generic type or method 'Test<T, U>'. There is no implicit reference conversion from 'System.Delegate' to 'System.MulticastDelegate'.
                //         var f = new Test<System.Delegate, System.Delegate>();
                Diagnostic(ErrorCode.ERR_GenericConstraintNotSatisfiedRefType, "System.Delegate").WithArguments("Test<T, U>", "System.MulticastDelegate", "U", "System.Delegate").WithLocation(16, 43),
                // (18,30): error CS0311: The type 'System.MulticastDelegate' cannot be used as type parameter 'U' in the generic type or method 'Test<T, U>'. There is no implicit reference conversion from 'System.MulticastDelegate' to 'D1'.
                //         var g = new Test<D1, System.MulticastDelegate>();
                Diagnostic(ErrorCode.ERR_GenericConstraintNotSatisfiedRefType, "System.MulticastDelegate").WithArguments("Test<T, U>", "D1", "U", "System.MulticastDelegate").WithLocation(18, 30));
        }

        [Fact]
        public void MulticastDelegateConstraint_IsReflectedInSymbols_Alone()
        {
            var code = "public class Test<T> where T : System.MulticastDelegate { }";

            Action<ModuleSymbol> validator = module =>
            {
                var typeParameter = module.GlobalNamespace.GetTypeMember("Test").TypeParameters.Single();
                Assert.False(typeParameter.HasValueTypeConstraint);
                Assert.False(typeParameter.HasReferenceTypeConstraint);
                Assert.Equal(SpecialType.System_MulticastDelegate, typeParameter.ConstraintTypes().Single().SpecialType);
            };

            CompileAndVerify(code, sourceSymbolValidator: validator, symbolValidator: validator);
        }

        [Fact]
        public void MulticastDelegateConstraint_IsReflectedInSymbols_ValueType()
        {
            var compilation = CreateCompilation("public class Test<T> where T : struct, System.MulticastDelegate { }")
                    .VerifyDiagnostics(
                        // (1,40): error CS0450: 'MulticastDelegate': cannot specify both a constraint class and the 'class' or 'struct' constraint
                        // public class Test<T> where T : struct, System.MulticastDelegate { }
                        Diagnostic(ErrorCode.ERR_RefValBoundWithClass, "System.MulticastDelegate").WithArguments("System.MulticastDelegate").WithLocation(1, 40)
                     );

            var typeParameter = compilation.GlobalNamespace.GetTypeMember("Test").TypeParameters.Single();

            Assert.True(typeParameter.HasValueTypeConstraint);
            Assert.False(typeParameter.HasReferenceTypeConstraint);
            Assert.False(typeParameter.HasConstructorConstraint);
            Assert.Empty(typeParameter.ConstraintTypes());
        }

        [Fact]
        public void MulticastDelegateConstraint_IsReflectedInSymbols_ReferenceType()
        {
            var code = "public class Test<T> where T : class, System.MulticastDelegate { }";

            Action<ModuleSymbol> validator = module =>
            {
                var typeParameter = module.GlobalNamespace.GetTypeMember("Test").TypeParameters.Single();
                Assert.False(typeParameter.HasValueTypeConstraint);
                Assert.True(typeParameter.HasReferenceTypeConstraint);
                Assert.False(typeParameter.HasConstructorConstraint);
                Assert.Equal(SpecialType.System_MulticastDelegate, typeParameter.ConstraintTypes().Single().SpecialType);
            };

            CompileAndVerify(code, sourceSymbolValidator: validator, symbolValidator: validator);
        }

        [Fact]
        public void MulticastDelegateConstraint_IsReflectedInSymbols_Constructor()
        {
            var code = "public class Test<T> where T : System.MulticastDelegate, new() { }";

            Action<ModuleSymbol> validator = module =>
            {
                var typeParameter = module.GlobalNamespace.GetTypeMember("Test").TypeParameters.Single();
                Assert.False(typeParameter.HasValueTypeConstraint);
                Assert.False(typeParameter.HasReferenceTypeConstraint);
                Assert.True(typeParameter.HasConstructorConstraint);
                Assert.Equal(SpecialType.System_MulticastDelegate, typeParameter.ConstraintTypes().Single().SpecialType);
            };

            CompileAndVerify(code, sourceSymbolValidator: validator, symbolValidator: validator);
        }

        [Fact]
        public void MulticastDelegateConstraint_EnforcedInInheritanceChain_Downwards_Source()
        {
            CreateCompilation(@"
public abstract class A
{
    public abstract void M<T>() where T : System.MulticastDelegate;
}
public delegate void D1();
public class B : A
{
    public override void M<T>() { }

    public void Test()
    {
        this.M<int>();
        this.M<D1>();
    }
}").VerifyDiagnostics(
                // (13,14): error CS0315: The type 'int' cannot be used as type parameter 'T' in the generic type or method 'B.M<T>()'. There is no boxing conversion from 'int' to 'System.MulticastDelegate'.
                //         this.M<int>();
                Diagnostic(ErrorCode.ERR_GenericConstraintNotSatisfiedValType, "M<int>").WithArguments("B.M<T>()", "System.MulticastDelegate", "T", "int").WithLocation(13, 14)
                );
        }

        [Fact]
        public void MulticastDelegateConstraint_EnforcedInInheritanceChain_Downwards_Reference()
        {
            var reference = CreateCompilation(@"
public abstract class A
{
    public abstract void M<T>() where T : System.MulticastDelegate;
}").EmitToImageReference();

            CreateCompilation(@"
public delegate void D1();
public class B : A
{
    public override void M<T>() { }

    public void Test()
    {
        this.M<int>();
        this.M<D1>();
    }
}", references: new[] { reference }).VerifyDiagnostics(
                // (9,14): error CS0315: The type 'int' cannot be used as type parameter 'T' in the generic type or method 'B.M<T>()'. There is no boxing conversion from 'int' to 'System.MulticastDelegate'.
                //         this.M<int>();
                Diagnostic(ErrorCode.ERR_GenericConstraintNotSatisfiedValType, "M<int>").WithArguments("B.M<T>()", "System.MulticastDelegate", "T", "int").WithLocation(9, 14)
                );
        }

        [Fact]
        public void MulticastDelegateConstraint_EnforcedInInheritanceChain_Upwards_Source()
        {
            CreateCompilation(@"
public abstract class A
{
    public abstract void M<T>();
}
public class B : A
{
    public override void M<T>() where T : System.MulticastDelegate { }
}").VerifyDiagnostics(
                // (8,33): error CS0460: Constraints for override and explicit interface implementation methods are inherited from the base method, so they cannot be specified directly
                //     public override void M<T>() where T : System.MulticastDelegate { }
                Diagnostic(ErrorCode.ERR_OverrideWithConstraints, "where").WithLocation(8, 33));
        }

        [Fact]
        public void MulticastDelegateConstraint_EnforcedInInheritanceChain_Upwards_Reference()
        {
            var reference = CreateCompilation(@"
public abstract class A
{
    public abstract void M<T>();
}").EmitToImageReference();

            CreateCompilation(@"
public class B : A
{
    public override void M<T>() where T : System.MulticastDelegate { }
}", references: new[] { reference }).VerifyDiagnostics(
                // (4,33): error CS0460: Constraints for override and explicit interface implementation methods are inherited from the base method, so they cannot be specified directly
                //     public override void M<T>() where T : System.MulticastDelegate { }
                Diagnostic(ErrorCode.ERR_OverrideWithConstraints, "where").WithLocation(4, 33));
        }

        [Fact]
        public void MulticastDelegateConstraint_ResolveParentConstraints()
        {
            var comp = CreateCompilation(@"
public delegate void D1();
public abstract class A<T>
{
    public abstract void F<U>() where U : System.MulticastDelegate, T;
}
public class B : A<D1>
{
    public override void F<U>() { }
}");

            Action<ModuleSymbol> validator = module =>
            {
                var method = module.GlobalNamespace.GetTypeMember("B").GetMethod("F");
                var constraintTypeNames = method.TypeParameters.Single().ConstraintTypes().Select(type => type.ToTestDisplayString());

                AssertEx.SetEqual(new[] { "System.MulticastDelegate", "D1" }, constraintTypeNames);
            };

            CompileAndVerify(comp, sourceSymbolValidator: validator, symbolValidator: validator);
        }

        [Fact]
        public void MulticastDelegateConstraint_TypeNotAvailable()
        {
            CreateEmptyCompilation(@"
namespace System
{
    public class Object {}
    public class Void {}
}
public class Test<T> where T : System.MulticastDelegate
{
}").VerifyDiagnostics(
                // (7,39): error CS0234: The type or namespace name 'MulticastDelegate' does not exist in the namespace 'System' (are you missing an assembly reference?)
                // public class Test<T> where T : System.MulticastDelegate
                Diagnostic(ErrorCode.ERR_DottedTypeNameNotFoundInNS, "MulticastDelegate").WithArguments("MulticastDelegate", "System").WithLocation(7, 39));
        }

        [Fact]
        public void MulticastDelegateConstraint_BindingToMethods()
        {
            var code = @"
delegate void D1(int a, int b);
class TestClass
{
    public static void Impl(int a, int b)
    {
        System.Console.WriteLine($""Got {a} and {b}"");
    }
    public static void Main()
    {
        Test<D1>(Impl);
    }
    public static void Test<T>(T obj) where T : System.MulticastDelegate
    {
        obj.DynamicInvoke(2, 3);
        obj.DynamicInvoke(7, 9);
    }
}";

            CompileAndVerify(code, expectedOutput: @"
Got 2 and 3
Got 7 and 9");
        }

        [Fact]
        public void ConversionInInheritanceChain_MulticastDelegate()
        {
            var code = @"
class A<T> where T : System.Delegate { }
class B<T> : A<T> where T : System.MulticastDelegate { }";

            CreateCompilation(code).VerifyDiagnostics();

            code = @"
class A<T> where T : System.MulticastDelegate { }
class B<T> : A<T> where T : System.Delegate { }";

            CreateCompilation(code).VerifyDiagnostics(
                // (3,7): error CS0311: The type 'T' cannot be used as type parameter 'T' in the generic type or method 'A<T>'. There is no implicit reference conversion from 'T' to 'System.MulticastDelegate'.
                // class B<T> : A<T> where T : System.Delegate { }
                Diagnostic(ErrorCode.ERR_GenericConstraintNotSatisfiedRefType, "B").WithArguments("A<T>", "System.MulticastDelegate", "T", "T").WithLocation(3, 7));
        }

        [ConditionalFact(typeof(ClrOnly), Reason = "https://github.com/mono/mono/issues/10782")]
        public void UnmanagedConstraint_Compilation_Alone_Type()
        {
            CreateCompilation(@"
public class Test<T> where T : unmanaged
{
}
public struct GoodType { public int I; }
public struct BadType { public string S; }
public class Test2
{
    public void M<U, W>() where U : unmanaged
    {
        var a = new Test<GoodType>();           // unmanaged struct
        var b = new Test<BadType>();            // managed struct
        var c = new Test<string>();             // reference type
        var d = new Test<int>();                // value type
        var e = new Test<U>();                  // generic type constrained to unmanaged
        var f = new Test<W>();                  // unconstrained generic type
    }
}").VerifyDiagnostics(
                // (12,26): error CS8379: The type 'BadType' must be a non-nullable value type, along with all fields at any level of nesting, in order to use it as parameter 'T' in the generic type or method 'Test<T>'
                //         var b = new Test<BadType>();            // managed struct
                Diagnostic(ErrorCode.ERR_UnmanagedConstraintNotSatisfied, "BadType").WithArguments("Test<T>", "T", "BadType").WithLocation(12, 26),
                // (13,26): error CS8379: The type 'string' must be a non-nullable value type, along with all fields at any level of nesting, in order to use it as parameter 'T' in the generic type or method 'Test<T>'
                //         var c = new Test<string>();             // reference type
                Diagnostic(ErrorCode.ERR_UnmanagedConstraintNotSatisfied, "string").WithArguments("Test<T>", "T", "string").WithLocation(13, 26),
                // (16,26): error CS8379: The type 'W' must be a non-nullable value type, along with all fields at any level of nesting, in order to use it as parameter 'T' in the generic type or method 'Test<T>'
                //         var f = new Test<W>();                  // unconstrained generic type
                Diagnostic(ErrorCode.ERR_UnmanagedConstraintNotSatisfied, "W").WithArguments("Test<T>", "T", "W").WithLocation(16, 26));
        }

        [ConditionalFact(typeof(ClrOnly), Reason = "https://github.com/mono/mono/issues/10782")]
        public void UnmanagedConstraint_Compilation_Alone_Method()
        {
            CreateCompilation(@"
public class Test
{
    public int M<T>() where T : unmanaged => 0;
}
public struct GoodType { public int I; }
public struct BadType { public string S; }
public class Test2
{
    public void M<U, W>() where U : unmanaged
    {
        var a = new Test().M<GoodType>();           // unmanaged struct
        var b = new Test().M<BadType>();            // managed struct
        var c = new Test().M<string>();             // reference type
        var d = new Test().M<int>();                // value type
        var e = new Test().M<U>();                  // generic type constrained to unmanaged
        var f = new Test().M<W>();                  // unconstrained generic type
    }
}").VerifyDiagnostics(
                // (13,28): error CS8379: The type 'BadType' must be a non-nullable value type, along with all fields at any level of nesting, in order to use it as parameter 'T' in the generic type or method 'Test.M<T>()'
                //         var b = new Test().M<BadType>();            // managed struct
                Diagnostic(ErrorCode.ERR_UnmanagedConstraintNotSatisfied, "M<BadType>").WithArguments("Test.M<T>()", "T", "BadType").WithLocation(13, 28),
                // (14,28): error CS8379: The type 'string' must be a non-nullable value type, along with all fields at any level of nesting, in order to use it as parameter 'T' in the generic type or method 'Test.M<T>()'
                //         var c = new Test().M<string>();             // reference type
                Diagnostic(ErrorCode.ERR_UnmanagedConstraintNotSatisfied, "M<string>").WithArguments("Test.M<T>()", "T", "string").WithLocation(14, 28),
                // (17,28): error CS8379: The type 'W' must be a non-nullable value type, along with all fields at any level of nesting, in order to use it as parameter 'T' in the generic type or method 'Test.M<T>()'
                //         var f = new Test().M<W>();                  // unconstrained generic type
                Diagnostic(ErrorCode.ERR_UnmanagedConstraintNotSatisfied, "M<W>").WithArguments("Test.M<T>()", "T", "W").WithLocation(17, 28)
                );
        }

        [ConditionalFact(typeof(ClrOnly), Reason = "https://github.com/mono/mono/issues/10782")]
        public void UnmanagedConstraint_Compilation_Alone_Delegate()
        {
            CreateCompilation(@"
public delegate void D<T>() where T : unmanaged;
public struct GoodType { public int I; }
public struct BadType { public string S; }
public abstract class Test2<U, W> where U : unmanaged
{
    public abstract D<GoodType> a();                // unmanaged struct
    public abstract D<BadType> b();                 // managed struct
    public abstract D<string> c();                  // reference type
    public abstract D<int> d();                     // value type
    public abstract D<U> e();                       // generic type constrained to unmanaged
    public abstract D<W> f();                       // unconstrained generic type
}").VerifyDiagnostics(
                // (8,32): error CS8379: The type 'BadType' must be a non-nullable value type, along with all fields at any level of nesting, in order to use it as parameter 'T' in the generic type or method 'D<T>'
                //     public abstract D<BadType> b();                 // managed struct
                Diagnostic(ErrorCode.ERR_UnmanagedConstraintNotSatisfied, "b").WithArguments("D<T>", "T", "BadType").WithLocation(8, 32),
                // (9,31): error CS8379: The type 'string' must be a non-nullable value type, along with all fields at any level of nesting, in order to use it as parameter 'T' in the generic type or method 'D<T>'
                //     public abstract D<string> c();                  // reference type
                Diagnostic(ErrorCode.ERR_UnmanagedConstraintNotSatisfied, "c").WithArguments("D<T>", "T", "string").WithLocation(9, 31),
                // (12,26): error CS8379: The type 'W' must be a non-nullable value type, along with all fields at any level of nesting, in order to use it as parameter 'T' in the generic type or method 'D<T>'
                //     public abstract D<W> f();                       // unconstrained generic type
                Diagnostic(ErrorCode.ERR_UnmanagedConstraintNotSatisfied, "f").WithArguments("D<T>", "T", "W").WithLocation(12, 26));
        }

        [ConditionalFact(typeof(ClrOnly), Reason = "https://github.com/mono/mono/issues/10782")]
        public void UnmanagedConstraint_Compilation_Alone_LocalFunction()
        {
            CreateCompilation(@"
public struct GoodType { public int I; }
public struct BadType { public string S; }
public class Test2
{
    public void M<U, W>() where U : unmanaged
    {
        void M<T>() where T : unmanaged
        {
        }

        M<GoodType>();                       // unmanaged struct
        M<BadType>();                        // managed struct
        M<string>();                         // reference type
        M<int>();                            // value type
        M<U>();                              // generic type constrained to unmanaged
        M<W>();                              // unconstrained generic type
    }
}").VerifyDiagnostics(
                // (13,9): error CS8377: The type 'BadType' must be a non-nullable value type, along with all fields at any level of nesting, in order to use it as parameter 'T' in the generic type or method 'M<T>()'
                //         M<BadType>();                        // managed struct
                Diagnostic(ErrorCode.ERR_UnmanagedConstraintNotSatisfied, "M<BadType>").WithArguments("M<T>()", "T", "BadType").WithLocation(13, 9),
                // (14,9): error CS8377: The type 'string' must be a non-nullable value type, along with all fields at any level of nesting, in order to use it as parameter 'T' in the generic type or method 'M<T>()'
                //         M<string>();                         // reference type
                Diagnostic(ErrorCode.ERR_UnmanagedConstraintNotSatisfied, "M<string>").WithArguments("M<T>()", "T", "string").WithLocation(14, 9),
                // (17,9): error CS8377: The type 'W' must be a non-nullable value type, along with all fields at any level of nesting, in order to use it as parameter 'T' in the generic type or method 'M<T>()'
                //         M<W>();                              // unconstrained generic type
                Diagnostic(ErrorCode.ERR_UnmanagedConstraintNotSatisfied, "M<W>").WithArguments("M<T>()", "T", "W").WithLocation(17, 9));
        }

        [Fact]
        public void UnmanagedConstraint_Compilation_ReferenceType()
        {
            var c = CreateCompilation("public class Test<T> where T : class, unmanaged {}");

            c.VerifyDiagnostics(
                // (1,39): error CS8380: The 'unmanaged' constraint must come before any other constraints
                // public class Test<T> where T : class, unmanaged {}
                Diagnostic(ErrorCode.ERR_UnmanagedConstraintMustBeFirst, "unmanaged").WithLocation(1, 39));

            var typeParameter = c.GlobalNamespace.GetTypeMember("Test").TypeParameters.Single();
            Assert.False(typeParameter.HasUnmanagedTypeConstraint);
            Assert.False(typeParameter.HasValueTypeConstraint);
            Assert.True(typeParameter.HasReferenceTypeConstraint);
            Assert.False(typeParameter.HasConstructorConstraint);
            Assert.Empty(typeParameter.ConstraintTypes());
        }

        [Fact]
        public void UnmanagedConstraint_Compilation_ValueType()
        {
            var c = CreateCompilation("public class Test<T> where T : struct, unmanaged {}");

            c.VerifyDiagnostics(
                // (1,40): error CS8380: The 'unmanaged' constraint must come before any other constraints
                // public class Test<T> where T : struct, unmanaged {}
                Diagnostic(ErrorCode.ERR_UnmanagedConstraintMustBeFirst, "unmanaged").WithLocation(1, 40));

            var typeParameter = c.GlobalNamespace.GetTypeMember("Test").TypeParameters.Single();
            Assert.False(typeParameter.HasUnmanagedTypeConstraint);
            Assert.True(typeParameter.HasValueTypeConstraint);
            Assert.False(typeParameter.HasReferenceTypeConstraint);
            Assert.False(typeParameter.HasConstructorConstraint);
            Assert.Empty(typeParameter.ConstraintTypes());
        }

        [Fact]
        public void UnmanagedConstraint_Compilation_Constructor()
        {
            CreateCompilation("public class Test<T> where T : unmanaged, new() {}").VerifyDiagnostics(
                // (1,43): error CS8379: The 'new()' constraint cannot be used with the 'unmanaged' constraint
                // public class Test<T> where T : unmanaged, new() {}
                Diagnostic(ErrorCode.ERR_NewBoundWithUnmanaged, "new").WithLocation(1, 43));
        }

        [Fact]
        public void UnmanagedConstraint_Compilation_AnotherClass_Before()
        {
            CreateCompilation("public class Test<T> where T : unmanaged, System.Exception { }").VerifyDiagnostics(
                // (1,43): error CS8380: 'Exception': cannot specify both a constraint class and the 'unmanaged' constraint
                // public class Test<T> where T : unmanaged, System.Exception { }
                Diagnostic(ErrorCode.ERR_UnmanagedBoundWithClass, "System.Exception").WithArguments("System.Exception").WithLocation(1, 43)
            );
        }

        [Fact]
        public void UnmanagedConstraint_Compilation_AnotherClass_After()
        {
            CreateCompilation("public class Test<T> where T : System.Exception, unmanaged { }").VerifyDiagnostics(
                // (1,50): error CS8380: The 'unmanaged' constraint must come before any other constraints
                // public class Test<T> where T : System.Exception, unmanaged { }
                Diagnostic(ErrorCode.ERR_UnmanagedConstraintMustBeFirst, "unmanaged").WithLocation(1, 50));
        }

        [Fact]
        public void UnmanagedConstraint_Compilation_OtherValidTypes_After()
        {
            CreateCompilation("public class Test<T> where T : System.Enum, System.IDisposable, unmanaged { }").VerifyDiagnostics(
                // (1,65): error CS8376: The 'unmanaged' constraint must come before any other constraints
                // public class Test<T> where T : System.Enum, System.IDisposable, unmanaged { }
                Diagnostic(ErrorCode.ERR_UnmanagedConstraintMustBeFirst, "unmanaged").WithLocation(1, 65));
        }

        [Fact]
        public void UnmanagedConstraint_OtherValidTypes_Before()
        {
            Action<ModuleSymbol> validator = module =>
            {
                var typeParameter = module.GlobalNamespace.GetTypeMember("Test").TypeParameters.Single();

                Assert.True(typeParameter.HasUnmanagedTypeConstraint);
                AssertEx.Equal(new string[] { "Enum", "IDisposable" }, typeParameter.ConstraintTypes().Select(type => type.Name));
            };

            CompileAndVerify(
                "public class Test<T> where T : unmanaged, System.Enum, System.IDisposable { }",
                sourceSymbolValidator: validator,
                symbolValidator: validator);
        }

        [Fact]
        public void UnmanagedConstraint_Compilation_AnotherParameter_After()
        {
            CreateCompilation("public class Test<T, U> where T : U, unmanaged { }").VerifyDiagnostics(
                // (1,38): error CS8380: The 'unmanaged' constraint must come before any other constraints
                // public class Test<T, U> where T : U, unmanaged { }
                Diagnostic(ErrorCode.ERR_UnmanagedConstraintMustBeFirst, "unmanaged").WithLocation(1, 38));
        }

        [Fact]
        public void UnmanagedConstraint_Compilation_AnotherParameter_Before()
        {
            CreateCompilation("public class Test<T, U> where T : unmanaged, U { }").VerifyDiagnostics();
            CreateCompilation("public class Test<T, U> where U: class where T : unmanaged, U, System.IDisposable { }").VerifyDiagnostics();
        }

        [Fact]
        public void UnmanagedConstraint_UnmanagedEnumNotAvailable()
        {
            CreateEmptyCompilation(@"
namespace System
{
    public class Object {}
    public class Void {}
    public class ValueType {}
}
public class Test<T> where T : unmanaged
{
}").VerifyDiagnostics(
                // (8,32): error CS0518: Predefined type 'System.Runtime.InteropServices.UnmanagedType' is not defined or imported
                // public class Test<T> where T : unmanaged
                Diagnostic(ErrorCode.ERR_PredefinedTypeNotFound, "unmanaged").WithArguments("System.Runtime.InteropServices.UnmanagedType").WithLocation(8, 32));
        }

        [Fact]
        public void UnmanagedConstraint_ValueTypeNotAvailable()
        {
            CreateEmptyCompilation(@"
namespace System
{
    public class Object {}
    public class Void {}
    public class Enum {}
    public class Int32 {}
    namespace Runtime
    {
        namespace InteropServices
        {
            public enum UnmanagedType {}
        }
    }
}
public class Test<T> where T : unmanaged
{
}").VerifyDiagnostics(
                // (16,32): error CS0518: Predefined type 'System.ValueType' is not defined or imported
                // public class Test<T> where T : unmanaged
                Diagnostic(ErrorCode.ERR_PredefinedTypeNotFound, "unmanaged").WithArguments("System.ValueType").WithLocation(16, 32));
        }

        [Fact]
        public void UnmanagedConstraint_Reference_Alone_Type()
        {
            var reference = CreateCompilation(@"
public class Test<T> where T : unmanaged
{
}").EmitToImageReference();

            var code = @"
public struct GoodType { public int I; }
public struct BadType { public string S; }
public class Test2
{
    public void M<U, W>() where U : unmanaged
    {
        var a = new Test<GoodType>();           // unmanaged struct
        var b = new Test<BadType>();            // managed struct
        var c = new Test<string>();             // reference type
        var d = new Test<int>();                // value type
        var e = new Test<U>();                  // generic type constrained to unmanaged
        var f = new Test<W>();                  // unconstrained generic type
    }
}";
            CreateCompilation(code, references: new[] { reference }).VerifyDiagnostics(
                // (9,26): error CS8379: The type 'BadType' must be a non-nullable value type, along with all fields at any level of nesting, in order to use it as parameter 'T' in the generic type or method 'Test<T>'
                //         var b = new Test<BadType>();            // managed struct
                Diagnostic(ErrorCode.ERR_UnmanagedConstraintNotSatisfied, "BadType").WithArguments("Test<T>", "T", "BadType").WithLocation(9, 26),
                // (10,26): error CS8379: The type 'string' must be a non-nullable value type, along with all fields at any level of nesting, in order to use it as parameter 'T' in the generic type or method 'Test<T>'
                //         var c = new Test<string>();             // reference type
                Diagnostic(ErrorCode.ERR_UnmanagedConstraintNotSatisfied, "string").WithArguments("Test<T>", "T", "string").WithLocation(10, 26),
                // (13,26): error CS8379: The type 'W' must be a non-nullable value type, along with all fields at any level of nesting, in order to use it as parameter 'T' in the generic type or method 'Test<T>'
                //         var f = new Test<W>();                  // unconstrained generic type
                Diagnostic(ErrorCode.ERR_UnmanagedConstraintNotSatisfied, "W").WithArguments("Test<T>", "T", "W").WithLocation(13, 26));
        }

        [Fact]
        public void UnmanagedConstraint_Reference_Alone_Method()
        {
            var reference = CreateCompilation(@"
public class Test
{
    public int M<T>() where T : unmanaged => 0;
}").EmitToImageReference();

            var code = @"
public struct GoodType { public int I; }
public struct BadType { public string S; }
public class Test2
{
    public void M<U, W>() where U : unmanaged
    {
        var a = new Test().M<GoodType>();           // unmanaged struct
        var b = new Test().M<BadType>();            // managed struct
        var c = new Test().M<string>();             // reference type
        var d = new Test().M<int>();                // value type
        var e = new Test().M<U>();                  // generic type constrained to unmanaged
        var f = new Test().M<W>();                  // unconstrained generic type
    }
}";
            CreateCompilation(code, references: new[] { reference }).VerifyDiagnostics(
                // (9,28): error CS8379: The type 'BadType' must be a non-nullable value type, along with all fields at any level of nesting, in order to use it as parameter 'T' in the generic type or method 'Test.M<T>()'
                //         var b = new Test().M<BadType>();            // managed struct
                Diagnostic(ErrorCode.ERR_UnmanagedConstraintNotSatisfied, "M<BadType>").WithArguments("Test.M<T>()", "T", "BadType").WithLocation(9, 28),
                // (10,28): error CS8379: The type 'string' must be a non-nullable value type, along with all fields at any level of nesting, in order to use it as parameter 'T' in the generic type or method 'Test.M<T>()'
                //         var c = new Test().M<string>();             // reference type
                Diagnostic(ErrorCode.ERR_UnmanagedConstraintNotSatisfied, "M<string>").WithArguments("Test.M<T>()", "T", "string").WithLocation(10, 28),
                // (13,28): error CS8379: The type 'W' must be a non-nullable value type, along with all fields at any level of nesting, in order to use it as parameter 'T' in the generic type or method 'Test.M<T>()'
                //         var f = new Test().M<W>();                  // unconstrained generic type
                Diagnostic(ErrorCode.ERR_UnmanagedConstraintNotSatisfied, "M<W>").WithArguments("Test.M<T>()", "T", "W").WithLocation(13, 28)
                );
        }

        [Fact]
        public void UnmanagedConstraint_Reference_Alone_Delegate()
        {
            var reference = CreateCompilation(@"
public delegate void D<T>() where T : unmanaged;
").EmitToImageReference();

            var code = @"
public struct GoodType { public int I; }
public struct BadType { public string S; }
public abstract class Test2<U, W> where U : unmanaged
{
    public abstract D<GoodType> a();                // unmanaged struct
    public abstract D<BadType> b();                 // managed struct
    public abstract D<string> c();                  // reference type
    public abstract D<int> d();                     // value type
    public abstract D<U> e();                       // generic type constrained to unmanaged
    public abstract D<W> f();                       // unconstrained generic type
}";
            CreateCompilation(code, references: new[] { reference }).VerifyDiagnostics(
                // (7,32): error CS8379: The type 'BadType' must be a non-nullable value type, along with all fields at any level of nesting, in order to use it as parameter 'T' in the generic type or method 'D<T>'
                //     public abstract D<BadType> b();                 // managed struct
                Diagnostic(ErrorCode.ERR_UnmanagedConstraintNotSatisfied, "b").WithArguments("D<T>", "T", "BadType").WithLocation(7, 32),
                // (8,31): error CS8379: The type 'string' must be a non-nullable value type, along with all fields at any level of nesting, in order to use it as parameter 'T' in the generic type or method 'D<T>'
                //     public abstract D<string> c();                  // reference type
                Diagnostic(ErrorCode.ERR_UnmanagedConstraintNotSatisfied, "c").WithArguments("D<T>", "T", "string").WithLocation(8, 31),
                // (11,26): error CS8379: The type 'W' must be a non-nullable value type, along with all fields at any level of nesting, in order to use it as parameter 'T' in the generic type or method 'D<T>'
                //     public abstract D<W> f();                       // unconstrained generic type
                Diagnostic(ErrorCode.ERR_UnmanagedConstraintNotSatisfied, "f").WithArguments("D<T>", "T", "W").WithLocation(11, 26));
        }

        [Fact]
        public void UnmanagedConstraint_Before_7_3()
        {
            var code = @"
public class Test<T> where T : unmanaged
{
}";

            var oldOptions = new CSharpParseOptions(LanguageVersion.CSharp7_2);

            CreateCompilation(code, parseOptions: oldOptions).VerifyDiagnostics(
                // (2,32): error CS8320: Feature 'unmanaged generic type constraints' is not available in C# 7.2. Please use language version 7.3 or greater.
                // public class Test<T> where T : unmanaged
                Diagnostic(ErrorCode.ERR_FeatureNotAvailableInVersion7_2, "unmanaged").WithArguments("unmanaged generic type constraints", "7.3").WithLocation(2, 32));

            var reference = CreateCompilation(code).EmitToImageReference();

            var legacyCode = @"
class Legacy
{
    void M()
    {
        var a = new Test<int>();        // valid
        var b = new Test<Legacy>();     // invalid
    }
}";

            CreateCompilation(legacyCode, parseOptions: oldOptions, references: new[] { reference }).VerifyDiagnostics(
                // (7,26): error CS8377: The type 'Legacy' must be a non-nullable value type, along with all fields at any level of nesting, in order to use it as parameter 'T' in the generic type or method 'Test<T>'
                //         var b = new Test<Legacy>();     // invalid
                Diagnostic(ErrorCode.ERR_UnmanagedConstraintNotSatisfied, "Legacy").WithArguments("Test<T>", "T", "Legacy").WithLocation(7, 26));
        }

        [Fact]
        public void UnmanagedConstraint_IsReflectedInSymbols_Alone_Type()
        {
            var code = "public class Test<T> where T : unmanaged { }";

            Action<ModuleSymbol> validator = module =>
            {
                var typeParameter = module.GlobalNamespace.GetTypeMember("Test").TypeParameters.Single();

                Assert.True(typeParameter.IsValueType);
                Assert.False(typeParameter.IsReferenceType);
                Assert.True(typeParameter.HasUnmanagedTypeConstraint);
                Assert.True(typeParameter.HasValueTypeConstraint);
                Assert.False(typeParameter.HasReferenceTypeConstraint);
                Assert.False(typeParameter.HasConstructorConstraint);
                Assert.Empty(typeParameter.ConstraintTypes());
            };

            CompileAndVerify(code, sourceSymbolValidator: validator, symbolValidator: validator);
        }

        [Fact]
        public void UnmanagedConstraint_IsReflectedInSymbols_Alone_Method()
        {
            var code = @"
public class Test
{
    public void M<T>() where T : unmanaged {}
}";

            Action<ModuleSymbol> validator = module =>
            {
                var typeParameter = module.GlobalNamespace.GetTypeMember("Test").GetMethod("M").TypeParameters.Single();

                Assert.True(typeParameter.IsValueType);
                Assert.False(typeParameter.IsReferenceType);
                Assert.True(typeParameter.HasUnmanagedTypeConstraint);
                Assert.True(typeParameter.HasValueTypeConstraint);
                Assert.False(typeParameter.HasReferenceTypeConstraint);
                Assert.False(typeParameter.HasConstructorConstraint);
                Assert.Empty(typeParameter.ConstraintTypes());
            };

            CompileAndVerify(code, sourceSymbolValidator: validator, symbolValidator: validator);
        }

        [Fact]
        public void UnmanagedConstraint_IsReflectedInSymbols_Alone_Delegate()
        {
            var code = "public delegate void D<T>() where T : unmanaged;";

            Action<ModuleSymbol> validator = module =>
            {
                var typeParameter = module.GlobalNamespace.GetTypeMember("D").TypeParameters.Single();

                Assert.True(typeParameter.IsValueType);
                Assert.False(typeParameter.IsReferenceType);
                Assert.True(typeParameter.HasUnmanagedTypeConstraint);
                Assert.True(typeParameter.HasValueTypeConstraint);
                Assert.False(typeParameter.HasReferenceTypeConstraint);
                Assert.False(typeParameter.HasConstructorConstraint);
                Assert.Empty(typeParameter.ConstraintTypes());
            };

            CompileAndVerify(code, sourceSymbolValidator: validator, symbolValidator: validator);
        }

        [Fact]
        public void UnmanagedConstraint_IsReflectedInSymbols_Alone_LocalFunction()
        {
            var code = @"
public class Test
{
    public void M()
    {
        void N<T>() where T : unmanaged
        {
        }
    }
}";

            CompileAndVerify(code, options: TestOptions.ReleaseDll.WithMetadataImportOptions(MetadataImportOptions.All), symbolValidator: module =>
            {
                var typeParameter = module.ContainingAssembly.GetTypeByMetadataName("Test").GetMethod("<M>g__N|0_0").TypeParameters.Single();

                Assert.True(typeParameter.IsValueType);
                Assert.False(typeParameter.IsReferenceType);
                Assert.True(typeParameter.HasUnmanagedTypeConstraint);
                Assert.True(typeParameter.HasValueTypeConstraint);
                Assert.False(typeParameter.HasReferenceTypeConstraint);
                Assert.False(typeParameter.HasConstructorConstraint);
                Assert.Empty(typeParameter.ConstraintTypes());
            });
        }

        [Fact]
        public void UnmanagedConstraint_EnforcedInInheritanceChain_Downwards_Source()
        {
            CreateCompilation(@"
struct Test
{
    public string RefMember { get; set; }
}
public abstract class A
{
    public abstract void M<T>() where T : unmanaged;
}
public class B : A
{
    public override void M<T>() { }

    public void Test()
    {
        this.M<int>();
        this.M<string>();
        this.M<Test>();
    }
}").VerifyDiagnostics(
                // (17,14): error CS8379: The type 'string' must be a non-nullable value type, along with all fields at any level of nesting, in order to use it as parameter 'T' in the generic type or method 'B.M<T>()'
                //         this.M<string>();
                Diagnostic(ErrorCode.ERR_UnmanagedConstraintNotSatisfied, "M<string>").WithArguments("B.M<T>()", "T", "string").WithLocation(17, 14),
                // (18,14): error CS8379: The type 'Test' must be a non-nullable value type, along with all fields at any level of nesting, in order to use it as parameter 'T' in the generic type or method 'B.M<T>()'
                //         this.M<Test>();
                Diagnostic(ErrorCode.ERR_UnmanagedConstraintNotSatisfied, "M<Test>").WithArguments("B.M<T>()", "T", "Test").WithLocation(18, 14)
                );
        }

        [Fact]
        public void UnmanagedConstraint_EnforcedInInheritanceChain_Downwards_Reference()
        {
            var reference = CreateCompilation(@"
public abstract class A
{
    public abstract void M<T>() where T : unmanaged;
}").EmitToImageReference();

            CreateCompilation(@"
struct Test
{
    public string RefMember { get; set; }
}
public class B : A
{
    public override void M<T>() { }

    public void Test()
    {
        this.M<int>();
        this.M<string>();
        this.M<Test>();
    }
}", references: new[] { reference }).VerifyDiagnostics(
                // (13,14): error CS8379: The type 'string' must be a non-nullable value type, along with all fields at any level of nesting, in order to use it as parameter 'T' in the generic type or method 'B.M<T>()'
                //         this.M<string>();
                Diagnostic(ErrorCode.ERR_UnmanagedConstraintNotSatisfied, "M<string>").WithArguments("B.M<T>()", "T", "string").WithLocation(13, 14),
                // (14,14): error CS8379: The type 'Test' must be a non-nullable value type, along with all fields at any level of nesting, in order to use it as parameter 'T' in the generic type or method 'B.M<T>()'
                //         this.M<Test>();
                Diagnostic(ErrorCode.ERR_UnmanagedConstraintNotSatisfied, "M<Test>").WithArguments("B.M<T>()", "T", "Test").WithLocation(14, 14)
                );
        }

        [Fact]
        public void UnmanagedConstraint_EnforcedInInheritanceChain_Upwards_Source()
        {
            CreateCompilation(@"
public abstract class A
{
    public abstract void M<T>();
}
public class B : A
{
    public override void M<T>() where T : unmanaged { }
}").VerifyDiagnostics(
                // (8,33): error CS0460: Constraints for override and explicit interface implementation methods are inherited from the base method, so they cannot be specified directly
                //     public override void M<T>() where T : unmanaged { }
                Diagnostic(ErrorCode.ERR_OverrideWithConstraints, "where").WithLocation(8, 33));
        }

        [Fact]
        public void UnmanagedConstraint_StructMismatchInImplements()
        {
            CreateCompilation(@"
public struct Segment<T> {
    public T[] array;
}

public interface I1<in T> where T : unmanaged
{
    void Test<G>(G x) where G : unmanaged;
}

public class C2<T> : I1<T> where T : struct
{
    public void Test<G>(G x) where G : struct
    {
        I1<T> i = this;
        i.Test(default(Segment<int>));
    }
}
").VerifyDiagnostics(
                // (11,14): error CS8377: The type 'T' must be a non-nullable value type, along with all fields at any level of nesting, in order to use it as parameter 'T' in the generic type or method 'I1<T>'
                // public class C2<T> : I1<T> where T : struct
                Diagnostic(ErrorCode.ERR_UnmanagedConstraintNotSatisfied, "C2").WithArguments("I1<T>", "T", "T").WithLocation(11, 14),
                // (13,17): error CS0425: The constraints for type parameter 'G' of method 'C2<T>.Test<G>(G)' must match the constraints for type parameter 'G' of interface method 'I1<T>.Test<G>(G)'. Consider using an explicit interface implementation instead.
                //     public void Test<G>(G x) where G : struct
                Diagnostic(ErrorCode.ERR_ImplBadConstraints, "Test").WithArguments("G", "C2<T>.Test<G>(G)", "G", "I1<T>.Test<G>(G)").WithLocation(13, 17),
                // (15,12): error CS8377: The type 'T' must be a non-nullable value type, along with all fields at any level of nesting, in order to use it as parameter 'T' in the generic type or method 'I1<T>'
                //         I1<T> i = this;
                Diagnostic(ErrorCode.ERR_UnmanagedConstraintNotSatisfied, "T").WithArguments("I1<T>", "T", "T").WithLocation(15, 12),
                // (16,11): error CS8377: The type 'Segment<int>' must be a non-nullable value type, along with all fields at any level of nesting, in order to use it as parameter 'G' in the generic type or method 'I1<T>.Test<G>(G)'
                //         i.Test(default(Segment<int>));
                Diagnostic(ErrorCode.ERR_UnmanagedConstraintNotSatisfied, "Test").WithArguments("I1<T>.Test<G>(G)", "G", "Segment<int>").WithLocation(16, 11)
                );
        }

        [Fact]
        public void UnmanagedConstraint_TypeMismatchInImplements()
        {
            CreateCompilation(@"
public interface I1<in T> where T : unmanaged, System.IDisposable
{
    void Test<G>(G x) where G : unmanaged, System.Enum;
}

public class C2<T> : I1<T> where T : unmanaged
{
    public void Test<G>(G x) where G : unmanaged
    {
        I1<T> i = this;
        i.Test(default(System.AttributeTargets)); // <-- this one is OK
        i.Test(0);
    }
}
").VerifyDiagnostics(
                // (7,14): error CS0314: The type 'T' cannot be used as type parameter 'T' in the generic type or method 'I1<T>'. There is no boxing conversion or type parameter conversion from 'T' to 'System.IDisposable'.
                // public class C2<T> : I1<T> where T : unmanaged
                Diagnostic(ErrorCode.ERR_GenericConstraintNotSatisfiedTyVar, "C2").WithArguments("I1<T>", "System.IDisposable", "T", "T").WithLocation(7, 14),
                // (9,17): error CS0425: The constraints for type parameter 'G' of method 'C2<T>.Test<G>(G)' must match the constraints for type parameter 'G' of interface method 'I1<T>.Test<G>(G)'. Consider using an explicit interface implementation instead.
                //     public void Test<G>(G x) where G : unmanaged
                Diagnostic(ErrorCode.ERR_ImplBadConstraints, "Test").WithArguments("G", "C2<T>.Test<G>(G)", "G", "I1<T>.Test<G>(G)").WithLocation(9, 17),
                // (11,12): error CS0314: The type 'T' cannot be used as type parameter 'T' in the generic type or method 'I1<T>'. There is no boxing conversion or type parameter conversion from 'T' to 'System.IDisposable'.
                //         I1<T> i = this;
                Diagnostic(ErrorCode.ERR_GenericConstraintNotSatisfiedTyVar, "T").WithArguments("I1<T>", "System.IDisposable", "T", "T").WithLocation(11, 12),
                // (13,11): error CS0315: The type 'int' cannot be used as type parameter 'G' in the generic type or method 'I1<T>.Test<G>(G)'. There is no boxing conversion from 'int' to 'System.Enum'.
                //         i.Test(0);
                Diagnostic(ErrorCode.ERR_GenericConstraintNotSatisfiedValType, "Test").WithArguments("I1<T>.Test<G>(G)", "System.Enum", "G", "int").WithLocation(13, 11)
                );
        }

        [Fact]
        public void UnmanagedConstraint_TypeMismatchInImplementsMeta()
        {
            var reference = CreateCompilation(@"
public interface I1<in T> where T : unmanaged, System.IDisposable
{
    void Test<G>(G x) where G : unmanaged, System.Enum;
}
").EmitToImageReference();

            CreateCompilation(@"
public class C2<T> : I1<T> where T : unmanaged
{
    public void Test<G>(G x) where G : unmanaged
    {
        I1<T> i = this;
        i.Test(default(System.AttributeTargets)); // <-- this one is OK
        i.Test(0);
    }
}", references: new[] { reference }).VerifyDiagnostics(
                // (2,14): error CS0314: The type 'T' cannot be used as type parameter 'T' in the generic type or method 'I1<T>'. There is no boxing conversion or type parameter conversion from 'T' to 'System.IDisposable'.
                // public class C2<T> : I1<T> where T : unmanaged
                Diagnostic(ErrorCode.ERR_GenericConstraintNotSatisfiedTyVar, "C2").WithArguments("I1<T>", "System.IDisposable", "T", "T").WithLocation(2, 14),
                // (4,17): error CS0425: The constraints for type parameter 'G' of method 'C2<T>.Test<G>(G)' must match the constraints for type parameter 'G' of interface method 'I1<T>.Test<G>(G)'. Consider using an explicit interface implementation instead.
                //     public void Test<G>(G x) where G : unmanaged
                Diagnostic(ErrorCode.ERR_ImplBadConstraints, "Test").WithArguments("G", "C2<T>.Test<G>(G)", "G", "I1<T>.Test<G>(G)").WithLocation(4, 17),
                // (6,12): error CS0314: The type 'T' cannot be used as type parameter 'T' in the generic type or method 'I1<T>'. There is no boxing conversion or type parameter conversion from 'T' to 'System.IDisposable'.
                //         I1<T> i = this;
                Diagnostic(ErrorCode.ERR_GenericConstraintNotSatisfiedTyVar, "T").WithArguments("I1<T>", "System.IDisposable", "T", "T").WithLocation(6, 12),
                // (8,11): error CS0315: The type 'int' cannot be used as type parameter 'G' in the generic type or method 'I1<T>.Test<G>(G)'. There is no boxing conversion from 'int' to 'System.Enum'.
                //         i.Test(0);
                Diagnostic(ErrorCode.ERR_GenericConstraintNotSatisfiedValType, "Test").WithArguments("I1<T>.Test<G>(G)", "System.Enum", "G", "int").WithLocation(8, 11)
                );
        }

        [Fact]
        public void UnmanagedConstraint_TypeMismatchInImplementsMeta2()
        {
            var reference = CreateCompilation(@"
    public interface I1
    {
        void Test<G>(ref G x) where G : unmanaged, System.IDisposable;
    }
").EmitToImageReference();

            var reference1 = CreateCompilation(@"
public class C1 : I1
{
    void I1.Test<G>(ref G x)
    {
        x.Dispose();
    }
}", references: new[] { reference }).EmitToImageReference(); ;

            CompileAndVerify(@"
struct S : System.IDisposable
{
    public int a;

    public void Dispose()
    {
        a += 123;
    }
}

class Test
{
    static void Main()
    {
        S local = default;
        I1 i = new C1();
        i.Test(ref local);
        System.Console.WriteLine(local.a);
    }
}",

                // NOTE: must pass verification (IDisposable constraint is copied over to the implementing method) 
                options: TestOptions.UnsafeReleaseExe, references: new[] { reference, reference1 }, verify: Verification.Passes, expectedOutput: "123");
        }

        [Fact]
        public void UnmanagedConstraint_EnforcedInInheritanceChain_Upwards_Reference()
        {
            var reference = CreateCompilation(@"
public abstract class A
{
    public abstract void M<T>();
}").EmitToImageReference();

            CreateCompilation(@"
public class B : A
{
    public override void M<T>() where T : unmanaged { }
}", references: new[] { reference }).VerifyDiagnostics(
                // (4,33): error CS0460: Constraints for override and explicit interface implementation methods are inherited from the base method, so they cannot be specified directly
                //     public override void M<T>() where T : unmanaged { }
                Diagnostic(ErrorCode.ERR_OverrideWithConstraints, "where").WithLocation(4, 33));
        }

        [ConditionalFact(typeof(ClrOnly), Reason = "https://github.com/mono/mono/issues/10782")]
        public void UnmanagedConstraints_PointerOperations_Invalid()
        {
            CreateCompilation(@"
class Test
{
    void M<T>(T arg) where T : unmanaged
    {
    }
    void N()
    {
        M(""test"");
    }
}").VerifyDiagnostics(
                // (9,9): error CS8379: The type 'string' must be a non-nullable value type, along with all fields at any level of nesting, in order to use it as parameter 'T' in the generic type or method 'Test.M<T>(T)'
                //         M("test");
                Diagnostic(ErrorCode.ERR_UnmanagedConstraintNotSatisfied, "M").WithArguments("Test.M<T>(T)", "T", "string").WithLocation(9, 9));
        }

        [ConditionalTheory(typeof(ClrOnly), Reason = "https://github.com/mono/mono/issues/10782")]
        [InlineData("(sbyte)1", "System.SByte", 1)]
        [InlineData("(byte)1", "System.Byte", 1)]
        [InlineData("(short)1", "System.Int16", 2)]
        [InlineData("(ushort)1", "System.UInt16", 2)]
        [InlineData("(int)1", "System.Int32", 4)]
        [InlineData("(uint)1", "System.UInt32", 4)]
        [InlineData("(long)1", "System.Int64", 8)]
        [InlineData("(ulong)1", "System.UInt64", 8)]
        [InlineData("'a'", "System.Char", 2)]
        [InlineData("(float)1", "System.Single", 4)]
        [InlineData("(double)1", "System.Double", 8)]
        [InlineData("(decimal)1", "System.Decimal", 16)]
        [InlineData("false", "System.Boolean", 1)]
        [InlineData("E.A", "E", 4)]
        [InlineData("new S { a = 1, b = 2, c = 3 }", "S", 12)]
        public void UnmanagedConstraints_PointerOperations_SimpleTypes(string arg, string type, int size)
        {
            CompileAndVerify(@"
enum E
{
    A
}
struct S
{
    public int a;
    public int b;
    public int c;
}
unsafe class Test
{
    static T* M<T>(T arg) where T : unmanaged
    {
        T* ptr = &arg;
        System.Console.WriteLine(ptr->GetType());   // method access
        System.Console.WriteLine(sizeof(T));        // sizeof operator
    
        T* ar = stackalloc T [10];
        return ar;
    }
    static void Main()
    {
        M(" + arg + @");
    }
}",
    options: TestOptions.UnsafeReleaseExe, verify: Verification.Fails, expectedOutput: string.Join(Environment.NewLine, type, size)).VerifyIL("Test.M<T>", @"
{
  // Code size       43 (0x2b)
  .maxstack  2
  IL_0000:  ldarga.s   V_0
  IL_0002:  conv.u
  IL_0003:  constrained. ""T""
  IL_0009:  callvirt   ""System.Type object.GetType()""
  IL_000e:  call       ""void System.Console.WriteLine(object)""
  IL_0013:  sizeof     ""T""
  IL_0019:  call       ""void System.Console.WriteLine(int)""
  IL_001e:  ldc.i4.s   10
  IL_0020:  conv.u
  IL_0021:  sizeof     ""T""
  IL_0027:  mul.ovf.un
  IL_0028:  localloc
  IL_002a:  ret
}");
        }

        [ConditionalFact(typeof(ClrOnly), Reason = "https://github.com/mono/mono/issues/10782")]
        public void UnmanagedConstraints_InterfaceMethod()
        {
            CompileAndVerify(@"
struct S : System.IDisposable
{
    public int a;

    public void Dispose()
    {
        a += 123;
    }
}
unsafe class Test
{
    static void M<T>(ref T arg) where T : unmanaged, System.IDisposable
    {
        arg.Dispose();

        fixed(T* ptr = &arg)
        {
            ptr->Dispose();
        }
    }

    static void Main()
    {
        S local = default;
        M(ref local);
        System.Console.WriteLine(local.a);
    }
}",
    options: TestOptions.UnsafeReleaseExe, verify: Verification.Fails, expectedOutput: "246").VerifyIL("Test.M<T>", @"
{
  // Code size       31 (0x1f)
  .maxstack  1
  .locals init (pinned T& V_0)
  IL_0000:  ldarg.0
  IL_0001:  constrained. ""T""
  IL_0007:  callvirt   ""void System.IDisposable.Dispose()""
  IL_000c:  ldarg.0
  IL_000d:  stloc.0
  IL_000e:  ldloc.0
  IL_000f:  conv.u
  IL_0010:  constrained. ""T""
  IL_0016:  callvirt   ""void System.IDisposable.Dispose()""
  IL_001b:  ldc.i4.0
  IL_001c:  conv.u
  IL_001d:  stloc.0
  IL_001e:  ret
}");
        }

        [ConditionalFact(typeof(ClrOnly), Reason = "https://github.com/mono/mono/issues/10782")]
        public void UnmanagedConstraints_CtorAndValueTypeAreEmitted()
        {
            CompileAndVerify(@"
using System.Linq;
class Program
{
    public static void M<T>() where T: unmanaged
    {
    }

    static void Main(string[] args)
    {
        var typeParam = typeof(Program).GetMethod(""M"").GetGenericArguments().First();
        System.Console.WriteLine(typeParam.GenericParameterAttributes);
    }
}",
    options: TestOptions.UnsafeReleaseExe, verify: Verification.Passes, expectedOutput: "NotNullableValueTypeConstraint, DefaultConstructorConstraint");
        }

        [ConditionalFact(typeof(ClrOnly), Reason = "https://github.com/mono/mono/issues/10782")]
        public void UnmanagedConstraints_NestedStructs_Flat()
        {
            CompileAndVerify(@"
struct TestData
{
    public int A;
    public TestData(int a)
    {
        A = a;
    }
}
unsafe class Test
{
    public static void Main()
    {
        N<TestData>();
    }
    static void N<T>() where T : unmanaged
    {
        System.Console.WriteLine(sizeof(T));
    }
}", options: TestOptions.UnsafeReleaseExe, verify: Verification.Passes, expectedOutput: "4");
        }

        [ConditionalFact(typeof(ClrOnly), Reason = "https://github.com/mono/mono/issues/10782")]
        public void UnmanagedConstraints_NestedStructs_Nested()
        {
            CompileAndVerify(@"
struct InnerTestData
{
    public int B;
    public InnerTestData(int b)
    {
        B = b;
    }
}
struct TestData
{
    public int A;
    public InnerTestData B;
    public TestData(int a, int b)
    {
        A = a;
        B = new InnerTestData(b);
    }
}
unsafe class Test
{
    public static void Main()
    {
        N<TestData>();
    }
    static void N<T>() where T : unmanaged
    {
        System.Console.WriteLine(sizeof(T));
    }
}", options: TestOptions.UnsafeReleaseExe, verify: Verification.Passes, expectedOutput: "8");
        }

        [ConditionalFact(typeof(ClrOnly), Reason = "https://github.com/mono/mono/issues/10782")]
        public void UnmanagedConstraints_NestedStructs_Error()
        {
            CreateCompilation(@"
struct InnerTestData
{
    public string B;
    public InnerTestData(string b)
    {
        B = b;
    }
}
struct TestData
{
    public int A;
    public InnerTestData B;
    public TestData(int a, string b)
    {
        A = a;
        B = new InnerTestData(b);
    }
}
class Test
{
    public static void Main()
    {
        N<TestData>();
    }
    static void N<T>() where T : unmanaged
    {
    }
}").VerifyDiagnostics(
                // (24,9): error CS8379: The type 'TestData' must be a non-nullable value type, along with all fields at any level of nesting, in order to use it as parameter 'T' in the generic type or method 'Test.N<T>()'
                //         N<TestData>();
                Diagnostic(ErrorCode.ERR_UnmanagedConstraintNotSatisfied, "N<TestData>").WithArguments("Test.N<T>()", "T", "TestData").WithLocation(24, 9));
        }

        [ConditionalFact(typeof(ClrOnly), Reason = "https://github.com/mono/mono/issues/10782")]
        public void UnmanagedConstraints_ExistingUnmanagedKeywordType_InScope()
        {
            CompileAndVerify(@"
class unmanaged
{
    public void Print()
    {
        System.Console.WriteLine(""success"");
    }
}
class Test
{
    public static void Main()
    {
        M(new unmanaged());
    }
    static void M<T>(T arg) where T : unmanaged
    {
        arg.Print();
    }
}", expectedOutput: "success");
        }

        [ConditionalFact(typeof(ClrOnly), Reason = "https://github.com/mono/mono/issues/10782")]
        public void UnmanagedConstraints_ExistingUnmanagedKeywordType_OutOfScope()
        {
            CreateCompilation(@"
namespace hidden
{
    class unmanaged
    {
        public void Print()
        {
            System.Console.WriteLine(""success"");
        }
    }
}
class Test
{
    public static void Main()
    {
        M(""test"");
    }
    static void M<T>(T arg) where T : unmanaged
    {
        arg.Print();
    }
}").VerifyDiagnostics(
                // (16,9): error CS8379: The type 'string' must be a non-nullable value type, along with all fields at any level of nesting, in order to use it as parameter 'T' in the generic type or method 'Test.M<T>(T)'
                //         M("test");
                Diagnostic(ErrorCode.ERR_UnmanagedConstraintNotSatisfied, "M").WithArguments("Test.M<T>(T)", "T", "string").WithLocation(16, 9),
                // (20,13): error CS1061: 'T' does not contain a definition for 'Print' and no extension method 'Print' accepting a first argument of type 'T' could be found (are you missing a using directive or an assembly reference?)
                //         arg.Print();
                Diagnostic(ErrorCode.ERR_NoSuchMemberOrExtension, "Print").WithArguments("T", "Print").WithLocation(20, 13));
        }

        [ConditionalFact(typeof(ClrOnly), Reason = "https://github.com/mono/mono/issues/10782")]
        public void UnmanagedConstraints_UnmanagedIsValidForStructConstraint_Methods()
        {
            CompileAndVerify(@"
class Program
{
    static void A<T>(T arg) where T : struct
    {
        System.Console.WriteLine(arg);
    }
    static void B<T>(T arg) where T : unmanaged
    {
        A(arg);
    }
    static void Main()
    {
        B(5);
    }
}", expectedOutput: "5");
        }

        [ConditionalFact(typeof(ClrOnly), Reason = "https://github.com/mono/mono/issues/10782")]
        public void UnmanagedConstraints_UnmanagedIsValidForStructConstraint_Types()
        {
            CompileAndVerify(@"
class A<T> where T : struct
{
    public void M(T arg)
    {
        System.Console.WriteLine(arg);
    }
}
class B<T> : A<T> where T : unmanaged
{
}
class Program
{
    static void Main()
    {
        new B<int>().M(5);
    }
}", expectedOutput: "5");
        }

        [ConditionalFact(typeof(ClrOnly), Reason = "https://github.com/mono/mono/issues/10782")]
        public void UnmanagedConstraints_UnmanagedIsValidForStructConstraint_Interfaces()
        {
            CompileAndVerify(@"
interface A<T> where T : struct
{
    void M(T arg);
}
class B<T> : A<T> where T : unmanaged
{
    public void M(T arg)
    {
        System.Console.WriteLine(arg);
    }
}
class Program
{
    static void Main()
    {
        new B<int>().M(5);
    }
}", expectedOutput: "5");
        }

        [ConditionalFact(typeof(ClrOnly), Reason = "https://github.com/mono/mono/issues/10782")]
        public void UnmanagedConstraints_UnmanagedIsValidForStructConstraint_LocalFunctions()
        {
            CompileAndVerify(@"
class Program
{
    static void Main()
    {
        void A<T>(T arg) where T : struct
        {
            System.Console.WriteLine(arg);
        }

        void B<T>(T arg) where T : unmanaged
        {
            A(arg);
        }

        B(5);
    }
}", expectedOutput: "5");
        }

        [ConditionalFact(typeof(ClrOnly), Reason = "https://github.com/mono/mono/issues/10782")]
        public void UnmanagedConstraints_PointerTypeSubstitution()
        {
            var compilation = CreateCompilation(@"
unsafe public class Test
{
    public T* M<T>() where T : unmanaged => throw null;
    
    public void N()
    {
        var result = M<int>();
    }
}", options: TestOptions.UnsafeReleaseDll).VerifyDiagnostics();

            var tree = compilation.SyntaxTrees.Single();
            var model = compilation.GetSemanticModel(tree, ignoreAccessibility: true);

            var value = ((VariableDeclaratorSyntax)tree.FindNodeOrTokenByKind(SyntaxKind.VariableDeclarator)).Initializer.Value;
            Assert.Equal("M<int>()", value.ToFullString());

            var symbol = (MethodSymbol)model.GetSymbolInfo(value).Symbol;
            Assert.Equal("System.Int32*", symbol.ReturnType.ToTestDisplayString());
        }

        [ConditionalFact(typeof(ClrOnly), Reason = "https://github.com/mono/mono/issues/10782")]
        public void UnmanagedConstraints_CannotConstraintToTypeParameterConstrainedByUnmanaged()
        {
            CreateCompilation(@"
class Test<U> where U : unmanaged
{
    void M<T>() where T : U
    {
    }
}").VerifyDiagnostics(
                // (4,12): error CS8379: Type parameter 'U' has the 'unmanaged' constraint so 'U' cannot be used as a constraint for 'T'
                //     void M<T>() where T : U
                Diagnostic(ErrorCode.ERR_ConWithUnmanagedCon, "T").WithArguments("T", "U").WithLocation(4, 12));
        }

        [ConditionalFact(typeof(ClrOnly), Reason = "https://github.com/mono/mono/issues/10782")]
        public void UnmanagedConstraints_UnmanagedAsTypeConstraintName()
        {
            CreateCompilation(@"
class Test<unmanaged> where unmanaged : System.IDisposable
{
    void M<T>(T arg) where T : unmanaged
    {
        arg.Dispose();
        arg.NonExistentMethod();
    }
}").VerifyDiagnostics(
                // (7,13): error CS1061: 'T' does not contain a definition for 'NonExistentMethod' and no extension method 'NonExistentMethod' accepting a first argument of type 'T' could be found (are you missing a using directive or an assembly reference?)
                //         arg.NonExistentMethod();
                Diagnostic(ErrorCode.ERR_NoSuchMemberOrExtension, "NonExistentMethod").WithArguments("T", "NonExistentMethod").WithLocation(7, 13));
        }

        [ConditionalFact(typeof(ClrOnly), Reason = "https://github.com/mono/mono/issues/10782")]
        public void UnmanagedConstraints_CircularReferenceToUnmanagedTypeWillBindSuccessfully()
        {
            CreateCompilation(@"
public unsafe class C<U> where U : unmanaged
{
    public void M1<T>() where T : T* { }
    public void M2<T>() where T : U* { }
}", options: TestOptions.UnsafeReleaseDll).VerifyDiagnostics(
                // (5,35): error CS0706: Invalid constraint type. A type used as a constraint must be an interface, a non-sealed class or a type parameter.
                //     public void M2<T>() where T : U* { }
                Diagnostic(ErrorCode.ERR_BadConstraintType, "U*").WithLocation(5, 35),
                // (4,35): error CS0706: Invalid constraint type. A type used as a constraint must be an interface, a non-sealed class or a type parameter.
                //     public void M1<T>() where T : T* { }
                Diagnostic(ErrorCode.ERR_BadConstraintType, "T*").WithLocation(4, 35));
        }

        [ConditionalFact(typeof(ClrOnly), Reason = "https://github.com/mono/mono/issues/10782")]
        public void UnmanagedConstraints_EnumWithUnmanaged()
        {
            Action<ModuleSymbol> validator = module =>
            {
                var typeParameter = module.GlobalNamespace.GetTypeMember("Test").TypeParameters.Single();

                Assert.True(typeParameter.HasUnmanagedTypeConstraint);
                Assert.True(typeParameter.HasValueTypeConstraint);
                Assert.False(typeParameter.HasReferenceTypeConstraint);
                Assert.False(typeParameter.HasConstructorConstraint);

                Assert.Equal("Enum", typeParameter.ConstraintTypes().Single().Name);

                Assert.True(typeParameter.IsValueType);
                Assert.False(typeParameter.IsReferenceType);
            };

            CompileAndVerify(
                source: "public class Test<T> where T : unmanaged, System.Enum {}",
                sourceSymbolValidator: validator,
                symbolValidator: validator);
        }

        [ConditionalFact(typeof(ClrOnly), Reason = "https://github.com/mono/mono/issues/10782")]
        public void UnmanagedConstraints_NestedInGenericType()
        {
            var code = @"
public class Wrapper<T>
{
    public enum E
    {
    }

    public struct S
    {
    }
}
public class Test
{
    void IsUnmanaged<T>() where T : unmanaged { }
    void IsEnum<T>() where T : System.Enum { }
    void IsStruct<T>() where T : struct { }
    void IsNew<T>() where T : new() { }
    

    void User()
    {
        IsUnmanaged<Wrapper<int>.E>();
        IsEnum<Wrapper<int>.E>();
        IsStruct<Wrapper<int>.E>();
        IsNew<Wrapper<int>.E>();

        IsUnmanaged<Wrapper<int>.S>();
        IsEnum<Wrapper<int>.S>();               // Invalid
        IsStruct<Wrapper<int>.S>();
        IsNew<Wrapper<int>.S>();

        IsUnmanaged<Wrapper<string>.E>();
        IsEnum<Wrapper<string>.E>();
        IsStruct<Wrapper<string>.E>();
        IsNew<Wrapper<string>.E>();

        IsUnmanaged<Wrapper<string>.S>();
        IsEnum<Wrapper<string>.S>();               // Invalid
        IsStruct<Wrapper<string>.S>();
        IsNew<Wrapper<string>.S>();
    }
}";

            CreateCompilation(code).VerifyDiagnostics(
                // (28,9): error CS0315: The type 'Wrapper<int>.S' cannot be used as type parameter 'T' in the generic type or method 'Test.IsEnum<T>()'. There is no boxing conversion from 'Wrapper<int>.S' to 'System.Enum'.
                //         IsEnum<Wrapper<int>.S>();               // Invalid
                Diagnostic(ErrorCode.ERR_GenericConstraintNotSatisfiedValType, "IsEnum<Wrapper<int>.S>").WithArguments("Test.IsEnum<T>()", "System.Enum", "T", "Wrapper<int>.S").WithLocation(28, 9),
                // (38,9): error CS0315: The type 'Wrapper<string>.S' cannot be used as type parameter 'T' in the generic type or method 'Test.IsEnum<T>()'. There is no boxing conversion from 'Wrapper<string>.S' to 'System.Enum'.
                //         IsEnum<Wrapper<string>.S>();               // Invalid
                Diagnostic(ErrorCode.ERR_GenericConstraintNotSatisfiedValType, "IsEnum<Wrapper<string>.S>").WithArguments("Test.IsEnum<T>()", "System.Enum", "T", "Wrapper<string>.S").WithLocation(38, 9));
        }

        [ConditionalFact(typeof(ClrOnly), Reason = "https://github.com/mono/mono/issues/10782")]
        public void UnmanagedConstraints_PointerInsideStruct()
        {
            CompileAndVerify(@"
unsafe struct S
{
    public int a;
    public int* b;

    public S(int a, int* b)
    {
        this.a = a;
        this.b = b;
    }
}
unsafe class Test
{
    static T* M<T>() where T : unmanaged
    {
        System.Console.WriteLine(typeof(T).FullName);

        T* ar = null;
        return ar;
    }
    static void Main()
    {
        S* ar = M<S>();
    }
}",
                options: TestOptions.UnsafeReleaseExe,
                verify: Verification.Fails,
                expectedOutput: "S");
        }

        [ConditionalFact(typeof(ClrOnly), Reason = "https://github.com/mono/mono/issues/10782")]
        public void UnmanagedConstraint_LambdaTypeParameters()
        {
            CompileAndVerify(@"
public delegate T D<T>() where T : unmanaged;
public class Test<U1> where U1 : unmanaged
{
    public static void Print<T>(D<T> lambda) where T : unmanaged
    {
        System.Console.WriteLine(lambda());
    }
    public static void User1(U1 arg)
    {
        Print(() => arg);
    }
    public static void User2<U2>(U2 arg) where U2 : unmanaged
    {
        Print(() => arg);
    }
}
public class Program
{
    public static void Main()
    {
        // Testing the constraint when the lambda type parameter is both coming from an enclosing type, or copied to the generated lambda class

        Test<int>.User1(1);
        Test<int>.User2(2);
    }
}",
                expectedOutput: @"
1
2",
                options: TestOptions.ReleaseExe.WithMetadataImportOptions(MetadataImportOptions.All),
                symbolValidator: module =>
                {
                    Assert.True(module.ContainingAssembly.GetTypeByMetadataName("D`1").TypeParameters.Single().HasUnmanagedTypeConstraint);
                    Assert.True(module.ContainingAssembly.GetTypeByMetadataName("Test`1").TypeParameters.Single().HasUnmanagedTypeConstraint);
                    Assert.True(module.ContainingAssembly.GetTypeByMetadataName("Test`1").GetTypeMember("<>c__DisplayClass2_0").TypeParameters.Single().HasUnmanagedTypeConstraint);
                });
        }

        [ConditionalFact(typeof(ClrOnly), Reason = "https://github.com/mono/mono/issues/10782")]
        public void UnmanagedConstraint_IsConsideredDuringOverloadResolution()
        {
            CompileAndVerify(@"
public class Program
{
    static void Test<T>(T arg) where T : unmanaged
    {
        System.Console.WriteLine(""Unmanaged: "" + arg);
    }
    static void Test(object arg)
    {
        System.Console.WriteLine(""Object: "" + arg);
    }

    static void User<U>(U arg) where U : unmanaged
    {
        Test(1);                // should pick up the first, as it is better than the second one (which requires a conversion)
        Test(""2"");            // should pick up the second, as it is the only candidate
        Test(arg);              // should pick up the first, as it is the only candidate
    }
    static void Main()
    {
        User(3);
    }
}",
                expectedOutput: @"
Unmanaged: 1
Object: 2
Unmanaged: 3");
        }

        [ConditionalFact(typeof(ClrOnly), Reason = "https://github.com/mono/mono/issues/10782")]
        [WorkItem(25654, "https://github.com/dotnet/roslyn/issues/25654")]
        public void UnmanagedConstraint_PointersTypeInference()
        {
            var compilation = CreateCompilation(@"
class C
{
    unsafe void M<T>(T* a) where T : unmanaged
    {
        var p = stackalloc T[10];
        M(p);
    }
}", options: TestOptions.UnsafeReleaseDll);

            compilation.VerifyDiagnostics();

            var tree = compilation.SyntaxTrees.Single();
            var model = compilation.GetSemanticModel(tree);

            var call = tree.GetRoot().DescendantNodes().OfType<InvocationExpressionSyntax>().Single();
            var inferredMethod = (MethodSymbol)model.GetSymbolInfo(call).Symbol;
            var declaredMethod = compilation.GlobalNamespace.GetTypeMember("C").GetMethod("M");

            Assert.Equal(declaredMethod, inferredMethod);
            Assert.Equal(declaredMethod.TypeParameters.Single(), inferredMethod.TypeArguments.Single().TypeSymbol);
        }

        [ConditionalFact(typeof(ClrOnly), Reason = "https://github.com/mono/mono/issues/10782")]
        [WorkItem(25654, "https://github.com/dotnet/roslyn/issues/25654")]
        public void UnmanagedConstraint_PointersTypeInference_CallFromADifferentMethod()
        {
            var compilation = CreateCompilation(@"
class C
{
    unsafe void M<T>(T* a) where T : unmanaged
    {
    }
    unsafe void N()
    {
        var p = stackalloc int[10];
        M(p);
    }
}", options: TestOptions.UnsafeReleaseDll);

            compilation.VerifyDiagnostics();

            var tree = compilation.SyntaxTrees.Single();
            var model = compilation.GetSemanticModel(tree);

            var call = tree.GetRoot().DescendantNodes().OfType<InvocationExpressionSyntax>().Single();
            var inferredMethod = (MethodSymbol)model.GetSymbolInfo(call).Symbol;
            var declaredMethod = compilation.GlobalNamespace.GetTypeMember("C").GetMethod("M");

            Assert.Equal(declaredMethod, inferredMethod.ConstructedFrom());
            Assert.Equal(SpecialType.System_Int32, inferredMethod.TypeArguments.Single().SpecialType);
        }

        [ConditionalFact(typeof(ClrOnly), Reason = "https://github.com/mono/mono/issues/10782")]
        [WorkItem(25654, "https://github.com/dotnet/roslyn/issues/25654")]
        public void UnmanagedConstraint_PointersTypeInference_WithOtherArgs()
        {
            var compilation = CreateCompilation(@"
unsafe class C
{
    static void M<T>(T* a, T b) where T : unmanaged
    {
        M(null, b);
    }
}", options: TestOptions.UnsafeReleaseDll);

            compilation.VerifyDiagnostics();

            var tree = compilation.SyntaxTrees.Single();
            var model = compilation.GetSemanticModel(tree);

            var call = tree.GetRoot().DescendantNodes().OfType<InvocationExpressionSyntax>().Single();
            var inferredMethod = (MethodSymbol)model.GetSymbolInfo(call).Symbol;
            var declaredMethod = compilation.GlobalNamespace.GetTypeMember("C").GetMethod("M");

            Assert.Equal(declaredMethod, inferredMethod);
            Assert.Equal(declaredMethod.TypeParameters.Single(), inferredMethod.TypeArguments.Single().TypeSymbol);
        }

        [ConditionalFact(typeof(ClrOnly), Reason = "https://github.com/mono/mono/issues/10782")]
        [WorkItem(25654, "https://github.com/dotnet/roslyn/issues/25654")]
        public void UnmanagedConstraint_PointersTypeInference_WithOtherArgs_CallFromADifferentMethod()
        {
            var compilation = CreateCompilation(@"
unsafe class C
{
    static void M<T>(T* a, T b) where T : unmanaged
    {
    }
    static void N()
    {
        M(null, 5);
    }
}", options: TestOptions.UnsafeReleaseDll);

            compilation.VerifyDiagnostics();

            var tree = compilation.SyntaxTrees.Single();
            var model = compilation.GetSemanticModel(tree);

            var call = tree.GetRoot().DescendantNodes().OfType<InvocationExpressionSyntax>().Single();
            var inferredMethod = (MethodSymbol)model.GetSymbolInfo(call).Symbol;
            var declaredMethod = compilation.GlobalNamespace.GetTypeMember("C").GetMethod("M");

            Assert.Equal(declaredMethod, inferredMethod.ConstructedFrom());
            Assert.Equal(SpecialType.System_Int32, inferredMethod.TypeArguments.Single().SpecialType);
        }

        [ConditionalFact(typeof(ClrOnly), Reason = "https://github.com/mono/mono/issues/10782")]
        [WorkItem(25654, "https://github.com/dotnet/roslyn/issues/25654")]
        public void UnmanagedConstraint_PointersTypeInference_Errors()
        {
            CreateCompilation(@"
unsafe class C
{
    void Unmanaged<T>(T* a) where T : unmanaged
    {
    }
    void UnmanagedWithInterface<T>(T* a) where T : unmanaged, System.IDisposable
    {
    }
    void Test()
    {
        int a = 0;

        Unmanaged(0);                       // fail (type inference)
        Unmanaged(a);                       // fail (type inference)
        Unmanaged(&a);                      // succeed (unmanaged type pointer)

        UnmanagedWithInterface(0);          // fail (type inference)
        UnmanagedWithInterface(a);          // fail (type inference)
        UnmanagedWithInterface(&a);         // fail (does not match interface)
    }
}", options: TestOptions.UnsafeReleaseDll).VerifyDiagnostics(
                // (14,9): error CS0411: The type arguments for method 'C.Unmanaged<T>(T*)' cannot be inferred from the usage. Try specifying the type arguments explicitly.
                //         Unmanaged(0);                       // fail (type inference)
                Diagnostic(ErrorCode.ERR_CantInferMethTypeArgs, "Unmanaged").WithArguments("C.Unmanaged<T>(T*)").WithLocation(14, 9),
                // (15,9): error CS0411: The type arguments for method 'C.Unmanaged<T>(T*)' cannot be inferred from the usage. Try specifying the type arguments explicitly.
                //         Unmanaged(a);                       // fail (type inference)
                Diagnostic(ErrorCode.ERR_CantInferMethTypeArgs, "Unmanaged").WithArguments("C.Unmanaged<T>(T*)").WithLocation(15, 9),
                // (18,9): error CS0411: The type arguments for method 'C.UnmanagedWithInterface<T>(T*)' cannot be inferred from the usage. Try specifying the type arguments explicitly.
                //         UnmanagedWithInterface(0);          // fail (type inference)
                Diagnostic(ErrorCode.ERR_CantInferMethTypeArgs, "UnmanagedWithInterface").WithArguments("C.UnmanagedWithInterface<T>(T*)").WithLocation(18, 9),
                // (19,9): error CS0411: The type arguments for method 'C.UnmanagedWithInterface<T>(T*)' cannot be inferred from the usage. Try specifying the type arguments explicitly.
                //         UnmanagedWithInterface(a);          // fail (type inference)
                Diagnostic(ErrorCode.ERR_CantInferMethTypeArgs, "UnmanagedWithInterface").WithArguments("C.UnmanagedWithInterface<T>(T*)").WithLocation(19, 9),
                // (20,9): error CS0315: The type 'int' cannot be used as type parameter 'T' in the generic type or method 'C.UnmanagedWithInterface<T>(T*)'. There is no boxing conversion from 'int' to 'System.IDisposable'.
                //         UnmanagedWithInterface(&a);         // fail (does not match interface)
                Diagnostic(ErrorCode.ERR_GenericConstraintNotSatisfiedValType, "UnmanagedWithInterface").WithArguments("C.UnmanagedWithInterface<T>(T*)", "System.IDisposable", "T", "int").WithLocation(20, 9));
        }

        [Fact]
        public void UnmanagedGenericStructPointer()
        {
            var code = @"
public struct MyStruct<T>
{
    public T field;
}

public class C
{
    public unsafe void M()
    {
        MyStruct<int> myStruct;
        M2(&myStruct);
    }

    public unsafe void M2(MyStruct<int>* ms) { }
}
";
            CreateCompilation(code, options: TestOptions.UnsafeReleaseDll)
                .VerifyDiagnostics();
        }

        [Fact]
        public void ManagedGenericStructPointer()
        {
            var code = @"
public struct MyStruct<T>
{
    public T field;
}

public class C
{
    public unsafe void M()
    {
        MyStruct<string> myStruct;
        M2(&myStruct);
    }

    public unsafe void M2<T>(MyStruct<T>* ms) where T : unmanaged { }
}
";
            CreateCompilation(code, options: TestOptions.UnsafeReleaseDll)
                .VerifyDiagnostics(
                    // (12,12): error CS0208: Cannot take the address of, get the size of, or declare a pointer to a managed type ('MyStruct<string>')
                    //         M2(&myStruct);
                    Diagnostic(ErrorCode.ERR_ManagedAddr, "&myStruct").WithArguments("MyStruct<string>").WithLocation(12, 12));
        }

        [Fact]
        public void UnmanagedGenericConstraintStructPointer()
        {
            var code = @"
public struct MyStruct<T> where T : unmanaged
{
    public T field;
}

public class C
{
    public unsafe void M()
    {
        MyStruct<int> myStruct;
        M2(&myStruct);
    }

    public unsafe void M2(MyStruct<int>* ms) { }
}
";
            CreateCompilation(code, options: TestOptions.UnsafeReleaseDll)
                .VerifyDiagnostics();
        }

        [Fact]
        public void UnmanagedGenericConstraintNestedStructPointer()
        {
            var code = @"
public struct MyStruct<T> where T : unmanaged
{
    public T field;
}

public struct OuterStruct
{
    public int x;
    public InnerStruct inner;
}

public struct InnerStruct
{
    public int y;
}

public class C
{
    public unsafe void M()
    {
        MyStruct<OuterStruct> myStruct;
        M2(&myStruct);
    }

    public unsafe void M2(MyStruct<OuterStruct>* ms) { }
}
";
            CreateCompilation(code, options: TestOptions.UnsafeReleaseDll)
                .VerifyDiagnostics();
        }

        [Fact]
        public void UnmanagedGenericConstraintNestedGenericStructPointer()
        {
            var code = @"
public struct MyStruct<T> where T : unmanaged
{
    public T field;
}

public struct InnerStruct<U>
{
    public U value;
}

public class C
{
    public unsafe void M()
    {
        MyStruct<InnerStruct<int>> myStruct;
        M2(&myStruct);
    }

    public unsafe void M2(MyStruct<InnerStruct<int>>* ms) { }
}
";
            CreateCompilation(code, options: TestOptions.UnsafeReleaseDll)
                .VerifyDiagnostics();

            CreateCompilation(code, options: TestOptions.UnsafeReleaseDll, parseOptions: TestOptions.Regular7_3)
                .VerifyDiagnostics(
<<<<<<< HEAD
                    // (16,18): error CS8370: Feature 'unmanaged constructed types' is not available in C# 7.3. Please use language version 8.0 or greater.
                    //         MyStruct<InnerStruct<int>> myStruct;
                    Diagnostic(ErrorCode.ERR_FeatureNotAvailableInVersion7_3, "InnerStruct<int>").WithArguments("unmanaged constructed types", "8.0").WithLocation(16, 18),
                    // (17,12): error CS8370: Feature 'unmanaged constructed types' is not available in C# 7.3. Please use language version 8.0 or greater.
                    //         M2(&myStruct);
                    Diagnostic(ErrorCode.ERR_FeatureNotAvailableInVersion7_3, "&myStruct").WithArguments("unmanaged constructed types", "8.0").WithLocation(17, 12),
                    // (20,27): error CS8370: Feature 'unmanaged constructed types' is not available in C# 7.3. Please use language version 8.0 or greater.
                    //     public unsafe void M2(MyStruct<InnerStruct<int>>* ms) { }
                    Diagnostic(ErrorCode.ERR_FeatureNotAvailableInVersion7_3, "MyStruct<InnerStruct<int>>*").WithArguments("unmanaged constructed types", "8.0").WithLocation(20, 27),
                    // (20,55): error CS8370: Feature 'unmanaged constructed types' is not available in C# 7.3. Please use language version 8.0 or greater.
                    //     public unsafe void M2(MyStruct<InnerStruct<int>>* ms) { }
                    Diagnostic(ErrorCode.ERR_FeatureNotAvailableInVersion7_3, "ms").WithArguments("unmanaged constructed types", "8.0").WithLocation(20, 55));
=======
                // (16,18): error CS8652: The feature 'unmanaged constructed types' is currently in Preview and *unsupported*. To use Preview features, use the 'preview' language version.
                //         MyStruct<InnerStruct<int>> myStruct;
                Diagnostic(ErrorCode.ERR_FeatureInPreview, "InnerStruct<int>").WithArguments("unmanaged constructed types").WithLocation(16, 18),
                // (17,12): error CS8652: The feature 'unmanaged constructed types' is currently in Preview and *unsupported*. To use Preview features, use the 'preview' language version.
                //         M2(&myStruct);
                Diagnostic(ErrorCode.ERR_FeatureInPreview, "&myStruct").WithArguments("unmanaged constructed types").WithLocation(17, 12),
                // (20,27): error CS8652: The feature 'unmanaged constructed types' is currently in Preview and *unsupported*. To use Preview features, use the 'preview' language version.
                //     public unsafe void M2(MyStruct<InnerStruct<int>>* ms) { }
                Diagnostic(ErrorCode.ERR_FeatureInPreview, "MyStruct<InnerStruct<int>>*").WithArguments("unmanaged constructed types").WithLocation(20, 27),
                // (20,55): error CS8652: The feature 'unmanaged constructed types' is currently in Preview and *unsupported*. To use Preview features, use the 'preview' language version.
                //     public unsafe void M2(MyStruct<InnerStruct<int>>* ms) { }
                Diagnostic(ErrorCode.ERR_FeatureInPreview, "ms").WithArguments("unmanaged constructed types").WithLocation(20, 55));
>>>>>>> 5571adff
        }

        [Fact]
        public void UnmanagedGenericStructMultipleConstraints()
        {
            // A diagnostic will only be produced for the first violated constraint.
            var code = @"
public struct MyStruct<T> where T : unmanaged, System.IDisposable
{
    public T field;
}

public struct InnerStruct<U>
{
    public U value;
}

public class C
{
    public unsafe void M()
    {
        MyStruct<InnerStruct<int>> myStruct = default;
        _ = myStruct;
    }
}
";
            CreateCompilation(code, options: TestOptions.UnsafeReleaseDll)
                .VerifyDiagnostics(
                    // (16,18): error CS0315: The type 'InnerStruct<int>' cannot be used as type parameter 'T' in the generic type or method 'MyStruct<T>'. There is no boxing conversion from 'InnerStruct<int>' to 'System.IDisposable'.
                    //         MyStruct<InnerStruct<int>> myStruct = default;
                    Diagnostic(ErrorCode.ERR_GenericConstraintNotSatisfiedValType, "InnerStruct<int>").WithArguments("MyStruct<T>", "System.IDisposable", "T", "InnerStruct<int>").WithLocation(16, 18)
                );

            CreateCompilation(code, options: TestOptions.UnsafeReleaseDll, parseOptions: TestOptions.Regular7_3)
                .VerifyDiagnostics(
<<<<<<< HEAD
                    // (16,18): error CS8370: Feature 'unmanaged constructed types' is not available in C# 7.3. Please use language version 8.0 or greater.
                    //         MyStruct<InnerStruct<int>> myStruct = default;
                    Diagnostic(ErrorCode.ERR_FeatureNotAvailableInVersion7_3, "InnerStruct<int>").WithArguments("unmanaged constructed types", "8.0").WithLocation(16, 18)
=======
                // (16,18): error CS8652: The feature 'unmanaged constructed types' is currently in Preview and *unsupported*. To use Preview features, use the 'preview' language version.
                //         MyStruct<InnerStruct<int>> myStruct = default;
                Diagnostic(ErrorCode.ERR_FeatureInPreview, "InnerStruct<int>").WithArguments("unmanaged constructed types").WithLocation(16, 18)
>>>>>>> 5571adff
                );
        }

        [Fact]
        public void UnmanagedGenericConstraintPartialConstructedStruct()
        {
            var code = @"
public struct MyStruct<T> where T : unmanaged
{
    public T field;
}

public class C
{
    public unsafe void M<U>()
    {
        MyStruct<U> myStruct;
        M2<U>(&myStruct);
    }

    public unsafe void M2<V>(MyStruct<V>* ms) { }
}
";
            CreateCompilation(code, options: TestOptions.UnsafeReleaseDll)
                .VerifyDiagnostics(
                    // (11,18): error CS8377: The type 'U' must be a non-nullable value type, along with all fields at any level of nesting, in order to use it as parameter 'T' in the generic type or method 'MyStruct<T>'
                    //         MyStruct<U> myStruct;
                    Diagnostic(ErrorCode.ERR_UnmanagedConstraintNotSatisfied, "U").WithArguments("MyStruct<T>", "T", "U").WithLocation(11, 18),
                    // (12,15): error CS0208: Cannot take the address of, get the size of, or declare a pointer to a managed type ('MyStruct<U>')
                    //         M2<U>(&myStruct);
                    Diagnostic(ErrorCode.ERR_ManagedAddr, "&myStruct").WithArguments("MyStruct<U>").WithLocation(12, 15),
                    // (15,30): error CS0208: Cannot take the address of, get the size of, or declare a pointer to a managed type ('MyStruct<V>')
                    //     public unsafe void M2<V>(MyStruct<V>* ms) { }
                    Diagnostic(ErrorCode.ERR_ManagedAddr, "MyStruct<V>*").WithArguments("MyStruct<V>").WithLocation(15, 30),
                    // (15,43): error CS8377: The type 'V' must be a non-nullable value type, along with all fields at any level of nesting, in order to use it as parameter 'T' in the generic type or method 'MyStruct<T>'
                    //     public unsafe void M2<V>(MyStruct<V>* ms) { }
                    Diagnostic(ErrorCode.ERR_UnmanagedConstraintNotSatisfied, "ms").WithArguments("MyStruct<T>", "T", "V").WithLocation(15, 43));
        }

        [Fact]
        public void GenericStructManagedFieldPointer()
        {
            var code = @"
public struct MyStruct<T>
{
    public T field;
}

public class C
{
    public unsafe void M()
    {
        MyStruct<string> myStruct;
        M2(&myStruct);
    }

    public unsafe void M2(MyStruct<string>* ms) { }
}
";
            CreateCompilation(code, options: TestOptions.UnsafeReleaseDll)
                .VerifyDiagnostics(
                    // (12,12): error CS0208: Cannot take the address of, get the size of, or declare a pointer to a managed type ('MyStruct<string>')
                    //         M2(&myStruct);
                    Diagnostic(ErrorCode.ERR_ManagedAddr, "&myStruct").WithArguments("MyStruct<string>").WithLocation(12, 12),
                    // (15,27): error CS0208: Cannot take the address of, get the size of, or declare a pointer to a managed type ('MyStruct<string>')
                    //     public unsafe void M2(MyStruct<string>* ms) { }
                    Diagnostic(ErrorCode.ERR_ManagedAddr, "MyStruct<string>*").WithArguments("MyStruct<string>").WithLocation(15, 27));
        }

        [Fact]
        public void UnmanagedRecursiveGenericStruct()
        {
            var code = @"
public unsafe struct MyStruct<T> where T : unmanaged
{
    public YourStruct<T>* field;
}

public unsafe struct YourStruct<T> where T : unmanaged
{
    public MyStruct<T>* field;
}
";
            var compilation = CreateCompilation(code, options: TestOptions.UnsafeReleaseDll);
            compilation.VerifyDiagnostics();
            Assert.False(compilation.GetMember<NamedTypeSymbol>("MyStruct").IsManagedType);
            Assert.False(compilation.GetMember<NamedTypeSymbol>("YourStruct").IsManagedType);
        }

        [Fact]
        public void UnmanagedRecursiveStruct()
        {
            var code = @"
public unsafe struct MyStruct
{
    public YourStruct* field;
}

public unsafe struct YourStruct
{
    public MyStruct* field;
}
";
            var compilation = CreateCompilation(code, options: TestOptions.UnsafeReleaseDll);
            compilation.VerifyDiagnostics();
            Assert.False(compilation.GetMember<NamedTypeSymbol>("MyStruct").IsManagedType);
            Assert.False(compilation.GetMember<NamedTypeSymbol>("YourStruct").IsManagedType);

        }

        [Fact]
        public void UnmanagedExpandingTypeArgument()
        {
            var code = @"
public struct MyStruct<T>
{
    public YourStruct<MyStruct<MyStruct<T>>> field;
}

public struct YourStruct<T> where T : unmanaged
{
    public T field;
}
";
            var compilation = CreateCompilation(code, options: TestOptions.UnsafeReleaseDll);
            compilation.VerifyDiagnostics(
                    // (4,46): error CS0523: Struct member 'MyStruct<T>.field' of type 'YourStruct<MyStruct<MyStruct<T>>>' causes a cycle in the struct layout
                    //     public YourStruct<MyStruct<MyStruct<T>>> field;
                    Diagnostic(ErrorCode.ERR_StructLayoutCycle, "field").WithArguments("MyStruct<T>.field", "YourStruct<MyStruct<MyStruct<T>>>").WithLocation(4, 46));

            Assert.False(compilation.GetMember<NamedTypeSymbol>("MyStruct").IsManagedType);
            Assert.False(compilation.GetMember<NamedTypeSymbol>("YourStruct").IsManagedType);
        }

        [Fact]
        public void UnmanagedCyclic()
        {
            var code = @"
public struct MyStruct<T>
{
    public YourStruct<T> field;
}

public struct YourStruct<T> where T : unmanaged
{
    public MyStruct<T> field;
}
";
            var compilation = CreateCompilation(code, options: TestOptions.UnsafeReleaseDll);
            compilation.VerifyDiagnostics(
                    // (4,26): error CS0523: Struct member 'MyStruct<T>.field' of type 'YourStruct<T>' causes a cycle in the struct layout
                    //     public YourStruct<T> field;
                    Diagnostic(ErrorCode.ERR_StructLayoutCycle, "field").WithArguments("MyStruct<T>.field", "YourStruct<T>").WithLocation(4, 26),
                    // (4,26): error CS8377: The type 'T' must be a non-nullable value type, along with all fields at any level of nesting, in order to use it as parameter 'T' in the generic type or method 'YourStruct<T>'
                    //     public YourStruct<T> field;
                    Diagnostic(ErrorCode.ERR_UnmanagedConstraintNotSatisfied, "field").WithArguments("YourStruct<T>", "T", "T").WithLocation(4, 26),
                    // (9,24): error CS0523: Struct member 'YourStruct<T>.field' of type 'MyStruct<T>' causes a cycle in the struct layout
                    //     public MyStruct<T> field;
                    Diagnostic(ErrorCode.ERR_StructLayoutCycle, "field").WithArguments("YourStruct<T>.field", "MyStruct<T>").WithLocation(9, 24));

            Assert.False(compilation.GetMember<NamedTypeSymbol>("MyStruct").IsManagedType);
            Assert.False(compilation.GetMember<NamedTypeSymbol>("YourStruct").IsManagedType);
        }

        [Fact]
        public void UnmanagedExpandingTypeArgumentManagedGenericField()
        {
            var code = @"
public struct MyStruct<T>
{
    public YourStruct<MyStruct<MyStruct<T>>> field;
    public T myField;
}

public struct YourStruct<T> where T : unmanaged
{
    public T field;
}
";
            var compilation = CreateCompilation(code, options: TestOptions.UnsafeReleaseDll);
            compilation.VerifyDiagnostics(
                    // (4,46): error CS0523: Struct member 'MyStruct<T>.field' of type 'YourStruct<MyStruct<MyStruct<T>>>' causes a cycle in the struct layout
                    //     public YourStruct<MyStruct<MyStruct<T>>> field;
                    Diagnostic(ErrorCode.ERR_StructLayoutCycle, "field").WithArguments("MyStruct<T>.field", "YourStruct<MyStruct<MyStruct<T>>>").WithLocation(4, 46));

            Assert.True(compilation.GetMember<NamedTypeSymbol>("MyStruct").IsManagedType);
            Assert.False(compilation.GetMember<NamedTypeSymbol>("YourStruct").IsManagedType);
        }

        [Fact]
        public void UnmanagedExpandingTypeArgumentConstraintViolation()
        {
            var code = @"
public struct MyStruct<T>
{
    public YourStruct<MyStruct<MyStruct<T>>> field;
    public string s;
}

public struct YourStruct<T> where T : unmanaged
{
    public T field;
}
";
            var compilation = CreateCompilation(code, options: TestOptions.UnsafeReleaseDll);
            compilation.VerifyDiagnostics(
                    // (4,46): error CS0523: Struct member 'MyStruct<T>.field' of type 'YourStruct<MyStruct<MyStruct<T>>>' causes a cycle in the struct layout
                    //     public YourStruct<MyStruct<MyStruct<T>>> field;
                    Diagnostic(ErrorCode.ERR_StructLayoutCycle, "field").WithArguments("MyStruct<T>.field", "YourStruct<MyStruct<MyStruct<T>>>").WithLocation(4, 46),
                    // (4,46): error CS8377: The type 'MyStruct<MyStruct<T>>' must be a non-nullable value type, along with all fields at any level of nesting, in order to use it as parameter 'T' in the generic type or method 'YourStruct<T>'
                    //     public YourStruct<MyStruct<MyStruct<T>>> field;
                    Diagnostic(ErrorCode.ERR_UnmanagedConstraintNotSatisfied, "field").WithArguments("YourStruct<T>", "T", "MyStruct<MyStruct<T>>").WithLocation(4, 46));

            Assert.True(compilation.GetMember<NamedTypeSymbol>("MyStruct").IsManagedType);
            Assert.False(compilation.GetMember<NamedTypeSymbol>("YourStruct").IsManagedType);
        }

        [Fact]
        public void UnmanagedRecursiveTypeArgumentConstraintViolation_02()
        {
            var code = @"
public struct MyStruct<T>
{
    public YourStruct<MyStruct<MyStruct<T>>> field;
}

public struct YourStruct<T> where T : unmanaged
{
    public T field;
    public string s;
}
";
            var compilation = CreateCompilation(code, options: TestOptions.UnsafeReleaseDll);
            compilation.VerifyDiagnostics(
                    // (4,46): error CS0523: Struct member 'MyStruct<T>.field' of type 'YourStruct<MyStruct<MyStruct<T>>>' causes a cycle in the struct layout
                    //     public YourStruct<MyStruct<MyStruct<T>>> field;
                    Diagnostic(ErrorCode.ERR_StructLayoutCycle, "field").WithArguments("MyStruct<T>.field", "YourStruct<MyStruct<MyStruct<T>>>").WithLocation(4, 46),
                    // (4,46): error CS8377: The type 'MyStruct<MyStruct<T>>' must be a non-nullable value type, along with all fields at any level of nesting, in order to use it as parameter 'T' in the generic type or method 'YourStruct<T>'
                    //     public YourStruct<MyStruct<MyStruct<T>>> field;
                    Diagnostic(ErrorCode.ERR_UnmanagedConstraintNotSatisfied, "field").WithArguments("YourStruct<T>", "T", "MyStruct<MyStruct<T>>").WithLocation(4, 46));

            Assert.True(compilation.GetMember<NamedTypeSymbol>("MyStruct").IsManagedType);
            Assert.True(compilation.GetMember<NamedTypeSymbol>("YourStruct").IsManagedType);
        }

        [Fact]
        public void NestedGenericStructContainingPointer()
        {
            var code = @"
public unsafe struct MyStruct<T> where T : unmanaged
{
    public T* field;

    public T this[int index]
    {
        get { return field[index]; }
    }
}

public class C
{
    public static unsafe void Main()
    {
        float f = 42;
        var ms = new MyStruct<float> { field = &f };
        var test = new MyStruct<MyStruct<float>> { field = &ms };
        float value = test[0][0];
        System.Console.Write(value);
    }
}
";
            CompileAndVerify(code, options: TestOptions.UnsafeReleaseExe, expectedOutput: "42", verify: Verification.Skipped);
        }

        [Fact]
        public void SimpleGenericStructPointer_ILValidation()
        {
            var code = @"
public unsafe struct MyStruct<T> where T : unmanaged
{
    public T field;

    public static void Test()
    {
        var ms = new MyStruct<int>();
        MyStruct<int>* ptr = &ms;
        ptr->field = 42;
    }
}
";
            var il = @"
{
  // Code size       19 (0x13)
  .maxstack  2
  .locals init (MyStruct<int> V_0) //ms
  IL_0000:  ldloca.s   V_0
  IL_0002:  initobj    ""MyStruct<int>""
  IL_0008:  ldloca.s   V_0
  IL_000a:  conv.u
  IL_000b:  ldc.i4.s   42
  IL_000d:  stfld      ""int MyStruct<int>.field""
  IL_0012:  ret
}
";
            CompileAndVerify(code, options: TestOptions.UnsafeReleaseDll, verify: Verification.Skipped)
                .VerifyIL("MyStruct<T>.Test", il);
        }

        [Fact, WorkItem(31439, "https://github.com/dotnet/roslyn/issues/31439")]
        public void CircularTypeArgumentUnmanagedConstraint()
        {
            var code = @"
public struct X<T>
    where T : unmanaged
{
}

public struct Z
{
    public X<Z> field;
}";
            var compilation = CreateCompilation(code);
            compilation.VerifyDiagnostics();

            Assert.False(compilation.GetMember<NamedTypeSymbol>("X").IsManagedType);
            Assert.False(compilation.GetMember<NamedTypeSymbol>("Z").IsManagedType);
        }

        [Fact]
        public void GenericStructAddressOfRequiresCSharp8()
        {
            var code = @"
public struct MyStruct<T>
{
    public T field;

    public static unsafe void Test()
    {
        var ms = new MyStruct<int>();
        var ptr = &ms;
    }
}
";
            CreateCompilation(code, options: TestOptions.UnsafeReleaseDll, parseOptions: TestOptions.Regular7_3)
                .VerifyDiagnostics(
<<<<<<< HEAD
                    // (9,19): error CS8370: Feature 'unmanaged constructed types' is not available in C# 7.3. Please use language version 8.0 or greater.
                    //         var ptr = &ms;
                    Diagnostic(ErrorCode.ERR_FeatureNotAvailableInVersion7_3, "&ms").WithArguments("unmanaged constructed types", "8.0").WithLocation(9, 19)
=======
                // (9,19): error CS8652: The feature 'unmanaged constructed types' is currently in Preview and *unsupported*. To use Preview features, use the 'preview' language version.
                //         var ptr = &ms;
                Diagnostic(ErrorCode.ERR_FeatureInPreview, "&ms").WithArguments("unmanaged constructed types").WithLocation(9, 19)
>>>>>>> 5571adff
                );

            CreateCompilation(code, options: TestOptions.UnsafeReleaseDll).VerifyDiagnostics();
        }

        [Fact]
        public void GenericStructFixedRequiresCSharp8()
        {
            var code = @"
public struct MyStruct<T>
{
    public T field;
}

public class MyClass
{
    public MyStruct<int> ms;
    public static unsafe void Test(MyClass c)
    {
        fixed (MyStruct<int>* ptr = &c.ms)
        {
        }
    }
}
";
            CreateCompilation(code, options: TestOptions.UnsafeReleaseDll, parseOptions: TestOptions.Regular7_3)
                .VerifyDiagnostics(
<<<<<<< HEAD
                    // (12,16): error CS8370: Feature 'unmanaged constructed types' is not available in C# 7.3. Please use language version 8.0 or greater.
                    //         fixed (MyStruct<int>* ptr = &c.ms)
                    Diagnostic(ErrorCode.ERR_FeatureNotAvailableInVersion7_3, "MyStruct<int>*").WithArguments("unmanaged constructed types", "8.0").WithLocation(12, 16),
                    // (12,37): error CS8370: Feature 'unmanaged constructed types' is not available in C# 7.3. Please use language version 8.0 or greater.
                    //         fixed (MyStruct<int>* ptr = &c.ms)
                    Diagnostic(ErrorCode.ERR_FeatureNotAvailableInVersion7_3, "&c.ms").WithArguments("unmanaged constructed types", "8.0").WithLocation(12, 37)
                );
=======
                // (12,16): error CS8652: The feature 'unmanaged constructed types' is currently in Preview and *unsupported*. To use Preview features, use the 'preview' language version.
                //         fixed (MyStruct<int>* ptr = &c.ms)
                Diagnostic(ErrorCode.ERR_FeatureInPreview, "MyStruct<int>*").WithArguments("unmanaged constructed types").WithLocation(12, 16),
                // (12,37): error CS8652: The feature 'unmanaged constructed types' is currently in Preview and *unsupported*. To use Preview features, use the 'preview' language version.
                //         fixed (MyStruct<int>* ptr = &c.ms)
                Diagnostic(ErrorCode.ERR_FeatureInPreview, "&c.ms").WithArguments("unmanaged constructed types").WithLocation(12, 37));
>>>>>>> 5571adff

            CreateCompilation(code, options: TestOptions.UnsafeReleaseDll).VerifyDiagnostics();
        }

        [Fact]
        public void GenericStructSizeofRequiresCSharp8()
        {
            var code = @"
public struct MyStruct<T>
{
    public T field;

    public static unsafe void Test()
    {
        var size = sizeof(MyStruct<int>);
    }
}
";
            CreateCompilation(code, options: TestOptions.UnsafeReleaseDll, parseOptions: TestOptions.Regular7_3)
                .VerifyDiagnostics(
<<<<<<< HEAD
                    // (8,20): error CS8370: Feature 'unmanaged constructed types' is not available in C# 7.3. Please use language version 8.0 or greater.
                    //         var size = sizeof(MyStruct<int>);
                    Diagnostic(ErrorCode.ERR_FeatureNotAvailableInVersion7_3, "sizeof(MyStruct<int>)").WithArguments("unmanaged constructed types", "8.0").WithLocation(8, 20)
=======
                // (8,20): error CS8652: The feature 'unmanaged constructed types' is currently in Preview and *unsupported*. To use Preview features, use the 'preview' language version.
                //         var size = sizeof(MyStruct<int>);
                Diagnostic(ErrorCode.ERR_FeatureInPreview, "sizeof(MyStruct<int>)").WithArguments("unmanaged constructed types").WithLocation(8, 20)
>>>>>>> 5571adff
                );

            CreateCompilation(code, options: TestOptions.UnsafeReleaseDll).VerifyDiagnostics();
        }

        [Fact]
        public void GenericImplicitStackallocRequiresCSharp8()
        {
            var code = @"
public struct MyStruct<T>
{
    public T field;

    public static unsafe void Test()
    {
        var arr = stackalloc[] { new MyStruct<int>() };
    }
}
";
            CreateCompilation(code, options: TestOptions.UnsafeReleaseDll, parseOptions: TestOptions.Regular7_3)
                .VerifyDiagnostics(
<<<<<<< HEAD
                    // (8,19): error CS8370: Feature 'unmanaged constructed types' is not available in C# 7.3. Please use language version 8.0 or greater.
                    //         var arr = stackalloc[] { new MyStruct<int>() };
                    Diagnostic(ErrorCode.ERR_FeatureNotAvailableInVersion7_3, "stackalloc[] { new MyStruct<int>() }").WithArguments("unmanaged constructed types", "8.0").WithLocation(8, 19)
                );
=======
                // (8,19): error CS8652: The feature 'unmanaged constructed types' is currently in Preview and *unsupported*. To use Preview features, use the 'preview' language version.
                //         var arr = stackalloc[] { new MyStruct<int>() };
                Diagnostic(ErrorCode.ERR_FeatureInPreview, "stackalloc[] { new MyStruct<int>() }").WithArguments("unmanaged constructed types").WithLocation(8, 19));
>>>>>>> 5571adff

            CreateCompilation(code, options: TestOptions.UnsafeReleaseDll).VerifyDiagnostics();
        }

        [Fact]
        public void GenericStackallocRequiresCSharp8()
        {
            var code = @"
public struct MyStruct<T>
{
    public T field;

    public static unsafe void Test()
    {
        var arr = stackalloc MyStruct<int>[4];
    }
}
";
            CreateCompilation(code, options: TestOptions.UnsafeReleaseDll, parseOptions: TestOptions.Regular7_3)
                .VerifyDiagnostics(
<<<<<<< HEAD
                    // (8,30): error CS8370: Feature 'unmanaged constructed types' is not available in C# 7.3. Please use language version 8.0 or greater.
                    //         var arr = stackalloc MyStruct<int>[4];
                    Diagnostic(ErrorCode.ERR_FeatureNotAvailableInVersion7_3, "MyStruct<int>").WithArguments("unmanaged constructed types", "8.0").WithLocation(8, 30)
                );
=======
                // (8,30): error CS8652: The feature 'unmanaged constructed types' is currently in Preview and *unsupported*. To use Preview features, use the 'preview' language version.
                //         var arr = stackalloc MyStruct<int>[4];
                Diagnostic(ErrorCode.ERR_FeatureInPreview, "MyStruct<int>").WithArguments("unmanaged constructed types").WithLocation(8, 30));
>>>>>>> 5571adff

            CreateCompilation(code, options: TestOptions.UnsafeReleaseDll).VerifyDiagnostics();
        }

        [Fact]
        public void GenericStructPointerFieldRequiresCSharp8()
        {
            var code = @"
public struct MyStruct<T>
{
    public T field;
}

public unsafe struct OtherStruct
{
    public MyStruct<int>* ms;
}
";
            CreateCompilation(code, options: TestOptions.UnsafeReleaseDll, parseOptions: TestOptions.Regular7_3)
                .VerifyDiagnostics(
<<<<<<< HEAD
                    // (9,12): error CS8370: Feature 'unmanaged constructed types' is not available in C# 7.3. Please use language version 8.0 or greater.
                    //     public MyStruct<int>* ms;
                    Diagnostic(ErrorCode.ERR_FeatureNotAvailableInVersion7_3, "MyStruct<int>*").WithArguments("unmanaged constructed types", "8.0").WithLocation(9, 12)
=======
                // (9,12): error CS8652: The feature 'unmanaged constructed types' is currently in Preview and *unsupported*. To use Preview features, use the 'preview' language version.
                //     public MyStruct<int>* ms;
                Diagnostic(ErrorCode.ERR_FeatureInPreview, "MyStruct<int>*").WithArguments("unmanaged constructed types").WithLocation(9, 12)
>>>>>>> 5571adff
                );

            CreateCompilation(code, options: TestOptions.UnsafeReleaseDll).VerifyDiagnostics();
        }

        [Fact, WorkItem(32103, "https://github.com/dotnet/roslyn/issues/32103")]
        public void StructContainingTuple_Unmanaged_RequiresCSharp8()
        {
            var code = @"
public struct MyStruct
{
    public (int, int) field;
}

public class C
{
    public unsafe void M<T>() where T : unmanaged { }

    public void M2()
    {
        M<MyStruct>();
        M<(int, int)>();
    }
}
";
            CreateCompilation(code, options: TestOptions.UnsafeReleaseDll, parseOptions: TestOptions.Regular7_3)
                .VerifyDiagnostics(
<<<<<<< HEAD
                    // (13,9): error CS8370: Feature 'unmanaged constructed types' is not available in C# 7.3. Please use language version 8.0 or greater.
                    //         M<MyStruct>();
                    Diagnostic(ErrorCode.ERR_FeatureNotAvailableInVersion7_3, "M<MyStruct>").WithArguments("unmanaged constructed types", "8.0").WithLocation(13, 9),
                    // (14,9): error CS8370: Feature 'unmanaged constructed types' is not available in C# 7.3. Please use language version 8.0 or greater.
                    //         M<(int, int)>();
                    Diagnostic(ErrorCode.ERR_FeatureNotAvailableInVersion7_3, "M<(int, int)>").WithArguments("unmanaged constructed types", "8.0").WithLocation(14, 9)
=======
                // (13,9): error CS8652: The feature 'unmanaged constructed types' is currently in Preview and *unsupported*. To use Preview features, use the 'preview' language version.
                //         M<MyStruct>();
                Diagnostic(ErrorCode.ERR_FeatureInPreview, "M<MyStruct>").WithArguments("unmanaged constructed types").WithLocation(13, 9),
                // (14,9): error CS8652: The feature 'unmanaged constructed types' is currently in Preview and *unsupported*. To use Preview features, use the 'preview' language version.
                //         M<(int, int)>();
                Diagnostic(ErrorCode.ERR_FeatureInPreview, "M<(int, int)>").WithArguments("unmanaged constructed types").WithLocation(14, 9)
>>>>>>> 5571adff
                );

            CreateCompilation(code, options: TestOptions.UnsafeReleaseDll).VerifyDiagnostics();
        }

        [Fact, WorkItem(32103, "https://github.com/dotnet/roslyn/issues/32103")]
        public void StructContainingGenericTuple_Unmanaged()
        {
            var code = @"
public struct MyStruct<T>
{
    public (T, T) field;
}

public class C
{
    public unsafe void M<T>() where T : unmanaged { }

    public void M2<U>() where U : unmanaged
    {
        M<MyStruct<U>>();
    }

    public void M3<V>()
    {
        M<MyStruct<V>>();
    }
}
";
            CreateCompilation(code, options: TestOptions.UnsafeReleaseDll, parseOptions: TestOptions.Regular7_3)
                .VerifyDiagnostics(
<<<<<<< HEAD
                    // (13,9): error CS8370: Feature 'unmanaged constructed types' is not available in C# 7.3. Please use language version 8.0 or greater.
                    //         M<MyStruct<U>>();
                    Diagnostic(ErrorCode.ERR_FeatureNotAvailableInVersion7_3, "M<MyStruct<U>>").WithArguments("unmanaged constructed types", "8.0").WithLocation(13, 9),
                    // (18,9): error CS8377: The type 'MyStruct<V>' must be a non-nullable value type, along with all fields at any level of nesting, in order to use it as parameter 'T' in the generic type or method 'C.M<T>()'
                    //         M<MyStruct<V>>();
                    Diagnostic(ErrorCode.ERR_UnmanagedConstraintNotSatisfied, "M<MyStruct<V>>").WithArguments("C.M<T>()", "T", "MyStruct<V>").WithLocation(18, 9)
=======
                // (13,9): error CS8652: The feature 'unmanaged constructed types' is currently in Preview and *unsupported*. To use Preview features, use the 'preview' language version.
                //         M<MyStruct<U>>();
                Diagnostic(ErrorCode.ERR_FeatureInPreview, "M<MyStruct<U>>").WithArguments("unmanaged constructed types").WithLocation(13, 9),
                // (18,9): error CS8377: The type 'MyStruct<V>' must be a non-nullable value type, along with all fields at any level of nesting, in order to use it as parameter 'T' in the generic type or method 'C.M<T>()'
                //         M<MyStruct<V>>();
                Diagnostic(ErrorCode.ERR_UnmanagedConstraintNotSatisfied, "M<MyStruct<V>>").WithArguments("C.M<T>()", "T", "MyStruct<V>").WithLocation(18, 9)
>>>>>>> 5571adff
                );

            CreateCompilation(code, options: TestOptions.UnsafeReleaseDll)
                .VerifyDiagnostics(
                    // (18,9): error CS8377: The type 'MyStruct<V>' must be a non-nullable value type, along with all fields at any level of nesting, in order to use it as parameter 'T' in the generic type or method 'C.M<T>()'
                    //         M<MyStruct<V>>();
                    Diagnostic(ErrorCode.ERR_UnmanagedConstraintNotSatisfied, "M<MyStruct<V>>").WithArguments("C.M<T>()", "T", "MyStruct<V>").WithLocation(18, 9)
                );
        }

        [Fact]
        public void GenericRefStructAddressOf_01()
        {
            var code = @"
public ref struct MyStruct<T>
{
    public T field;
}

public class MyClass
{
    public static unsafe void Main()
    {
        var ms = new MyStruct<int>() { field = 42 };
        var ptr = &ms;
        System.Console.Write(ptr->field);
    }
}
";

            CompileAndVerify(code,
                options: TestOptions.UnsafeReleaseExe,
                verify: Verification.Skipped,
                expectedOutput: "42");
        }

        [Fact]
        public void GenericRefStructAddressOf_02()
        {
            var code = @"
public ref struct MyStruct<T>
{
    public T field;
}

public class MyClass
{
    public unsafe void M()
    {
        var ms = new MyStruct<object>();
        var ptr = &ms;
    }
}
";

            CreateCompilation(code, options: TestOptions.UnsafeReleaseDll).VerifyDiagnostics(
                // (12,19): error CS0208: Cannot take the address of, get the size of, or declare a pointer to a managed type ('MyStruct<object>')
                //         var ptr = &ms;
                Diagnostic(ErrorCode.ERR_ManagedAddr, "&ms").WithArguments("MyStruct<object>").WithLocation(12, 19)
            );
        }

        [Fact]
        public void GenericStructFixedStatement()
        {
            var code = @"
public struct MyStruct<T>
{
    public T field;
}

public class MyClass
{
    public MyStruct<int> ms;
    public static unsafe void Main()
    {
        var c = new MyClass();
        c.ms.field = 42;
        fixed (MyStruct<int>* ptr = &c.ms)
        {
            System.Console.Write(ptr->field);
        }
    }
}
";

            CompileAndVerify(code,
                options: TestOptions.UnsafeReleaseExe,
                verify: Verification.Skipped,
                expectedOutput: "42");
        }

        [Fact]
        public void GenericStructLocalFixedStatement()
        {
            var code = @"
public struct MyStruct<T>
{
    public T field;
}

public class MyClass
{
    public static unsafe void Main()
    {
        var ms = new MyStruct<int>();
        fixed (int* ptr = &ms.field)
        {
        }
    }
}
";
            CreateCompilation(code, options: TestOptions.UnsafeReleaseDll)
                .VerifyDiagnostics(
                    // (12,27): error CS0213: You cannot use the fixed statement to take the address of an already fixed expression
                    //         fixed (int* ptr = &ms.field)
                    Diagnostic(ErrorCode.ERR_FixedNotNeeded, "&ms.field").WithLocation(12, 27)
                );
        }
    }
}<|MERGE_RESOLUTION|>--- conflicted
+++ resolved
@@ -3409,20 +3409,6 @@
 
             CreateCompilation(code, options: TestOptions.UnsafeReleaseDll, parseOptions: TestOptions.Regular7_3)
                 .VerifyDiagnostics(
-<<<<<<< HEAD
-                    // (16,18): error CS8370: Feature 'unmanaged constructed types' is not available in C# 7.3. Please use language version 8.0 or greater.
-                    //         MyStruct<InnerStruct<int>> myStruct;
-                    Diagnostic(ErrorCode.ERR_FeatureNotAvailableInVersion7_3, "InnerStruct<int>").WithArguments("unmanaged constructed types", "8.0").WithLocation(16, 18),
-                    // (17,12): error CS8370: Feature 'unmanaged constructed types' is not available in C# 7.3. Please use language version 8.0 or greater.
-                    //         M2(&myStruct);
-                    Diagnostic(ErrorCode.ERR_FeatureNotAvailableInVersion7_3, "&myStruct").WithArguments("unmanaged constructed types", "8.0").WithLocation(17, 12),
-                    // (20,27): error CS8370: Feature 'unmanaged constructed types' is not available in C# 7.3. Please use language version 8.0 or greater.
-                    //     public unsafe void M2(MyStruct<InnerStruct<int>>* ms) { }
-                    Diagnostic(ErrorCode.ERR_FeatureNotAvailableInVersion7_3, "MyStruct<InnerStruct<int>>*").WithArguments("unmanaged constructed types", "8.0").WithLocation(20, 27),
-                    // (20,55): error CS8370: Feature 'unmanaged constructed types' is not available in C# 7.3. Please use language version 8.0 or greater.
-                    //     public unsafe void M2(MyStruct<InnerStruct<int>>* ms) { }
-                    Diagnostic(ErrorCode.ERR_FeatureNotAvailableInVersion7_3, "ms").WithArguments("unmanaged constructed types", "8.0").WithLocation(20, 55));
-=======
                 // (16,18): error CS8652: The feature 'unmanaged constructed types' is currently in Preview and *unsupported*. To use Preview features, use the 'preview' language version.
                 //         MyStruct<InnerStruct<int>> myStruct;
                 Diagnostic(ErrorCode.ERR_FeatureInPreview, "InnerStruct<int>").WithArguments("unmanaged constructed types").WithLocation(16, 18),
@@ -3435,7 +3421,6 @@
                 // (20,55): error CS8652: The feature 'unmanaged constructed types' is currently in Preview and *unsupported*. To use Preview features, use the 'preview' language version.
                 //     public unsafe void M2(MyStruct<InnerStruct<int>>* ms) { }
                 Diagnostic(ErrorCode.ERR_FeatureInPreview, "ms").WithArguments("unmanaged constructed types").WithLocation(20, 55));
->>>>>>> 5571adff
         }
 
         [Fact]
@@ -3471,15 +3456,9 @@
 
             CreateCompilation(code, options: TestOptions.UnsafeReleaseDll, parseOptions: TestOptions.Regular7_3)
                 .VerifyDiagnostics(
-<<<<<<< HEAD
-                    // (16,18): error CS8370: Feature 'unmanaged constructed types' is not available in C# 7.3. Please use language version 8.0 or greater.
-                    //         MyStruct<InnerStruct<int>> myStruct = default;
-                    Diagnostic(ErrorCode.ERR_FeatureNotAvailableInVersion7_3, "InnerStruct<int>").WithArguments("unmanaged constructed types", "8.0").WithLocation(16, 18)
-=======
                 // (16,18): error CS8652: The feature 'unmanaged constructed types' is currently in Preview and *unsupported*. To use Preview features, use the 'preview' language version.
                 //         MyStruct<InnerStruct<int>> myStruct = default;
                 Diagnostic(ErrorCode.ERR_FeatureInPreview, "InnerStruct<int>").WithArguments("unmanaged constructed types").WithLocation(16, 18)
->>>>>>> 5571adff
                 );
         }
 
@@ -3825,15 +3804,9 @@
 ";
             CreateCompilation(code, options: TestOptions.UnsafeReleaseDll, parseOptions: TestOptions.Regular7_3)
                 .VerifyDiagnostics(
-<<<<<<< HEAD
-                    // (9,19): error CS8370: Feature 'unmanaged constructed types' is not available in C# 7.3. Please use language version 8.0 or greater.
-                    //         var ptr = &ms;
-                    Diagnostic(ErrorCode.ERR_FeatureNotAvailableInVersion7_3, "&ms").WithArguments("unmanaged constructed types", "8.0").WithLocation(9, 19)
-=======
                 // (9,19): error CS8652: The feature 'unmanaged constructed types' is currently in Preview and *unsupported*. To use Preview features, use the 'preview' language version.
                 //         var ptr = &ms;
                 Diagnostic(ErrorCode.ERR_FeatureInPreview, "&ms").WithArguments("unmanaged constructed types").WithLocation(9, 19)
->>>>>>> 5571adff
                 );
 
             CreateCompilation(code, options: TestOptions.UnsafeReleaseDll).VerifyDiagnostics();
@@ -3861,22 +3834,12 @@
 ";
             CreateCompilation(code, options: TestOptions.UnsafeReleaseDll, parseOptions: TestOptions.Regular7_3)
                 .VerifyDiagnostics(
-<<<<<<< HEAD
-                    // (12,16): error CS8370: Feature 'unmanaged constructed types' is not available in C# 7.3. Please use language version 8.0 or greater.
-                    //         fixed (MyStruct<int>* ptr = &c.ms)
-                    Diagnostic(ErrorCode.ERR_FeatureNotAvailableInVersion7_3, "MyStruct<int>*").WithArguments("unmanaged constructed types", "8.0").WithLocation(12, 16),
-                    // (12,37): error CS8370: Feature 'unmanaged constructed types' is not available in C# 7.3. Please use language version 8.0 or greater.
-                    //         fixed (MyStruct<int>* ptr = &c.ms)
-                    Diagnostic(ErrorCode.ERR_FeatureNotAvailableInVersion7_3, "&c.ms").WithArguments("unmanaged constructed types", "8.0").WithLocation(12, 37)
-                );
-=======
                 // (12,16): error CS8652: The feature 'unmanaged constructed types' is currently in Preview and *unsupported*. To use Preview features, use the 'preview' language version.
                 //         fixed (MyStruct<int>* ptr = &c.ms)
                 Diagnostic(ErrorCode.ERR_FeatureInPreview, "MyStruct<int>*").WithArguments("unmanaged constructed types").WithLocation(12, 16),
                 // (12,37): error CS8652: The feature 'unmanaged constructed types' is currently in Preview and *unsupported*. To use Preview features, use the 'preview' language version.
                 //         fixed (MyStruct<int>* ptr = &c.ms)
                 Diagnostic(ErrorCode.ERR_FeatureInPreview, "&c.ms").WithArguments("unmanaged constructed types").WithLocation(12, 37));
->>>>>>> 5571adff
 
             CreateCompilation(code, options: TestOptions.UnsafeReleaseDll).VerifyDiagnostics();
         }
@@ -3897,15 +3860,9 @@
 ";
             CreateCompilation(code, options: TestOptions.UnsafeReleaseDll, parseOptions: TestOptions.Regular7_3)
                 .VerifyDiagnostics(
-<<<<<<< HEAD
-                    // (8,20): error CS8370: Feature 'unmanaged constructed types' is not available in C# 7.3. Please use language version 8.0 or greater.
-                    //         var size = sizeof(MyStruct<int>);
-                    Diagnostic(ErrorCode.ERR_FeatureNotAvailableInVersion7_3, "sizeof(MyStruct<int>)").WithArguments("unmanaged constructed types", "8.0").WithLocation(8, 20)
-=======
                 // (8,20): error CS8652: The feature 'unmanaged constructed types' is currently in Preview and *unsupported*. To use Preview features, use the 'preview' language version.
                 //         var size = sizeof(MyStruct<int>);
                 Diagnostic(ErrorCode.ERR_FeatureInPreview, "sizeof(MyStruct<int>)").WithArguments("unmanaged constructed types").WithLocation(8, 20)
->>>>>>> 5571adff
                 );
 
             CreateCompilation(code, options: TestOptions.UnsafeReleaseDll).VerifyDiagnostics();
@@ -3927,16 +3884,9 @@
 ";
             CreateCompilation(code, options: TestOptions.UnsafeReleaseDll, parseOptions: TestOptions.Regular7_3)
                 .VerifyDiagnostics(
-<<<<<<< HEAD
-                    // (8,19): error CS8370: Feature 'unmanaged constructed types' is not available in C# 7.3. Please use language version 8.0 or greater.
-                    //         var arr = stackalloc[] { new MyStruct<int>() };
-                    Diagnostic(ErrorCode.ERR_FeatureNotAvailableInVersion7_3, "stackalloc[] { new MyStruct<int>() }").WithArguments("unmanaged constructed types", "8.0").WithLocation(8, 19)
-                );
-=======
                 // (8,19): error CS8652: The feature 'unmanaged constructed types' is currently in Preview and *unsupported*. To use Preview features, use the 'preview' language version.
                 //         var arr = stackalloc[] { new MyStruct<int>() };
                 Diagnostic(ErrorCode.ERR_FeatureInPreview, "stackalloc[] { new MyStruct<int>() }").WithArguments("unmanaged constructed types").WithLocation(8, 19));
->>>>>>> 5571adff
 
             CreateCompilation(code, options: TestOptions.UnsafeReleaseDll).VerifyDiagnostics();
         }
@@ -3957,16 +3907,9 @@
 ";
             CreateCompilation(code, options: TestOptions.UnsafeReleaseDll, parseOptions: TestOptions.Regular7_3)
                 .VerifyDiagnostics(
-<<<<<<< HEAD
-                    // (8,30): error CS8370: Feature 'unmanaged constructed types' is not available in C# 7.3. Please use language version 8.0 or greater.
-                    //         var arr = stackalloc MyStruct<int>[4];
-                    Diagnostic(ErrorCode.ERR_FeatureNotAvailableInVersion7_3, "MyStruct<int>").WithArguments("unmanaged constructed types", "8.0").WithLocation(8, 30)
-                );
-=======
                 // (8,30): error CS8652: The feature 'unmanaged constructed types' is currently in Preview and *unsupported*. To use Preview features, use the 'preview' language version.
                 //         var arr = stackalloc MyStruct<int>[4];
                 Diagnostic(ErrorCode.ERR_FeatureInPreview, "MyStruct<int>").WithArguments("unmanaged constructed types").WithLocation(8, 30));
->>>>>>> 5571adff
 
             CreateCompilation(code, options: TestOptions.UnsafeReleaseDll).VerifyDiagnostics();
         }
@@ -3987,15 +3930,9 @@
 ";
             CreateCompilation(code, options: TestOptions.UnsafeReleaseDll, parseOptions: TestOptions.Regular7_3)
                 .VerifyDiagnostics(
-<<<<<<< HEAD
-                    // (9,12): error CS8370: Feature 'unmanaged constructed types' is not available in C# 7.3. Please use language version 8.0 or greater.
-                    //     public MyStruct<int>* ms;
-                    Diagnostic(ErrorCode.ERR_FeatureNotAvailableInVersion7_3, "MyStruct<int>*").WithArguments("unmanaged constructed types", "8.0").WithLocation(9, 12)
-=======
                 // (9,12): error CS8652: The feature 'unmanaged constructed types' is currently in Preview and *unsupported*. To use Preview features, use the 'preview' language version.
                 //     public MyStruct<int>* ms;
                 Diagnostic(ErrorCode.ERR_FeatureInPreview, "MyStruct<int>*").WithArguments("unmanaged constructed types").WithLocation(9, 12)
->>>>>>> 5571adff
                 );
 
             CreateCompilation(code, options: TestOptions.UnsafeReleaseDll).VerifyDiagnostics();
@@ -4023,21 +3960,12 @@
 ";
             CreateCompilation(code, options: TestOptions.UnsafeReleaseDll, parseOptions: TestOptions.Regular7_3)
                 .VerifyDiagnostics(
-<<<<<<< HEAD
-                    // (13,9): error CS8370: Feature 'unmanaged constructed types' is not available in C# 7.3. Please use language version 8.0 or greater.
-                    //         M<MyStruct>();
-                    Diagnostic(ErrorCode.ERR_FeatureNotAvailableInVersion7_3, "M<MyStruct>").WithArguments("unmanaged constructed types", "8.0").WithLocation(13, 9),
-                    // (14,9): error CS8370: Feature 'unmanaged constructed types' is not available in C# 7.3. Please use language version 8.0 or greater.
-                    //         M<(int, int)>();
-                    Diagnostic(ErrorCode.ERR_FeatureNotAvailableInVersion7_3, "M<(int, int)>").WithArguments("unmanaged constructed types", "8.0").WithLocation(14, 9)
-=======
                 // (13,9): error CS8652: The feature 'unmanaged constructed types' is currently in Preview and *unsupported*. To use Preview features, use the 'preview' language version.
                 //         M<MyStruct>();
                 Diagnostic(ErrorCode.ERR_FeatureInPreview, "M<MyStruct>").WithArguments("unmanaged constructed types").WithLocation(13, 9),
                 // (14,9): error CS8652: The feature 'unmanaged constructed types' is currently in Preview and *unsupported*. To use Preview features, use the 'preview' language version.
                 //         M<(int, int)>();
                 Diagnostic(ErrorCode.ERR_FeatureInPreview, "M<(int, int)>").WithArguments("unmanaged constructed types").WithLocation(14, 9)
->>>>>>> 5571adff
                 );
 
             CreateCompilation(code, options: TestOptions.UnsafeReleaseDll).VerifyDiagnostics();
@@ -4069,21 +3997,12 @@
 ";
             CreateCompilation(code, options: TestOptions.UnsafeReleaseDll, parseOptions: TestOptions.Regular7_3)
                 .VerifyDiagnostics(
-<<<<<<< HEAD
-                    // (13,9): error CS8370: Feature 'unmanaged constructed types' is not available in C# 7.3. Please use language version 8.0 or greater.
-                    //         M<MyStruct<U>>();
-                    Diagnostic(ErrorCode.ERR_FeatureNotAvailableInVersion7_3, "M<MyStruct<U>>").WithArguments("unmanaged constructed types", "8.0").WithLocation(13, 9),
-                    // (18,9): error CS8377: The type 'MyStruct<V>' must be a non-nullable value type, along with all fields at any level of nesting, in order to use it as parameter 'T' in the generic type or method 'C.M<T>()'
-                    //         M<MyStruct<V>>();
-                    Diagnostic(ErrorCode.ERR_UnmanagedConstraintNotSatisfied, "M<MyStruct<V>>").WithArguments("C.M<T>()", "T", "MyStruct<V>").WithLocation(18, 9)
-=======
                 // (13,9): error CS8652: The feature 'unmanaged constructed types' is currently in Preview and *unsupported*. To use Preview features, use the 'preview' language version.
                 //         M<MyStruct<U>>();
                 Diagnostic(ErrorCode.ERR_FeatureInPreview, "M<MyStruct<U>>").WithArguments("unmanaged constructed types").WithLocation(13, 9),
                 // (18,9): error CS8377: The type 'MyStruct<V>' must be a non-nullable value type, along with all fields at any level of nesting, in order to use it as parameter 'T' in the generic type or method 'C.M<T>()'
                 //         M<MyStruct<V>>();
                 Diagnostic(ErrorCode.ERR_UnmanagedConstraintNotSatisfied, "M<MyStruct<V>>").WithArguments("C.M<T>()", "T", "MyStruct<V>").WithLocation(18, 9)
->>>>>>> 5571adff
                 );
 
             CreateCompilation(code, options: TestOptions.UnsafeReleaseDll)
