--- conflicted
+++ resolved
@@ -180,12 +180,6 @@
                 case ErrorCode.WRN_AttributesOnBackingFieldsNotAvailable:
                 case ErrorCode.WRN_TupleBinopLiteralNameMismatch:
                 case ErrorCode.WRN_TypeParameterSameAsOuterMethodTypeParameter:
-<<<<<<< HEAD
-                case ErrorCode.WRN_SwitchExpressionNotExhaustive:
-                case ErrorCode.WRN_IsTypeNamedUnderscore:
-                case ErrorCode.WRN_GivenExpressionNeverMatchesPattern:
-                case ErrorCode.WRN_GivenExpressionAlwaysMatchesConstant:
-=======
                 case ErrorCode.WRN_DefaultLiteralConvertedToNullIsNotIntended:
                 case ErrorCode.WRN_ConvertingNullableToNonNullable:
                 case ErrorCode.WRN_NullReferenceAssignment:
@@ -217,7 +211,10 @@
                 case ErrorCode.WRN_NullabilityMismatchInTypeParameterReferenceTypeConstraint:
                 case ErrorCode.WRN_CantInferNullabilityOfMethodTypeArgs:
                 case ErrorCode.WRN_NoBestNullabilityArrayElements:
->>>>>>> 156b1511
+                case ErrorCode.WRN_SwitchExpressionNotExhaustive:
+                case ErrorCode.WRN_IsTypeNamedUnderscore:
+                case ErrorCode.WRN_GivenExpressionNeverMatchesPattern:
+                case ErrorCode.WRN_GivenExpressionAlwaysMatchesConstant:
                     return true;
                 default:
                     return false;
