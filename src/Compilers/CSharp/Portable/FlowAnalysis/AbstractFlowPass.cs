﻿// Copyright (c) Microsoft.  All Rights Reserved.  Licensed under the Apache License, Version 2.0.  See License.txt in the project root for license information.

using System.Collections.Generic;
using System.Collections.Immutable;
using System.Diagnostics;
using System.Text;
using Microsoft.CodeAnalysis.CSharp.Symbols;
using Microsoft.CodeAnalysis.CSharp.Syntax;
using Microsoft.CodeAnalysis.PooledObjects;
using Microsoft.CodeAnalysis.Text;
using Roslyn.Utilities;

namespace Microsoft.CodeAnalysis.CSharp
{
    /// <summary>
    /// An abstract flow pass that takes some shortcuts in analyzing finally blocks, in order to enable
    /// the analysis to take place without tracking exceptions or repeating the analysis of a finally block
    /// for each exit from a try statement.  The shortcut results in a slightly less precise
    /// (but still conservative) analysis, but that less precise analysis is all that is required for
    /// the language specification.  The most significant shortcut is that we do not track the state
    /// where exceptions can arise.  That does not affect the soundness for most analyses, but for those
    /// analyses whose soundness would be affected (e.g. "data flows out"), we track "unassignments" to keep
    /// the analysis sound.
    /// </summary>
    /// <remarks>
    /// Formally, this is a fairly conventional lattice flow analysis (<see
    /// href="https://en.wikipedia.org/wiki/Data-flow_analysis"/>) that moves upward through the <see cref="Join(ref
    /// TLocalState, ref TLocalState)"/> operation.
    /// </remarks>
    internal abstract partial class AbstractFlowPass<TLocalState> : BoundTreeVisitor
        where TLocalState : AbstractFlowPass<TLocalState>.ILocalState
    {
        protected int _recursionDepth;

        /// <summary>
        /// The compilation in which the analysis is taking place.  This is needed to determine which
        /// conditional methods will be compiled and which will be omitted.
        /// </summary>
        protected readonly CSharpCompilation compilation;

        /// <summary>
        /// The method whose body is being analyzed, or the field whose initializer is being analyzed.
        /// May be a top-level member or a lambda or local function. It is used for
        /// references to method parameters. Thus, '_symbol' should not be used directly, but
        /// 'MethodParameters', 'MethodThisParameter' and 'AnalyzeOutParameters(...)' should be used
        /// instead.
        /// </summary>
        protected readonly Symbol _symbol;

        /// <summary>
        /// The bound node of the method or initializer being analyzed.
        /// </summary>
        protected readonly BoundNode methodMainNode;

        /// <summary>
        /// The flow analysis state at each label, computed by calling <see cref="Join(ref
        /// TLocalState, ref TLocalState)"/> on the state from branches to that label with the state
        /// when we fall into the label.  Entries are created when the label is encountered. One
        /// case deserves special attention: when the destination of the branch is a label earlier
        /// in the code, it is possible (though rarely occurs in practice) that we are changing the
        /// state at a label that we've already analyzed. In that case we run another pass of the
        /// analysis to allow those changes to propagate. This repeats until no further changes to
        /// the state of these labels occurs.  This can result in quadratic performance in unlikely
        /// but possible code such as this: "int x; if (cond) goto l1; x = 3; l5: print x; l4: goto
        /// l5; l3: goto l4; l2: goto l3; l1: goto l2;"
        /// </summary>
        private readonly PooledDictionary<LabelSymbol, TLocalState> _labels;

        /// <summary>
        /// Set to true after an analysis scan if the analysis was incomplete due to state changing
        /// after it was used by another analysis component.  In this case the caller scans again (until
        /// this is false). Since the analysis proceeds by monotonically changing the state computed
        /// at each label, this must terminate.
        /// </summary>
        protected bool stateChangedAfterUse;

        /// <summary>
        /// All of the labels seen so far in this forward scan of the body
        /// </summary>
        private PooledHashSet<BoundStatement> _labelsSeen;

        /// <summary>
        /// Pending escapes generated in the current scope (or more deeply nested scopes). When jump
        /// statements (goto, break, continue, return) are processed, they are placed in the
        /// pendingBranches buffer to be processed later by the code handling the destination
        /// statement. As a special case, the processing of try-finally statements might modify the
        /// contents of the pendingBranches buffer to take into account the behavior of
        /// "intervening" finally clauses.
        /// </summary>
        protected ArrayBuilder<PendingBranch> PendingBranches { get; private set; }

        /// <summary>
        /// The definite assignment and/or reachability state at the point currently being analyzed.
        /// </summary>
        protected TLocalState State;
        protected TLocalState StateWhenTrue;
        protected TLocalState StateWhenFalse;
        protected bool IsConditionalState;

        /// <summary>
        /// Indicates that the transfer function for a particular node (the function mapping the
        /// state before the node to the state after the node) is not monotonic, in the sense that
        /// it can change the state in either direction in the lattice. If the transfer function is
        /// monotonic, the transfer function can only change the state toward the <see
        /// cref="UnreachableState"/>. Reachability and definite assignment are monotonic, and
        /// permit a more efficient analysis. Region analysis and nullable analysis are not
        /// monotonic. This is just an optimization; we could treat all of them as nonmonotonic
        /// without much loss of performance. In fact, this only affects the analysis of (relatively
        /// rare) try statements, and is only a slight optimization.
        /// </summary>
        private readonly bool _nonMonotonicTransfer;

        protected void SetConditionalState(TLocalState whenTrue, TLocalState whenFalse)
        {
            IsConditionalState = true;
            State = default(TLocalState);
            StateWhenTrue = whenTrue;
            StateWhenFalse = whenFalse;
        }

        protected void SetState(TLocalState newState)
        {
            Debug.Assert(newState != null);
            StateWhenTrue = StateWhenFalse = default(TLocalState);
            IsConditionalState = false;
            State = newState;
        }

        protected void Split()
        {
            if (!IsConditionalState)
            {
                SetConditionalState(State, State.Clone());
            }
        }

        protected void Unsplit()
        {
            if (IsConditionalState)
            {
                Join(ref StateWhenTrue, ref StateWhenFalse);
                SetState(StateWhenTrue);
            }
        }

        /// <summary>
        /// Where all diagnostics are deposited.
        /// </summary>
        protected DiagnosticBag Diagnostics { get; }

        #region Region
        // For region analysis, we maintain some extra data.
        protected enum RegionPlace { Before, Inside, After };
        protected RegionPlace regionPlace; // tells whether we are currently analyzing code before, during, or after the region
        protected readonly BoundNode firstInRegion, lastInRegion;
        private readonly bool _trackRegions;

        /// <summary>
        /// A cache of the state at the backward branch point of each loop.  This is not needed
        /// during normal flow analysis, but is needed for DataFlowsOut region analysis.
        /// </summary>
        private readonly Dictionary<BoundLoopStatement, TLocalState> _loopHeadState;
        #endregion Region

        protected AbstractFlowPass(
            CSharpCompilation compilation,
            Symbol symbol,
            BoundNode node,
            BoundNode firstInRegion = null,
            BoundNode lastInRegion = null,
            bool trackRegions = false,
            bool nonMonotonicTransferFunction = false)
        {
            Debug.Assert(node != null);

            if (firstInRegion != null && lastInRegion != null)
            {
                trackRegions = true;
            }

            if (trackRegions)
            {
                Debug.Assert(firstInRegion != null);
                Debug.Assert(lastInRegion != null);
                int startLocation = firstInRegion.Syntax.SpanStart;
                int endLocation = lastInRegion.Syntax.Span.End;
                int length = endLocation - startLocation;
                Debug.Assert(length >= 0, "last comes before first");
                this.RegionSpan = new TextSpan(startLocation, length);
            }

            PendingBranches = ArrayBuilder<PendingBranch>.GetInstance();
            _labelsSeen = PooledHashSet<BoundStatement>.GetInstance();
            _labels = PooledDictionary<LabelSymbol, TLocalState>.GetInstance();
            this.Diagnostics = DiagnosticBag.GetInstance();
            this.compilation = compilation;
            _symbol = symbol;
            this.methodMainNode = node;
            this.firstInRegion = firstInRegion;
            this.lastInRegion = lastInRegion;
            _loopHeadState = new Dictionary<BoundLoopStatement, TLocalState>(ReferenceEqualityComparer.Instance);
            _trackRegions = trackRegions;
            _nonMonotonicTransfer = nonMonotonicTransferFunction;
        }

        protected abstract string Dump(TLocalState state);

        protected string Dump()
        {
            return IsConditionalState
                ? $"true: {Dump(this.StateWhenTrue)} false: {Dump(this.StateWhenFalse)}"
                : Dump(this.State);
        }

#if DEBUG
        protected string DumpLabels()
        {
            StringBuilder result = new StringBuilder();
            result.Append("Labels{");
            bool first = true;
            foreach (var key in _labels.Keys)
            {
                if (!first)
                {
                    result.Append(", ");
                }

                string name = key.Name;
                if (string.IsNullOrEmpty(name))
                {
                    name = "<Label>" + key.GetHashCode();
                }

                result.Append(name).Append(": ").Append(this.Dump(_labels[key]));
                first = false;
            }
            result.Append("}");
            return result.ToString();
        }
#endif

        /// <summary>
        /// Subclasses may override EnterRegion to perform any actions at the entry to the region.
        /// </summary>
        protected virtual void EnterRegion()
        {
            Debug.Assert(this.regionPlace == RegionPlace.Before);
            this.regionPlace = RegionPlace.Inside;
        }

        /// <summary>
        /// Subclasses may override LeaveRegion to perform any action at the end of the region.
        /// </summary>
        protected virtual void LeaveRegion()
        {
            Debug.Assert(IsInside);
            this.regionPlace = RegionPlace.After;
        }

        protected readonly TextSpan RegionSpan;

        protected bool RegionContains(TextSpan span)
        {
            // TODO: There are no scenarios involving a zero-length span
            // currently. If the assert fails, add a corresponding test.
            Debug.Assert(span.Length > 0);
            if (span.Length == 0)
            {
                return RegionSpan.Contains(span.Start);
            }
            return RegionSpan.Contains(span);
        }

        protected bool IsInside
        {
            get
            {
                return regionPlace == RegionPlace.Inside;
            }
        }

        public override BoundNode Visit(BoundNode node)
        {
            return VisitAlways(node);
        }

        protected BoundNode VisitAlways(BoundNode node)
        {
            BoundNode result = null;

            // We scan even expressions, because we must process lambdas contained within them.
            if (node != null)
            {
                if (_trackRegions)
                {
                    if (node == this.firstInRegion && this.regionPlace == RegionPlace.Before)
                    {
                        EnterRegion();
                    }

                    result = VisitWithStackGuard(node);
                    if (node == this.lastInRegion && this.regionPlace == RegionPlace.Inside)
                    {
                        LeaveRegion();
                    }
                }
                else
                {
                    result = VisitWithStackGuard(node);
                }
            }

            return result;
        }

        private BoundNode VisitWithStackGuard(BoundNode node)
        {
            var expression = node as BoundExpression;
            if (expression != null)
            {
                return VisitExpressionWithStackGuard(ref _recursionDepth, expression);
            }

            return base.Visit(node);
        }

        protected override BoundExpression VisitExpressionWithoutStackGuard(BoundExpression node)
        {
            return (BoundExpression)base.Visit(node);
        }

        protected override bool ConvertInsufficientExecutionStackExceptionToCancelledByStackGuardException()
        {
            return false; // just let the original exception bubble up.
        }

        /// <summary>
        /// A pending branch.  These are created for a return, break, continue, goto statement,
        /// yield return, yield break, await expression, and await foreach/using. The idea is that
        /// we don't know if the branch will eventually reach its destination because of an
        /// intervening finally block that cannot complete normally.  So we store them up and handle
        /// them as we complete processing each construct.  At the end of a block, if there are any
        /// pending branches to a label in that block we process the branch.  Otherwise we relay it
        /// up to the enclosing construct as a pending branch of the enclosing construct.
        /// </summary>
        internal class PendingBranch
        {
            public readonly BoundNode Branch;
            public TLocalState State;
            public readonly LabelSymbol Label;

            public PendingBranch(BoundNode branch, TLocalState state, LabelSymbol label)
            {
                this.Branch = branch;
                this.State = state.Clone();
                this.Label = label;
            }
        }

        /// <summary>
        /// Perform a single pass of flow analysis.  Note that after this pass,
        /// this.backwardBranchChanged indicates if a further pass is required.
        /// </summary>
        protected virtual ImmutableArray<PendingBranch> Scan(ref bool badRegion)
        {
            var oldPending = SavePending();
            Visit(methodMainNode);
            this.Unsplit();
            RestorePending(oldPending);
            if (_trackRegions && regionPlace != RegionPlace.After)
            {
                badRegion = true;
            }

            ImmutableArray<PendingBranch> result = RemoveReturns();
            return result;
        }

        protected ImmutableArray<PendingBranch> Analyze(ref bool badRegion)
        {
            ImmutableArray<PendingBranch> returns;
            do
            {
                // the entry point of a method is assumed reachable
                regionPlace = RegionPlace.Before;
                this.State = TopState();
                PendingBranches.Clear();
                this.stateChangedAfterUse = false;
                this.Diagnostics.Clear();
                returns = this.Scan(ref badRegion);
            }
            while (this.stateChangedAfterUse);

            return returns;
        }

        protected virtual void Free()
        {
            this.Diagnostics.Free();
            PendingBranches.Free();
            _labelsSeen.Free();
            _labels.Free();
        }

        /// <summary>
        /// If a method is currently being analyzed returns its parameters, returns an empty array
        /// otherwise.
        /// </summary>
        protected ImmutableArray<ParameterSymbol> MethodParameters
        {
            get
            {
                var method = _symbol as MethodSymbol;
                return (object)method == null ? ImmutableArray<ParameterSymbol>.Empty : method.Parameters;
            }
        }

        /// <summary>
        /// If a method is currently being analyzed returns its 'this' parameter, returns null
        /// otherwise.
        /// </summary>
        protected ParameterSymbol MethodThisParameter
        {
            get
            {
                var method = _symbol as MethodSymbol;
                return (object)method == null ? null : method.ThisParameter;
            }
        }

        /// <summary>
        /// Specifies whether or not method's out parameters should be analyzed. If there's more
        /// than one location in the method being analyzed, then the method is partial and we prefer
        /// to report an out parameter in partial method error.
        /// </summary>
        /// <param name="location">location to be used</param>
        /// <returns>true if the out parameters of the method should be analyzed</returns>
        protected bool ShouldAnalyzeOutParameters(out Location location)
        {
            var method = _symbol as MethodSymbol;
            if ((object)method == null || method.Locations.Length != 1)
            {
                location = null;
                return false;
            }
            else
            {
                location = method.Locations[0];
                return true;
            }
        }

        /// <summary>
        /// Return the flow analysis state associated with a label.
        /// </summary>
        /// <param name="label"></param>
        /// <returns></returns>
        protected virtual TLocalState LabelState(LabelSymbol label)
        {
            TLocalState result;
            if (_labels.TryGetValue(label, out result))
            {
                return result;
            }

            result = UnreachableState();
            _labels.Add(label, result);
            return result;
        }

        /// <summary>
        /// Return to the caller the set of pending return statements.
        /// </summary>
        /// <returns></returns>
        protected virtual ImmutableArray<PendingBranch> RemoveReturns()
        {
            ImmutableArray<PendingBranch> result;
            result = PendingBranches.ToImmutable();
            PendingBranches.Clear();

            // The caller should have handled and cleared labelsSeen.
            Debug.Assert(_labelsSeen.Count == 0);
            return result;
        }

        /// <summary>
        /// Set the current state to one that indicates that it is unreachable.
        /// </summary>
        protected void SetUnreachable()
        {
            this.State = UnreachableState();
        }

        protected void VisitLvalue(BoundExpression node)
        {
            if (_trackRegions && node == this.firstInRegion && this.regionPlace == RegionPlace.Before)
            {
                EnterRegion();
            }

            switch (node?.Kind)
            {
                case BoundKind.Parameter:
                    VisitLvalueParameter((BoundParameter)node);
                    break;

                case BoundKind.Local:
                    VisitLvalue((BoundLocal)node);
                    break;

                case BoundKind.ThisReference:
                case BoundKind.BaseReference:
                    break;

                case BoundKind.PropertyAccess:
                    var access = (BoundPropertyAccess)node;

                    if (Binder.AccessingAutoPropertyFromConstructor(access, _symbol))
                    {
                        var backingField = (access.PropertySymbol as SourcePropertySymbol)?.BackingField;
                        if (backingField != null)
                        {
                            VisitFieldAccessInternal(access.ReceiverOpt, backingField);
                            break;
                        }
                    }

                    goto default;

                case BoundKind.FieldAccess:
                    {
                        BoundFieldAccess node1 = (BoundFieldAccess)node;
                        VisitFieldAccessInternal(node1.ReceiverOpt, node1.FieldSymbol);
                        break;
                    }

                case BoundKind.EventAccess:
                    {
                        BoundEventAccess node1 = (BoundEventAccess)node;
                        VisitFieldAccessInternal(node1.ReceiverOpt, node1.EventSymbol.AssociatedField);
                        break;
                    }

                case BoundKind.TupleLiteral:
                    ((BoundTupleExpression)node).VisitAllElements((x, self) => self.VisitLvalue(x), this);
                    break;

                case BoundKind.SuppressNullableWarningExpression:
                    VisitLvalue(((BoundSuppressNullableWarningExpression)node).Expression);
                    break;

                default:
                    VisitRvalue(node);
                    break;
            }

            if (_trackRegions && node == this.lastInRegion && this.regionPlace == RegionPlace.Inside)
            {
                LeaveRegion();
            }
        }

        protected virtual void VisitLvalue(BoundLocal node)
        {
        }

        /// <summary>
        /// Visit a boolean condition expression.
        /// </summary>
        /// <param name="node"></param>
        protected void VisitCondition(BoundExpression node)
        {
            Visit(node);
            AdjustConditionalState(node);
        }

        private void AdjustConditionalState(BoundExpression node)
        {
            if (IsConstantTrue(node))
            {
                Unsplit();
                SetConditionalState(this.State, UnreachableState());
            }
            else if (IsConstantFalse(node))
            {
                Unsplit();
                SetConditionalState(UnreachableState(), this.State);
            }
            else if ((object)node.Type == null || node.Type.SpecialType != SpecialType.System_Boolean)
            {
                // a dynamic type or a type with operator true/false
                Unsplit();
            }

            Split();
        }

        /// <summary>
        /// Visit a general expression, where we will only need to determine if variables are
        /// assigned (or not). That is, we will not be needing AssignedWhenTrue and
        /// AssignedWhenFalse.
        /// </summary>
        /// <param name="node"></param>
        protected BoundNode VisitRvalue(BoundExpression node)
        {
            var result = Visit(node);
            Unsplit();
            return result;
        }

        /// <summary>
        /// Visit a statement.
        /// </summary>
        [DebuggerHidden]
        protected virtual void VisitStatement(BoundStatement statement)
        {
            Visit(statement);
            Debug.Assert(!this.IsConditionalState);
        }

        protected static bool IsConstantTrue(BoundExpression node)
        {
            return node.ConstantValue == ConstantValue.True;
        }

        protected static bool IsConstantFalse(BoundExpression node)
        {
            return node.ConstantValue == ConstantValue.False;
        }

        protected static bool IsConstantNull(BoundExpression node)
        {
            return node.ConstantValue == ConstantValue.Null;
        }

        /// <summary>
        /// Called at the point in a loop where the backwards branch would go to.
        /// </summary>
        private void LoopHead(BoundLoopStatement node)
        {
            TLocalState previousState;
            if (_loopHeadState.TryGetValue(node, out previousState))
            {
                Join(ref this.State, ref previousState);
            }

            _loopHeadState[node] = this.State.Clone();
        }

        /// <summary>
        /// Called at the point in a loop where the backward branch is placed.
        /// </summary>
        private void LoopTail(BoundLoopStatement node)
        {
            var oldState = _loopHeadState[node];
            if (Join(ref oldState, ref this.State))
            {
                _loopHeadState[node] = oldState;
                this.stateChangedAfterUse = true;
            }
        }

        /// <summary>
        /// Used to resolve break statements in each statement form that has a break statement
        /// (loops, switch).
        /// </summary>
        private void ResolveBreaks(TLocalState breakState, LabelSymbol label)
        {
            var pendingBranches = PendingBranches;
            var count = pendingBranches.Count;

            if (count != 0)
            {
                int stillPending = 0;
                for (int i = 0; i < count; i++)
                {
                    var pending = pendingBranches[i];
                    if (pending.Label == label)
                    {
                        Join(ref breakState, ref pending.State);
                    }
                    else
                    {
                        if (stillPending != i)
                        {
                            pendingBranches[stillPending] = pending;
                        }
                        stillPending++;
                    }
                }

                pendingBranches.Clip(stillPending);
            }

            SetState(breakState);
        }

        /// <summary>
        /// Used to resolve continue statements in each statement form that supports it.
        /// </summary>
        private void ResolveContinues(LabelSymbol continueLabel)
        {
            var pendingBranches = PendingBranches;
            var count = pendingBranches.Count;

            if (count != 0)
            {
                int stillPending = 0;
                for (int i = 0; i < count; i++)
                {
                    var pending = pendingBranches[i];
                    if (pending.Label == continueLabel)
                    {
                        // Technically, nothing in the language specification depends on the state
                        // at the continue label, so we could just discard them instead of merging
                        // the states. In fact, we need not have added continue statements to the
                        // pending jump queue in the first place if we were interested solely in the
                        // flow analysis.  However, region analysis (in support of extract method)
                        // and other forms of more precise analysis
                        // depend on continue statements appearing in the pending branch queue, so
                        // we process them from the queue here.
                        Join(ref this.State, ref pending.State);
                    }
                    else
                    {
                        if (stillPending != i)
                        {
                            pendingBranches[stillPending] = pending;
                        }
                        stillPending++;
                    }
                }

                pendingBranches.Clip(stillPending);
            }
        }

        /// <summary>
        /// Subclasses override this if they want to take special actions on processing a goto
        /// statement, when both the jump and the label have been located.
        /// </summary>
        protected virtual void NoteBranch(PendingBranch pending, BoundNode gotoStmt, BoundStatement target)
        {
            target.AssertIsLabeledStatement();
        }

        /// <summary>
        /// To handle a label, we resolve all branches to that label.  Returns true if the state of
        /// the label changes as a result.
        /// </summary>
        /// <param name="label">Target label</param>
        /// <param name="target">Statement containing the target label</param>
        private bool ResolveBranches(LabelSymbol label, BoundStatement target)
        {
            target?.AssertIsLabeledStatementWithLabel(label);

            bool labelStateChanged = false;
            var pendingBranches = PendingBranches;
            var count = pendingBranches.Count;

            if (count != 0)
            {
                int stillPending = 0;
                for (int i = 0; i < count; i++)
                {
                    var pending = pendingBranches[i];
                    if (pending.Label == label)
                    {
                        ResolveBranch(pending, label, target, ref labelStateChanged);
                    }
                    else
                    {
                        if (stillPending != i)
                        {
                            pendingBranches[stillPending] = pending;
                        }
                        stillPending++;
                    }
                }

                pendingBranches.Clip(stillPending);
            }

            return labelStateChanged;
        }

        protected virtual void ResolveBranch(PendingBranch pending, LabelSymbol label, BoundStatement target, ref bool labelStateChanged)
        {
            var state = LabelState(label);
            if (target != null)
            {
                NoteBranch(pending, pending.Branch, target);
            }

            var changed = Join(ref state, ref pending.State);
            if (changed)
            {
                labelStateChanged = true;
                _labels[label] = state;
            }
        }

        protected struct SavedPending
        {
            public readonly ArrayBuilder<PendingBranch> PendingBranches;
            public readonly PooledHashSet<BoundStatement> LabelsSeen;

            public SavedPending(ArrayBuilder<PendingBranch> pendingBranches, PooledHashSet<BoundStatement> labelsSeen)
            {
                this.PendingBranches = pendingBranches;
                this.LabelsSeen = labelsSeen;
            }
        }

        /// <summary>
        /// Since branches cannot branch into constructs, only out, we save the pending branches
        /// when visiting more nested constructs.  When tracking exceptions, we store the current
        /// state as the exception state for the following code.
        /// </summary>
        protected SavedPending SavePending()
        {
            Debug.Assert(!this.IsConditionalState);
            var result = new SavedPending(PendingBranches, _labelsSeen);

            PendingBranches = ArrayBuilder<PendingBranch>.GetInstance();
            _labelsSeen = PooledHashSet<BoundStatement>.GetInstance();

            return result;
        }

        /// <summary>
        /// We use this when closing a block that may contain labels or branches
        /// - branches to new labels are resolved
        /// - new labels are removed (no longer can be reached)
        /// - unresolved pending branches are carried forward
        /// </summary>
        /// <param name="oldPending">The old pending branches, which are to be merged with the current ones</param>
        protected void RestorePending(SavedPending oldPending)
        {
            foreach (var node in _labelsSeen)
            {
                switch (node.Kind)
                {
                    case BoundKind.LabeledStatement:
                        {
                            var label = (BoundLabeledStatement)node;
                            stateChangedAfterUse |= ResolveBranches(label.Label, label);
                        }
                        break;
                    case BoundKind.LabelStatement:
                        {
                            var label = (BoundLabelStatement)node;
                            stateChangedAfterUse |= ResolveBranches(label.Label, label);
                        }
                        break;
                    case BoundKind.SwitchSection:
                        {
                            var sec = (BoundSwitchSection)node;
                            foreach (var label in sec.SwitchLabels)
                            {
                                stateChangedAfterUse |= ResolveBranches(label.Label, sec);
                            }
                        }
<<<<<<< HEAD
                    }
                    break;
=======
                        break;
                    case BoundKind.PatternSwitchSection:
                        {
                            var sec = (BoundPatternSwitchSection)node;
                            foreach (var label in sec.SwitchLabels)
                            {
                                stateChangedAfterUse |= ResolveBranches(label.Label, sec);
                            }
                        }
                        break;
>>>>>>> e2c6c425
                    default:
                        // there are no other kinds of labels
                        throw ExceptionUtilities.UnexpectedValue(node.Kind);
                }
            }

            oldPending.PendingBranches.AddRange(this.PendingBranches);

            PendingBranches.Free();
            PendingBranches = oldPending.PendingBranches;

            // We only use SavePending/RestorePending when there could be no branch into the region between them.
            // So there is no need to save the labels seen between the calls.  If there were such a need, we would
            // do "this.labelsSeen.UnionWith(oldPending.LabelsSeen);" instead of the following assignment
            _labelsSeen.Free();
            _labelsSeen = oldPending.LabelsSeen;
        }

        #region visitors

        /// <summary>
        /// Since each language construct must be handled according to the rules of the language specification,
        /// the default visitor reports that the construct for the node is not implemented in the compiler.
        /// </summary>
        public override BoundNode DefaultVisit(BoundNode node)
        {
            Debug.Assert(false, $"Should Visit{node.Kind} be overridden in {this.GetType().Name}?");
            return null;
        }

        public override BoundNode VisitAttribute(BoundAttribute node)
        {
            // No flow analysis is ever done in attributes (or their arguments).
            return null;
        }

        public override BoundNode VisitThrowExpression(BoundThrowExpression node)
        {
            VisitRvalue(node.Expression);
            SetUnreachable();
            return node;
        }

        public override BoundNode VisitPassByCopy(BoundPassByCopy node)
        {
            VisitRvalue(node.Expression);
            return node;
        }

        public override BoundNode VisitIsPatternExpression(BoundIsPatternExpression node)
        {
            Debug.Assert(!IsConditionalState);
            VisitRvalue(node.Expression);
            VisitPattern(node.Pattern);
            var reachableLabels = node.DecisionDag.ReachableLabels;
            if (!reachableLabels.Contains(node.WhenTrueLabel))
            {
                SetState(this.StateWhenFalse);
                SetConditionalState(UnreachableState(), this.State);
            }
            else if (!reachableLabels.Contains(node.WhenFalseLabel))
            {
                SetState(this.StateWhenTrue);
                SetConditionalState(this.State, UnreachableState());
            }

            return node;
        }

        public virtual void VisitPattern(BoundPattern pattern)
        {
            Split();
        }

        public override BoundNode VisitConstantPattern(BoundConstantPattern node)
        {
            // All patterns are handled by VisitPattern
            throw ExceptionUtilities.Unreachable;
        }

<<<<<<< HEAD
=======
        /// <summary>
        /// Check if the given expression is known to *always* match, or *always* fail against the given pattern.
        /// Return true for known match, false for known fail, and null otherwise. Used for the "is pattern" expression.
        /// </summary>
        private static bool? CheckRefutations(BoundExpression expression, BoundPattern pattern)
        {
            Debug.Assert(expression != null);
            switch (pattern.Kind)
            {
                case BoundKind.DeclarationPattern:
                    {
                        var declPattern = (BoundDeclarationPattern)pattern;
                        if (declPattern.IsVar || // var pattern always matches
                            declPattern.DeclaredType?.Type?.IsValueType == true && declPattern.DeclaredType.Type == (object)expression.Type) // exact match
                        {
                            return true;
                        }
                        Debug.Assert(!declPattern.IsVar);
                        switch (expression.ConstantValue?.IsNull)
                        {
                            case true: return false;
                            case false: return true;
                            default: return null;
                        }
                    }
                case BoundKind.ConstantPattern:
                    {
                        var constPattern = (BoundConstantPattern)pattern;
                        if (expression.ConstantValue == null || constPattern.ConstantValue == null)
                        {
                            return null;
                        }

                        return Equals(expression.ConstantValue.Value, constPattern.ConstantValue.Value);
                    }
            }

            return null;
        }

>>>>>>> e2c6c425
        public override BoundNode VisitTupleLiteral(BoundTupleLiteral node)
        {
            return VisitTupleExpression(node);
        }

        public override BoundNode VisitConvertedTupleLiteral(BoundConvertedTupleLiteral node)
        {
            return VisitTupleExpression(node);
        }

        private BoundNode VisitTupleExpression(BoundTupleExpression node)
        {
            VisitArguments(node.Arguments, default(ImmutableArray<RefKind>), null);
            return null;
        }

        public override BoundNode VisitTupleBinaryOperator(BoundTupleBinaryOperator node)
        {
            Visit(node.Left);
            Visit(node.Right);
            return null;
        }

        public override BoundNode VisitDynamicObjectCreationExpression(BoundDynamicObjectCreationExpression node)
        {
            VisitArguments(node.Arguments, node.ArgumentRefKindsOpt, null);
            VisitRvalue(node.InitializerExpressionOpt);
            return null;
        }

        public override BoundNode VisitDynamicIndexerAccess(BoundDynamicIndexerAccess node)
        {
            VisitRvalue(node.ReceiverOpt);
            VisitArguments(node.Arguments, node.ArgumentRefKindsOpt, null);
            return null;
        }

        public override BoundNode VisitDynamicMemberAccess(BoundDynamicMemberAccess node)
        {
            VisitRvalue(node.Receiver);
            return null;
        }

        public override BoundNode VisitDynamicInvocation(BoundDynamicInvocation node)
        {
            VisitRvalue(node.Expression);
            VisitArguments(node.Arguments, node.ArgumentRefKindsOpt, null);
            return null;
        }

        public override BoundNode VisitInterpolatedString(BoundInterpolatedString node)
        {
            foreach (var expr in node.Parts)
            {
                VisitRvalue(expr);
            }
            return null;
        }

        public override BoundNode VisitStringInsert(BoundStringInsert node)
        {
            VisitRvalue(node.Value);
            if (node.Alignment != null)
            {
                VisitRvalue(node.Alignment);
            }

            if (node.Format != null)
            {
                VisitRvalue(node.Format);
            }

            return null;
        }

        public override BoundNode VisitArgList(BoundArgList node)
        {
            // The "__arglist" expression that is legal inside a varargs method has no 
            // effect on flow analysis and it has no children.
            return null;
        }

        public override BoundNode VisitArgListOperator(BoundArgListOperator node)
        {
            // When we have M(__arglist(x, y, z)) we must visit x, y and z.
            VisitArguments(node.Arguments, node.ArgumentRefKindsOpt, null);
            return null;
        }

        public override BoundNode VisitRefTypeOperator(BoundRefTypeOperator node)
        {
            VisitRvalue(node.Operand);
            return null;
        }

        public override BoundNode VisitMakeRefOperator(BoundMakeRefOperator node)
        {
            // Note that we require that the variable whose reference we are taking
            // has been initialized; it is similar to passing the variable as a ref parameter.

            VisitRvalue(node.Operand);
            return null;
        }

        public override BoundNode VisitRefValueOperator(BoundRefValueOperator node)
        {
            VisitRvalue(node.Operand);
            return null;
        }

        public override BoundNode VisitGlobalStatementInitializer(BoundGlobalStatementInitializer node)
        {
            VisitStatement(node.Statement);
            return null;
        }

        public override BoundNode VisitLambda(BoundLambda node) => null;

        public override BoundNode VisitLocalFunctionStatement(BoundLocalFunctionStatement node) => null;

        public override BoundNode VisitLocal(BoundLocal node) => null;

        public override BoundNode VisitLocalDeclaration(BoundLocalDeclaration node)
        {
            if (node.InitializerOpt != null)
            {
                VisitRvalue(node.InitializerOpt); // analyze the expression

                // byref assignment is also a potential write
                if (node.LocalSymbol.RefKind != RefKind.None)
                {
                    WriteArgument(node.InitializerOpt, node.LocalSymbol.RefKind, method: null);
                }
            }

            return null;
        }

        public override BoundNode VisitBlock(BoundBlock node)
        {
            VisitStatements(node.Statements);
            return null;
        }

        private void VisitStatements(ImmutableArray<BoundStatement> statements)
        {
            foreach (var statement in statements)
            {
                VisitStatement(statement);
            }
        }

        public override BoundNode VisitScope(BoundScope node)
        {
            VisitStatements(node.Statements);
            return null;
        }

        public override BoundNode VisitExpressionStatement(BoundExpressionStatement node)
        {
            VisitRvalue(node.Expression);
            return null;
        }

        public override BoundNode VisitCall(BoundCall node)
        {
            // If the method being called is a partial method without a definition, or is a conditional method
            // whose condition is not true, then the call has no effect and it is ignored for the purposes of
            // definite assignment analysis.
            bool callsAreOmitted = node.Method.CallsAreOmitted(node.SyntaxTree);
            TLocalState savedState = default(TLocalState);

            if (callsAreOmitted)
            {
                savedState = this.State.Clone();
                SetUnreachable();
            }

            VisitReceiverBeforeCall(node.ReceiverOpt, node.Method);
            VisitArguments(node.Arguments, node.ArgumentRefKindsOpt, node.Method);
            VisitReceiverAfterCall(node.ReceiverOpt, node.Method);

            if (callsAreOmitted)
            {
                this.State = savedState;
            }

            return null;
        }

        private void VisitReceiverBeforeCall(BoundExpression receiverOpt, MethodSymbol method)
        {
            if ((object)method == null || method.MethodKind != MethodKind.Constructor)
            {
                VisitRvalue(receiverOpt);
            }
        }

        private void VisitReceiverAfterCall(BoundExpression receiverOpt, MethodSymbol method)
        {
            NamedTypeSymbol containingType;
            if (receiverOpt != null && ((object)method == null || method.MethodKind == MethodKind.Constructor || (object)(containingType = method.ContainingType) != null && !method.IsStatic && !containingType.IsReferenceType && !TypeIsImmutable(containingType)))
            {
                WriteArgument(receiverOpt, method?.MethodKind == MethodKind.Constructor ? RefKind.Out : RefKind.Ref, method);
            }
        }

        /// <summary>
        /// Certain (struct) types are known by the compiler to be immutable.  In these cases calling a method on
        /// the type is known (by flow analysis) not to write the receiver.
        /// </summary>
        /// <param name="t"></param>
        /// <returns></returns>
        private static bool TypeIsImmutable(TypeSymbol t)
        {
            switch (t.SpecialType)
            {
                case SpecialType.System_Boolean:
                case SpecialType.System_Char:
                case SpecialType.System_SByte:
                case SpecialType.System_Byte:
                case SpecialType.System_Int16:
                case SpecialType.System_UInt16:
                case SpecialType.System_Int32:
                case SpecialType.System_UInt32:
                case SpecialType.System_Int64:
                case SpecialType.System_UInt64:
                case SpecialType.System_Decimal:
                case SpecialType.System_Single:
                case SpecialType.System_Double:
                case SpecialType.System_DateTime:
                    return true;
                default:
                    return t.IsNullableType();
            }
        }

        public override BoundNode VisitIndexerAccess(BoundIndexerAccess node)
        {
            var method = GetReadMethod(node.Indexer);
            VisitReceiverBeforeCall(node.ReceiverOpt, method);
            VisitArguments(node.Arguments, node.ArgumentRefKindsOpt, method);
            if ((object)method != null)
            {
                VisitReceiverAfterCall(node.ReceiverOpt, method);
            }

            return null;
        }

        public override BoundNode VisitEventAssignmentOperator(BoundEventAssignmentOperator node)
        {
            VisitRvalue(node.ReceiverOpt);
            VisitRvalue(node.Argument);
            return null;
        }

        protected virtual void VisitArguments(ImmutableArray<BoundExpression> arguments, ImmutableArray<RefKind> refKindsOpt, MethodSymbol method)
        {
            // first value and ref parameters are read...
            for (int i = 0; i < arguments.Length; i++)
            {
                RefKind refKind = GetRefKind(refKindsOpt, i);
                if (refKind != RefKind.Out)
                {
                    VisitRvalue(arguments[i]);
                }
                else
                {
                    VisitLvalue(arguments[i]);
                }
            }
            // and then ref and out parameters are written...
            for (int i = 0; i < arguments.Length; i++)
            {
                RefKind refKind = GetRefKind(refKindsOpt, i);
                // passing as a byref argument is also a potential write
                if (refKind != RefKind.None)
                {
                    WriteArgument(arguments[i], refKind, method);
                }
            }
        }

        protected static RefKind GetRefKind(ImmutableArray<RefKind> refKindsOpt, int index)
        {
            return refKindsOpt.IsDefault || refKindsOpt.Length <= index ? RefKind.None : refKindsOpt[index];
        }

        protected virtual void WriteArgument(BoundExpression arg, RefKind refKind, MethodSymbol method)
        {
        }

        public override BoundNode VisitBadExpression(BoundBadExpression node)
        {
            foreach (var child in node.ChildBoundNodes)
            {
                VisitRvalue(child as BoundExpression);
            }

            return null;
        }

        public override BoundNode VisitBadStatement(BoundBadStatement node)
        {
            foreach (var child in node.ChildBoundNodes)
            {
                if (child is BoundStatement)
                {
                    VisitStatement(child as BoundStatement);
                }
                else
                {
                    VisitRvalue(child as BoundExpression);
                }
            }

            return null;
        }

        // Can be called as part of a bad expression.
        public override BoundNode VisitArrayInitialization(BoundArrayInitialization node)
        {
            foreach (var child in node.Initializers)
            {
                VisitRvalue(child);
            }

            return null;
        }

        public override BoundNode VisitDelegateCreationExpression(BoundDelegateCreationExpression node)
        {
            var methodGroup = node.Argument as BoundMethodGroup;
            if (methodGroup != null)
            {
                if ((object)node.MethodOpt != null && !node.MethodOpt.IsStatic)
                {
                    if (_trackRegions)
                    {
                        if (methodGroup == this.firstInRegion && this.regionPlace == RegionPlace.Before)
                        {
                            EnterRegion();
                        }

                        VisitRvalue(methodGroup.ReceiverOpt);
                        if (methodGroup == this.lastInRegion && IsInside)
                        {
                            LeaveRegion();
                        }
                    }
                    else
                    {
                        VisitRvalue(methodGroup.ReceiverOpt);
                    }
                }
            }
            else
            {
                VisitRvalue(node.Argument);
            }

            return null;
        }

        public override BoundNode VisitTypeExpression(BoundTypeExpression node)
        {
            return null;
        }

        public override BoundNode VisitTypeOrValueExpression(BoundTypeOrValueExpression node)
        {
            // If we're seeing a node of this kind, then we failed to resolve the member access
            // as either a type or a property/field/event/local/parameter.  In such cases,
            // the second interpretation applies so just visit the node for that.
            return this.Visit(node.Data.ValueExpression);
        }

        public override BoundNode VisitLiteral(BoundLiteral node)
        {
            return null;
        }

        public override BoundNode VisitMethodDefIndex(BoundMethodDefIndex node)
        {
            return null;
        }

        public override BoundNode VisitMaximumMethodDefIndex(BoundMaximumMethodDefIndex node)
        {
            return null;
        }

        public override BoundNode VisitModuleVersionId(BoundModuleVersionId node)
        {
            return null;
        }

        public override BoundNode VisitModuleVersionIdString(BoundModuleVersionIdString node)
        {
            return null;
        }

        public override BoundNode VisitInstrumentationPayloadRoot(BoundInstrumentationPayloadRoot node)
        {
            return null;
        }

        public override BoundNode VisitSourceDocumentIndex(BoundSourceDocumentIndex node)
        {
            return null;
        }

        public override BoundNode VisitConversion(BoundConversion node)
        {
            if (node.ConversionKind == ConversionKind.MethodGroup)
            {
                if (node.IsExtensionMethod || ((object)node.SymbolOpt != null && !node.SymbolOpt.IsStatic))
                {
                    BoundExpression receiver = ((BoundMethodGroup)node.Operand).ReceiverOpt;
                    // A method group's "implicit this" is only used for instance methods.
                    if (_trackRegions)
                    {
                        if (node.Operand == this.firstInRegion && this.regionPlace == RegionPlace.Before)
                        {
                            EnterRegion();
                        }

                        VisitRvalue(receiver);
                        if (node.Operand == this.lastInRegion && IsInside)
                        {
                            LeaveRegion();
                        }
                    }
                    else
                    {
                        VisitRvalue(receiver);
                    }
                }
            }
            else
            {
                Visit(node.Operand);
            }

            return null;
        }

        public override BoundNode VisitIfStatement(BoundIfStatement node)
        {
            // 5.3.3.5 If statements
            VisitCondition(node.Condition);
            TLocalState trueState = StateWhenTrue;
            TLocalState falseState = StateWhenFalse;
            SetState(trueState);
            VisitStatement(node.Consequence);
            trueState = this.State;
            SetState(falseState);
            if (node.AlternativeOpt != null)
            {
                VisitStatement(node.AlternativeOpt);
            }

            Join(ref this.State, ref trueState);
            return null;
        }

        public override BoundNode VisitTryStatement(BoundTryStatement node)
        {
            var oldPending = SavePending(); // we do not allow branches into a try statement
            var initialState = this.State.Clone();

            // use this state to resolve all the branches introduced and internal to try/catch
            var pendingBeforeTry = SavePending();

            VisitTryBlockWithAnyTransferFunction(node.TryBlock, node, ref initialState);
            var finallyState = initialState.Clone();
            var endState = this.State;
            foreach (var catchBlock in node.CatchBlocks)
            {
                SetState(initialState.Clone());
                VisitCatchBlockWithAnyTransferFunction(catchBlock, ref finallyState);
                Join(ref endState, ref this.State);
            }

            // Give a chance to branches internal to try/catch to resolve.
            // Carry forward unresolved branches.
            RestorePending(pendingBeforeTry);

            // NOTE: At this point all branches that are internal to try or catch blocks have been resolved.
            //       However we have not yet restored the oldPending branches. Therefore all the branches 
            //       that are currently pending must have been introduced in try/catch and do not terminate inside those blocks.
            //
            //       With exception of YieldReturn, these branches logically go through finally, if such present,
            //       so we must Union/Intersect finally state as appropriate

            if (node.FinallyBlockOpt != null)
            {
                // branches from the finally block, while illegal, should still not be considered
                // to execute the finally block before occurring.  Also, we do not handle branches
                // *into* the finally block.
                SetState(finallyState);

                // capture tryAndCatchPending before going into finally
                // we will need pending branches as they were before finally later
                var tryAndCatchPending = SavePending();
                var stateMovedUpInFinally = ReachableBottomState();
                VisitFinallyBlockWithAnyTransferFunction(node.FinallyBlockOpt, ref stateMovedUpInFinally);
                foreach (var pend in tryAndCatchPending.PendingBranches)
                {
                    if (pend.Branch == null)
                    {
                        continue; // a tracked exception
                    }

                    if (pend.Branch.Kind != BoundKind.YieldReturnStatement)
                    {
                        Meet(ref pend.State, ref this.State);
                        if (_nonMonotonicTransfer)
                        {
                            Join(ref pend.State, ref stateMovedUpInFinally);
                        }
                    }
                }

                RestorePending(tryAndCatchPending);
                Meet(ref endState, ref this.State);
                if (_nonMonotonicTransfer)
                {
                    Join(ref endState, ref stateMovedUpInFinally);
                }
            }

            SetState(endState);
            RestorePending(oldPending);
            return null;
        }

        protected Optional<TLocalState> _tryState;

        private void VisitTryBlockWithAnyTransferFunction(BoundStatement tryBlock, BoundTryStatement node, ref TLocalState tryState)
        {
            if (_nonMonotonicTransfer)
            {
                Optional<TLocalState> oldTryState = _tryState;
                _tryState = ReachableBottomState();
                VisitTryBlock(tryBlock, node, ref tryState);
                var tempTryStateValue = _tryState.Value;
                Join(ref tryState, ref tempTryStateValue);
                if (oldTryState.HasValue)
                {
                    var oldTryStateValue = oldTryState.Value;
                    Join(ref oldTryStateValue, ref tempTryStateValue);
                    oldTryState = oldTryStateValue;
                }

                _tryState = oldTryState;
            }
            else
            {
                VisitTryBlock(tryBlock, node, ref tryState);
            }
        }

        protected virtual void VisitTryBlock(BoundStatement tryBlock, BoundTryStatement node, ref TLocalState tryState)
        {
            VisitStatement(tryBlock);
        }

        private void VisitCatchBlockWithAnyTransferFunction(BoundCatchBlock catchBlock, ref TLocalState finallyState)
        {
            if (_nonMonotonicTransfer)
            {
                Optional<TLocalState> oldTryState = _tryState;
                _tryState = ReachableBottomState();
                VisitCatchBlock(catchBlock, ref finallyState);
                var tempTryStateValue = _tryState.Value;
                Join(ref finallyState, ref tempTryStateValue);
                if (oldTryState.HasValue)
                {
                    var oldTryStateValue = oldTryState.Value;
                    Join(ref oldTryStateValue, ref tempTryStateValue);
                    oldTryState = oldTryStateValue;
                }

                _tryState = oldTryState;
            }
            else
            {
                VisitCatchBlock(catchBlock, ref finallyState);
            }
        }

        protected virtual void VisitCatchBlock(BoundCatchBlock catchBlock, ref TLocalState finallyState)
        {
            if (catchBlock.ExceptionSourceOpt != null)
            {
                VisitLvalue(catchBlock.ExceptionSourceOpt);
            }

            if (catchBlock.ExceptionFilterOpt != null)
            {
                VisitCondition(catchBlock.ExceptionFilterOpt);
                SetState(StateWhenTrue);
            }

            VisitStatement(catchBlock.Body);
        }

        private void VisitFinallyBlockWithAnyTransferFunction(BoundStatement finallyBlock, ref TLocalState stateMovedUp)
        {
            if (_nonMonotonicTransfer)
            {
                Optional<TLocalState> oldTryState = _tryState;
                _tryState = ReachableBottomState();
                VisitFinallyBlock(finallyBlock, ref stateMovedUp);
                var tempTryStateValue = _tryState.Value;
                Join(ref stateMovedUp, ref tempTryStateValue);
                if (oldTryState.HasValue)
                {
                    var oldTryStateValue = oldTryState.Value;
                    Join(ref oldTryStateValue, ref tempTryStateValue);
                    oldTryState = oldTryStateValue;
                }

                _tryState = oldTryState;
            }
            else
            {
                VisitFinallyBlock(finallyBlock, ref stateMovedUp);
            }
        }

        protected virtual void VisitFinallyBlock(BoundStatement finallyBlock, ref TLocalState stateMovedUp)
        {
            VisitStatement(finallyBlock); // this should generate no pending branches
        }

        public override BoundNode VisitExtractedFinallyBlock(BoundExtractedFinallyBlock node)
        {
            return VisitBlock(node.FinallyBlock);
        }

        public sealed override BoundNode VisitReturnStatement(BoundReturnStatement node)
        {
            var result = VisitReturnStatementNoAdjust(node);
            AdjustStateAfterReturnStatement(node);
            return result;
        }

        protected virtual BoundNode VisitReturnStatementNoAdjust(BoundReturnStatement node)
        {
            var result = VisitRvalue(node.ExpressionOpt);

            // byref return is also a potential write
            if (node.RefKind != RefKind.None)
            {
                WriteArgument(node.ExpressionOpt, node.RefKind, method: null);
            }

            return result;
        }

        private void AdjustStateAfterReturnStatement(BoundReturnStatement node)
        {
            PendingBranches.Add(new PendingBranch(node, this.State, null));
            SetUnreachable();
        }

        public override BoundNode VisitThisReference(BoundThisReference node)
        {
            return null;
        }

        public override BoundNode VisitPreviousSubmissionReference(BoundPreviousSubmissionReference node)
        {
            return null;
        }

        public override BoundNode VisitHostObjectMemberReference(BoundHostObjectMemberReference node)
        {
            return null;
        }

        public override BoundNode VisitParameter(BoundParameter node)
        {
            return null;
        }

        protected virtual void VisitLvalueParameter(BoundParameter node)
        {
        }

        public override BoundNode VisitObjectCreationExpression(BoundObjectCreationExpression node)
        {

            VisitArguments(node.Arguments, node.ArgumentRefKindsOpt, node.Constructor);
            VisitRvalue(node.InitializerExpressionOpt);
            return null;
        }

        public override BoundNode VisitNewT(BoundNewT node)
        {
            VisitRvalue(node.InitializerExpressionOpt);
            return null;
        }

        public override BoundNode VisitNoPiaObjectCreationExpression(BoundNoPiaObjectCreationExpression node)
        {
            VisitRvalue(node.InitializerExpressionOpt);
            return null;
        }

        // represents anything that occurs at the invocation of the property setter
        protected virtual void PropertySetter(BoundExpression node, BoundExpression receiver, MethodSymbol setter, BoundExpression value = null)
        {
            VisitReceiverAfterCall(receiver, setter);
        }

        // returns false if expression is not a property access 
        // or if the property has a backing field
        // and accessed in a corresponding constructor
        private bool RegularPropertyAccess(BoundExpression expr)
        {
            if (expr.Kind != BoundKind.PropertyAccess)
            {
                return false;
            }

            return !Binder.AccessingAutoPropertyFromConstructor((BoundPropertyAccess)expr, _symbol);
        }

        public override BoundNode VisitAssignmentOperator(BoundAssignmentOperator node)
        {
            // TODO: should events be handled specially too?
            if (RegularPropertyAccess(node.Left))
            {
                var left = (BoundPropertyAccess)node.Left;
                var property = left.PropertySymbol;
                if (property.RefKind == RefKind.None)
                {
                    var method = GetWriteMethod(property);
                    VisitReceiverBeforeCall(left.ReceiverOpt, method);
                    VisitRvalue(node.Right);
                    PropertySetter(node, left.ReceiverOpt, method, node.Right);
                    return null;
                }
            }

            VisitLvalue(node.Left);
            VisitRvalue(node.Right);

            // byref assignment is also a potential write
            if (node.IsRef)
            {
                // Assume that BadExpression is a ref location to avoid
                // cascading diagnostics
                var refKind = node.Left.Kind == BoundKind.BadExpression
                    ? RefKind.Ref
                    : node.Left.GetRefKind();
                WriteArgument(node.Right, refKind, method: null);
            }

            return null;
        }

        public override BoundNode VisitDeconstructionAssignmentOperator(BoundDeconstructionAssignmentOperator node)
        {
            VisitLvalue(node.Left);
            VisitRvalue(node.Right);
            return null;
        }

        public override sealed BoundNode VisitOutDeconstructVarPendingInference(OutDeconstructVarPendingInference node)
        {
            // OutDeconstructVarPendingInference nodes are only used within initial binding, but don't survive past that stage
            throw ExceptionUtilities.Unreachable;
        }

        public override BoundNode VisitCompoundAssignmentOperator(BoundCompoundAssignmentOperator node)
        {
            VisitCompoundAssignmentTarget(node);
            VisitRvalue(node.Right);
            AfterRightHasBeenVisited(node);
            return null;
        }

        protected void VisitCompoundAssignmentTarget(BoundCompoundAssignmentOperator node)
        {
            // TODO: should events be handled specially too?
            if (RegularPropertyAccess(node.Left))
            {
                var left = (BoundPropertyAccess)node.Left;
                var property = left.PropertySymbol;
                if (property.RefKind == RefKind.None)
                {
                    var readMethod = GetReadMethod(property);
                    Debug.Assert(node.HasAnyErrors || (object)readMethod != (object)GetWriteMethod(property));
                    VisitReceiverBeforeCall(left.ReceiverOpt, readMethod);
                    VisitReceiverAfterCall(left.ReceiverOpt, readMethod);
                    return;
                }
            }

            VisitRvalue(node.Left);
        }

        protected void AfterRightHasBeenVisited(BoundCompoundAssignmentOperator node)
        {
            if (RegularPropertyAccess(node.Left))
            {
                var left = (BoundPropertyAccess)node.Left;
                var property = left.PropertySymbol;
                if (property.RefKind == RefKind.None)
                {
                    var writeMethod = GetWriteMethod(property);
                    PropertySetter(node, left.ReceiverOpt, writeMethod);
                    VisitReceiverAfterCall(left.ReceiverOpt, writeMethod);
                    return;
                }
            }

        }

        public override BoundNode VisitFieldAccess(BoundFieldAccess node)
        {
            VisitFieldAccessInternal(node.ReceiverOpt, node.FieldSymbol);
            return null;
        }

        private void VisitFieldAccessInternal(BoundExpression receiverOpt, FieldSymbol fieldSymbol)
        {
            bool asLvalue = (object)fieldSymbol != null &&
                (fieldSymbol.IsFixedSizeBuffer ||
                !fieldSymbol.IsStatic &&
                fieldSymbol.ContainingType.TypeKind == TypeKind.Struct &&
                receiverOpt != null &&
                receiverOpt.Kind != BoundKind.TypeExpression &&
                (object)receiverOpt.Type != null &&
                !receiverOpt.Type.IsPrimitiveRecursiveStruct());
            if (asLvalue)
            {
                VisitLvalue(receiverOpt);
            }
            else
            {
                VisitRvalue(receiverOpt);
            }
        }

        public override BoundNode VisitFieldInfo(BoundFieldInfo node)
        {
            return null;
        }

        public override BoundNode VisitMethodInfo(BoundMethodInfo node)
        {
            return null;
        }

        public override BoundNode VisitPropertyAccess(BoundPropertyAccess node)
        {
            var property = node.PropertySymbol;

            if (Binder.AccessingAutoPropertyFromConstructor(node, _symbol))
            {
                var backingField = (property as SourcePropertySymbol)?.BackingField;
                if (backingField != null)
                {
                    VisitFieldAccessInternal(node.ReceiverOpt, backingField);
                    return null;
                }
            }

            var method = GetReadMethod(property);
            VisitReceiverBeforeCall(node.ReceiverOpt, method);
            VisitReceiverAfterCall(node.ReceiverOpt, method);
            return null;
            // TODO: In an expression such as
            //    M().Prop = G();
            // Exceptions thrown from M() occur before those from G(), but exceptions from the property accessor
            // occur after both.  The precise abstract flow pass does not yet currently have this quite right.
            // Probably what is needed is a VisitPropertyAccessInternal(BoundPropertyAccess node, bool read)
            // which should assume that the receiver will have been handled by the caller.  This can be invoked
            // twice for read/write operations such as
            //    M().Prop += 1
            // or at the appropriate place in the sequence for read or write operations.
            // Do events require any special handling too?
        }

        public override BoundNode VisitEventAccess(BoundEventAccess node)
        {
            VisitFieldAccessInternal(node.ReceiverOpt, node.EventSymbol.AssociatedField);
            return null;
        }

        public override BoundNode VisitRangeVariable(BoundRangeVariable node)
        {
            return null;
        }

        public override BoundNode VisitQueryClause(BoundQueryClause node)
        {
            VisitRvalue(node.UnoptimizedForm ?? node.Value);
            return null;
        }

        public override BoundNode VisitMultipleLocalDeclarations(BoundMultipleLocalDeclarations node)
        {
            foreach (var v in node.LocalDeclarations)
            {
                Visit(v);
            }

            return null;
        }

        public override BoundNode VisitWhileStatement(BoundWhileStatement node)
        {
            // while (node.Condition) { node.Body; node.ContinueLabel: } node.BreakLabel:
            LoopHead(node);
            VisitCondition(node.Condition);
            TLocalState bodyState = StateWhenTrue;
            TLocalState breakState = StateWhenFalse;
            SetState(bodyState);
            VisitStatement(node.Body);
            ResolveContinues(node.ContinueLabel);
            LoopTail(node);
            ResolveBreaks(breakState, node.BreakLabel);
            return null;
        }

        public override BoundNode VisitArrayAccess(BoundArrayAccess node)
        {
            VisitRvalue(node.Expression);
            foreach (var i in node.Indices)
            {
                VisitRvalue(i);
            }

            return null;
        }

        public override BoundNode VisitBinaryOperator(BoundBinaryOperator node)
        {
            if (node.OperatorKind.IsLogical())
            {
                Debug.Assert(!node.OperatorKind.IsUserDefined());
                VisitBinaryLogicalOperatorChildren(node);
            }
            else
            {
                VisitBinaryOperatorChildren(node);
            }

            return null;
        }

        public override BoundNode VisitUserDefinedConditionalLogicalOperator(BoundUserDefinedConditionalLogicalOperator node)
        {
            VisitBinaryLogicalOperatorChildren(node);
            return null;
        }

        private void VisitBinaryLogicalOperatorChildren(BoundExpression node)
        {
            // Do not blow the stack due to a deep recursion on the left.
            var stack = ArrayBuilder<BoundExpression>.GetInstance();

            BoundExpression binary;
            BoundExpression child = node;

            while (true)
            {
                var childKind = child.Kind;

                if (childKind == BoundKind.BinaryOperator)
                {
                    var binOp = (BoundBinaryOperator)child;

                    if (!binOp.OperatorKind.IsLogical())
                    {
                        break;
                    }

                    Debug.Assert(!binOp.OperatorKind.IsUserDefined());
                    binary = child;
                    child = binOp.Left;
                }
                else if (childKind == BoundKind.UserDefinedConditionalLogicalOperator)
                {
                    binary = child;
                    child = ((BoundUserDefinedConditionalLogicalOperator)binary).Left;
                }
                else
                {
                    break;
                }

                stack.Push(binary);
            }

            Debug.Assert(stack.Count > 0);

            VisitCondition(child);

            while (true)
            {
                binary = stack.Pop();

                BinaryOperatorKind kind;
                BoundExpression right;
                switch (binary.Kind)
                {
                    case BoundKind.BinaryOperator:
                        var binOp = (BoundBinaryOperator)binary;
                        kind = binOp.OperatorKind;
                        right = binOp.Right;
                        break;
                    case BoundKind.UserDefinedConditionalLogicalOperator:
                        var udBinOp = (BoundUserDefinedConditionalLogicalOperator)binary;
                        kind = udBinOp.OperatorKind;
                        right = udBinOp.Right;
                        break;
                    default:
                        throw ExceptionUtilities.UnexpectedValue(binary.Kind);
                }

                var op = kind.Operator();
                var isAnd = op == BinaryOperatorKind.And;
                var isBool = kind.OperandTypes() == BinaryOperatorKind.Bool;

                Debug.Assert(isAnd || op == BinaryOperatorKind.Or);

                var leftTrue = this.StateWhenTrue;
                var leftFalse = this.StateWhenFalse;
                SetState(isAnd ? leftTrue : leftFalse);

                AfterLeftChildOfBinaryLogicalOperatorHasBeenVisited(binary, right, isAnd, isBool, ref leftTrue, ref leftFalse);

                if (stack.Count == 0)
                {
                    break;
                }

                AdjustConditionalState(binary);
            }

            Debug.Assert((object)binary == node);
            stack.Free();
        }

        protected virtual void AfterLeftChildOfBinaryLogicalOperatorHasBeenVisited(BoundExpression binary, BoundExpression right, bool isAnd, bool isBool, ref TLocalState leftTrue, ref TLocalState leftFalse)
        {
            Visit(right); // First part of VisitCondition
            AfterRightChildOfBinaryLogicalOperatorHasBeenVisited(binary, right, isAnd, isBool, ref leftTrue, ref leftFalse);
        }

        protected void AfterRightChildOfBinaryLogicalOperatorHasBeenVisited(BoundExpression binary, BoundExpression right, bool isAnd, bool isBool, ref TLocalState leftTrue, ref TLocalState leftFalse)
        {
            AdjustConditionalState(right); // Second part of VisitCondition

            if (!isBool)
            {
                this.Unsplit();
                this.Split();
            }

            var resultTrue = this.StateWhenTrue;
            var resultFalse = this.StateWhenFalse;
            if (isAnd)
            {
                Join(ref resultFalse, ref leftFalse);
            }
            else
            {
                Join(ref resultTrue, ref leftTrue);
            }
            SetConditionalState(resultTrue, resultFalse);

            if (!isBool)
            {
                this.Unsplit();
            }
        }

        private void VisitBinaryOperatorChildren(BoundBinaryOperator node)
        {
            // It is common in machine-generated code for there to be deep recursion on the left side of a binary
            // operator, for example, if you have "a + b + c + ... " then the bound tree will be deep on the left
            // hand side. To mitigate the risk of stack overflow we use an explicit stack.
            //
            // Of course we must ensure that we visit the left hand side before the right hand side.
            var stack = ArrayBuilder<BoundBinaryOperator>.GetInstance();
            stack.Push(node);

            BoundBinaryOperator binary;
            BoundExpression child = node.Left;

            while (true)
            {
                binary = child as BoundBinaryOperator;
                if (binary == null || binary.OperatorKind.IsLogical())
                {
                    break;
                }

                stack.Push(binary);
                child = binary.Left;
            }

            VisitRvalue(child);

            while (true)
            {
                binary = stack.Pop();
                AfterLeftChildHasBeenVisited(binary);

                if (stack.Count == 0)
                {
                    break;
                }

                Unsplit(); // VisitRvalue does this
            }

            Debug.Assert((object)binary == node);
            stack.Free();
        }

        protected virtual void AfterLeftChildHasBeenVisited(BoundBinaryOperator binary)
        {
            VisitRvalue(binary.Right);
        }

        public override BoundNode VisitUnaryOperator(BoundUnaryOperator node)
        {
            if (node.OperatorKind == UnaryOperatorKind.BoolLogicalNegation)
            {
                // We have a special case for the ! unary operator, which can operate in a boolean context (5.3.3.26)
                VisitCondition(node.Operand);
                // it inverts the sense of assignedWhenTrue and assignedWhenFalse.
                SetConditionalState(StateWhenFalse, StateWhenTrue);
            }
            else
            {
                VisitRvalue(node.Operand);
            }
            return null;
        }

        public override BoundNode VisitRangeExpression(BoundRangeExpression node)
        {
            if (node.LeftOperand != null)
            {
                VisitRvalue(node.LeftOperand);
            }

            if (node.RightOperand != null)
            {
                VisitRvalue(node.RightOperand);
            }

            return null;
        }

        public override BoundNode VisitFromEndIndexExpression(BoundFromEndIndexExpression node)
        {
            VisitRvalue(node.Operand);
            return null;
        }

        public override BoundNode VisitAwaitExpression(BoundAwaitExpression node)
        {
            VisitRvalue(node.Expression);
            PendingBranches.Add(new PendingBranch(node, this.State, null));
            return null;
        }

        public override BoundNode VisitIncrementOperator(BoundIncrementOperator node)
        {
            // TODO: should we also specially handle events?
            if (RegularPropertyAccess(node.Operand))
            {
                var left = (BoundPropertyAccess)node.Operand;
                var property = left.PropertySymbol;
                if (property.RefKind == RefKind.None)
                {
                    var readMethod = GetReadMethod(property);
                    var writeMethod = GetWriteMethod(property);
                    Debug.Assert(node.HasAnyErrors || (object)readMethod != (object)writeMethod);
                    VisitReceiverBeforeCall(left.ReceiverOpt, readMethod);
                    VisitReceiverAfterCall(left.ReceiverOpt, readMethod);
                    PropertySetter(node, left.ReceiverOpt, writeMethod); // followed by a write
                    return null;
                }
            }

            VisitRvalue(node.Operand);

            return null;
        }

        public override BoundNode VisitArrayCreation(BoundArrayCreation node)
        {
            foreach (var expr in node.Bounds)
            {
                VisitRvalue(expr);
            }

            if (node.InitializerOpt != null)
            {
                VisitArrayInitializationInternal(node, node.InitializerOpt);
            }

            return null;
        }

        private void VisitArrayInitializationInternal(BoundArrayCreation arrayCreation, BoundArrayInitialization node)
        {
            foreach (var child in node.Initializers)
            {
                if (child.Kind == BoundKind.ArrayInitialization)
                {
                    VisitArrayInitializationInternal(arrayCreation, (BoundArrayInitialization)child);
                }
                else
                {
                    VisitRvalue(child);
                }
            }
        }

        public override BoundNode VisitForStatement(BoundForStatement node)
        {
            if (node.Initializer != null)
            {
                VisitStatement(node.Initializer);
            }
            LoopHead(node);
            TLocalState bodyState, breakState;
            if (node.Condition != null)
            {
                VisitCondition(node.Condition);
                bodyState = this.StateWhenTrue;
                breakState = this.StateWhenFalse;
            }
            else
            {
                bodyState = this.State;
                breakState = UnreachableState();
            }

            SetState(bodyState);
            VisitStatement(node.Body);
            ResolveContinues(node.ContinueLabel);
            if (node.Increment != null)
            {
                VisitStatement(node.Increment);
            }

            LoopTail(node);
            ResolveBreaks(breakState, node.BreakLabel);
            return null;
        }

        public override BoundNode VisitForEachStatement(BoundForEachStatement node)
        {
            // foreach [await] ( var v in node.Expression ) { node.Body; node.ContinueLabel: } node.BreakLabel:
            VisitForEachExpression(node);
            var breakState = this.State.Clone();
            LoopHead(node);
            VisitForEachIterationVariables(node);
            VisitStatement(node.Body);
            ResolveContinues(node.ContinueLabel);
            LoopTail(node);
            ResolveBreaks(breakState, node.BreakLabel);

            if (AwaitUsingAndForeachAddsPendingBranch && ((CommonForEachStatementSyntax)node.Syntax).AwaitKeyword != default)
            {
                PendingBranches.Add(new PendingBranch(node, this.State, null));
            }

            return null;
        }

        protected virtual void VisitForEachExpression(BoundForEachStatement node)
        {
            VisitRvalue(node.Expression);
        }

        public virtual void VisitForEachIterationVariables(BoundForEachStatement node)
        {
        }

        public override BoundNode VisitAsOperator(BoundAsOperator node)
        {
            VisitRvalue(node.Operand);
            return null;
        }

        public override BoundNode VisitIsOperator(BoundIsOperator node)
        {
            VisitRvalue(node.Operand);
            return null;
        }

        public override BoundNode VisitMethodGroup(BoundMethodGroup node)
        {
            if (node.ReceiverOpt != null)
            {
                // An explicit or implicit receiver, for example in an expression such as (x.Goo is Action, or Goo is Action), is considered to be read.
                VisitRvalue(node.ReceiverOpt);
            }

            return null;
        }

        public override BoundNode VisitNullCoalescingOperator(BoundNullCoalescingOperator node)
        {
            VisitRvalue(node.LeftOperand);
            if (IsConstantNull(node.LeftOperand))
            {
                VisitRvalue(node.RightOperand);
            }
            else
            {
                var savedState = this.State.Clone();
                if (node.LeftOperand.ConstantValue != null)
                {
                    SetUnreachable();
                }
                VisitRvalue(node.RightOperand);
                Join(ref this.State, ref savedState);
            }
            return null;
        }

        public override BoundNode VisitConditionalAccess(BoundConditionalAccess node)
        {
            VisitRvalue(node.Receiver);

            if (node.Receiver.ConstantValue != null && !IsConstantNull(node.Receiver))
            {
                VisitRvalue(node.AccessExpression);
            }
            else
            {
                var savedState = this.State.Clone();
                if (IsConstantNull(node.Receiver))
                {
                    SetUnreachable();
                }

                VisitRvalue(node.AccessExpression);
                Join(ref this.State, ref savedState);
            }
            return null;
        }

        public override BoundNode VisitLoweredConditionalAccess(BoundLoweredConditionalAccess node)
        {
            VisitRvalue(node.Receiver);

            var savedState = this.State.Clone();

            VisitRvalue(node.WhenNotNull);
            Join(ref this.State, ref savedState);

            if (node.WhenNullOpt != null)
            {
                savedState = this.State.Clone();
                VisitRvalue(node.WhenNullOpt);
                Join(ref this.State, ref savedState);
            }

            return null;
        }

        public override BoundNode VisitConditionalReceiver(BoundConditionalReceiver node)
        {
            return null;
        }

        public override BoundNode VisitComplexConditionalReceiver(BoundComplexConditionalReceiver node)
        {
            var savedState = this.State.Clone();

            VisitRvalue(node.ValueTypeReceiver);
            Join(ref this.State, ref savedState);

            savedState = this.State.Clone();
            VisitRvalue(node.ReferenceTypeReceiver);
            Join(ref this.State, ref savedState);

            return null;
        }

        public override BoundNode VisitSequence(BoundSequence node)
        {
            var sideEffects = node.SideEffects;
            if (!sideEffects.IsEmpty)
            {
                foreach (var se in sideEffects)
                {
                    VisitRvalue(se);
                }
            }

            VisitRvalue(node.Value);
            return null;
        }

        public override BoundNode VisitSequencePoint(BoundSequencePoint node)
        {
            if (node.StatementOpt != null)
            {
                VisitStatement(node.StatementOpt);
            }

            return null;
        }

        public override BoundNode VisitSequencePointExpression(BoundSequencePointExpression node)
        {
            VisitRvalue(node.Expression);
            return null;
        }

        public override BoundNode VisitSequencePointWithSpan(BoundSequencePointWithSpan node)
        {
            if (node.StatementOpt != null)
            {
                VisitStatement(node.StatementOpt);
            }

            return null;
        }

        public override BoundNode VisitStatementList(BoundStatementList node)
        {
            return VisitStatementListWorker(node);
        }

        private BoundNode VisitStatementListWorker(BoundStatementList node)
        {
            foreach (var statement in node.Statements)
            {
                VisitStatement(statement);
            }

            return null;
        }

        public override BoundNode VisitTypeOrInstanceInitializers(BoundTypeOrInstanceInitializers node)
        {
            return VisitStatementListWorker(node);
        }

        public override BoundNode VisitUnboundLambda(UnboundLambda node)
        {
            // The presence of this node suggests an error was detected in an earlier phase.
            return VisitLambda(node.BindForErrorRecovery());
        }

        public override BoundNode VisitBreakStatement(BoundBreakStatement node)
        {
            Debug.Assert(!this.IsConditionalState);
            PendingBranches.Add(new PendingBranch(node, this.State, node.Label));
            SetUnreachable();
            return null;
        }

        public override BoundNode VisitContinueStatement(BoundContinueStatement node)
        {
            Debug.Assert(!this.IsConditionalState);
            PendingBranches.Add(new PendingBranch(node, this.State, node.Label));
            SetUnreachable();
            return null;
        }

        public override BoundNode VisitConditionalOperator(BoundConditionalOperator node)
        {
            var isByRef = node.IsRef;

            VisitCondition(node.Condition);
            var consequenceState = this.StateWhenTrue;
            var alternativeState = this.StateWhenFalse;
            if (IsConstantTrue(node.Condition))
            {
                VisitConditionalOperand(alternativeState, node.Alternative, isByRef);
                VisitConditionalOperand(consequenceState, node.Consequence, isByRef);
                // it may be a boolean state at this point.
            }
            else if (IsConstantFalse(node.Condition))
            {
                VisitConditionalOperand(consequenceState, node.Consequence, isByRef);
                VisitConditionalOperand(alternativeState, node.Alternative, isByRef);
                // it may be a boolean state at this point.
            }
            else
            {
                VisitConditionalOperand(consequenceState, node.Consequence, isByRef);
                Unsplit();
                consequenceState = this.State;
                VisitConditionalOperand(alternativeState, node.Alternative, isByRef);
                Unsplit();
                Join(ref this.State, ref consequenceState);
                // it may not be a boolean state at this point (5.3.3.28)
            }

            return null;
        }

        private void VisitConditionalOperand(TLocalState state, BoundExpression operand, bool isByRef)
        {
            SetState(state);
            if (isByRef)
            {
                VisitLvalue(operand);
                // exposing ref is a potential write
                WriteArgument(operand, RefKind.Ref, method: null);
            }
            else
            {
                Visit(operand);
            }
        }

        public override BoundNode VisitBaseReference(BoundBaseReference node)
        {
            return null;
        }

        public override BoundNode VisitDoStatement(BoundDoStatement node)
        {
            // do { statements; node.ContinueLabel: } while (node.Condition) node.BreakLabel:
            LoopHead(node);
            VisitStatement(node.Body);
            ResolveContinues(node.ContinueLabel);
            VisitCondition(node.Condition);
            TLocalState breakState = this.StateWhenFalse;
            SetState(this.StateWhenTrue);
            LoopTail(node);
            ResolveBreaks(breakState, node.BreakLabel);
            return null;
        }

        public override BoundNode VisitGotoStatement(BoundGotoStatement node)
        {
            Debug.Assert(!this.IsConditionalState);
            PendingBranches.Add(new PendingBranch(node, this.State, node.Label));
            SetUnreachable();
            return null;
        }

        private void VisitLabel(LabelSymbol label, BoundStatement node)
        {
            node.AssertIsLabeledStatementWithLabel(label);
            ResolveBranches(label, node);
            var state = LabelState(label);
            Join(ref this.State, ref state);
            _labels[label] = this.State.Clone();
            _labelsSeen.Add(node);
        }

        protected virtual void VisitLabel(BoundLabeledStatement node)
        {
            VisitLabel(node.Label, node);
        }

        public override BoundNode VisitLabelStatement(BoundLabelStatement node)
        {
            VisitLabel(node.Label, node);
            return null;
        }

        public override BoundNode VisitLabeledStatement(BoundLabeledStatement node)
        {
            VisitLabel(node);
            VisitStatement(node.Body);
            return null;
        }

        public override BoundNode VisitLockStatement(BoundLockStatement node)
        {
            VisitRvalue(node.Argument);
            VisitStatement(node.Body);
            return null;
        }

        public override BoundNode VisitNoOpStatement(BoundNoOpStatement node)
        {
            return null;
        }

        public override BoundNode VisitNamespaceExpression(BoundNamespaceExpression node)
        {
            return null;
        }

        public override BoundNode VisitUsingStatement(BoundUsingStatement node)
        {
            if (node.ExpressionOpt != null)
            {
                VisitRvalue(node.ExpressionOpt);
            }

            if (node.DeclarationsOpt != null)
            {
                VisitStatement(node.DeclarationsOpt);
            }

            VisitStatement(node.Body);

            if (AwaitUsingAndForeachAddsPendingBranch && node.AwaitOpt != null)
            {
                PendingBranches.Add(new PendingBranch(node, this.State, null));
            }
            return null;
        }

        public abstract bool AwaitUsingAndForeachAddsPendingBranch { get; }

        public override BoundNode VisitFixedStatement(BoundFixedStatement node)
        {
            VisitStatement(node.Declarations);
            VisitStatement(node.Body);
            return null;
        }

        public override BoundNode VisitFixedLocalCollectionInitializer(BoundFixedLocalCollectionInitializer node)
        {
            VisitRvalue(node.Expression);
            return null;
        }

        public override BoundNode VisitThrowStatement(BoundThrowStatement node)
        {
            BoundExpression expr = node.ExpressionOpt;
            VisitRvalue(expr);
            SetUnreachable();
            return null;
        }

        public override BoundNode VisitYieldBreakStatement(BoundYieldBreakStatement node)
        {
            Debug.Assert(!this.IsConditionalState);
            PendingBranches.Add(new PendingBranch(node, this.State, null));
            SetUnreachable();
            return null;
        }

        public override BoundNode VisitYieldReturnStatement(BoundYieldReturnStatement node)
        {
            VisitRvalue(node.Expression);
            PendingBranches.Add(new PendingBranch(node, this.State, null));
            return null;
        }

        public override BoundNode VisitDefaultExpression(BoundDefaultExpression node)
        {
            return null;
        }

        public override BoundNode VisitTypeOfOperator(BoundTypeOfOperator node)
        {
            VisitTypeExpression(node.SourceType);
            return null;
        }

        public override BoundNode VisitNameOfOperator(BoundNameOfOperator node)
        {
            var savedState = this.State;
            SetState(UnreachableState());
            Visit(node.Argument);
            SetState(savedState);
            return null;
        }

        public override BoundNode VisitSuppressNullableWarningExpression(BoundSuppressNullableWarningExpression node)
        {
            VisitRvalue(node.Expression);
            return null;
        }

        public override BoundNode VisitAddressOfOperator(BoundAddressOfOperator node)
        {
            VisitAddressOfOperand(node.Operand, shouldReadOperand: false);
            return null;
        }

        protected void VisitAddressOfOperand(BoundExpression operand, bool shouldReadOperand)
        {
            if (shouldReadOperand)
            {
                this.VisitRvalue(operand);
            }
            else
            {
                this.VisitLvalue(operand);
            }

            this.WriteArgument(operand, RefKind.Out, null); //Out because we know it will definitely be assigned.
        }

        public override BoundNode VisitPointerIndirectionOperator(BoundPointerIndirectionOperator node)
        {
            VisitRvalue(node.Operand);
            return null;
        }

        public override BoundNode VisitPointerElementAccess(BoundPointerElementAccess node)
        {
            VisitRvalue(node.Expression);
            VisitRvalue(node.Index);
            return null;
        }

        public override BoundNode VisitSizeOfOperator(BoundSizeOfOperator node)
        {
            return null;
        }

        public override BoundNode VisitStackAllocArrayCreation(BoundStackAllocArrayCreation node)
        {
            VisitRvalue(node.Count);

            if (node.InitializerOpt != null && !node.InitializerOpt.Initializers.IsDefault)
            {
                foreach (var element in node.InitializerOpt.Initializers)
                {
                    VisitRvalue(element);
                }
            }

            return null;
        }

        public override BoundNode VisitConvertedStackAllocExpression(BoundConvertedStackAllocExpression node)
        {
            VisitStackAllocArrayCreation(node);
            return null;
        }

        public override BoundNode VisitAnonymousObjectCreationExpression(BoundAnonymousObjectCreationExpression node)
        {
            //  visit arguments as r-values
            VisitArguments(node.Arguments, default(ImmutableArray<RefKind>), node.Constructor);

            return null;
        }

        public override BoundNode VisitArrayLength(BoundArrayLength node)
        {
            VisitRvalue(node.Expression);
            return null;
        }

        public override BoundNode VisitConditionalGoto(BoundConditionalGoto node)
        {
            VisitCondition(node.Condition);
            Debug.Assert(this.IsConditionalState);
            if (node.JumpIfTrue)
            {
                PendingBranches.Add(new PendingBranch(node, this.StateWhenTrue, node.Label));
                this.SetState(this.StateWhenFalse);
            }
            else
            {
                PendingBranches.Add(new PendingBranch(node, this.StateWhenFalse, node.Label));
                this.SetState(this.StateWhenTrue);
            }

            return null;
        }

        public override BoundNode VisitObjectInitializerExpression(BoundObjectInitializerExpression node)
        {
            return VisitObjectOrCollectionInitializerExpression(node.Initializers);
        }

        public override BoundNode VisitCollectionInitializerExpression(BoundCollectionInitializerExpression node)
        {
            return VisitObjectOrCollectionInitializerExpression(node.Initializers);
        }

        private BoundNode VisitObjectOrCollectionInitializerExpression(ImmutableArray<BoundExpression> initializers)
        {
            foreach (var initializer in initializers)
            {
                VisitRvalue(initializer);
            }

            return null;
        }

        public override BoundNode VisitObjectInitializerMember(BoundObjectInitializerMember node)
        {
            var arguments = node.Arguments;
            if (!arguments.IsDefaultOrEmpty)
            {
                MethodSymbol method = null;

                if (node.MemberSymbol?.Kind == SymbolKind.Property)
                {
                    var property = (PropertySymbol)node.MemberSymbol;
                    method = GetReadMethod(property);
                }

                VisitArguments(node.Arguments, node.ArgumentRefKindsOpt, method);
            }

            return null;
        }

        public override BoundNode VisitDynamicObjectInitializerMember(BoundDynamicObjectInitializerMember node)
        {
            return null;
        }

        public override BoundNode VisitCollectionElementInitializer(BoundCollectionElementInitializer node)
        {
            if (node.AddMethod.CallsAreOmitted(node.SyntaxTree))
            {
                // If the underlying add method is a partial method without a definition, or is a conditional method
                // whose condition is not true, then the call has no effect and it is ignored for the purposes of
                // flow analysis.

                TLocalState savedState = savedState = this.State.Clone();
                SetUnreachable();

                VisitArguments(node.Arguments, default(ImmutableArray<RefKind>), node.AddMethod);

                this.State = savedState;
            }
            else
            {
                VisitArguments(node.Arguments, default(ImmutableArray<RefKind>), node.AddMethod);
            }

            return null;
        }

        public override BoundNode VisitDynamicCollectionElementInitializer(BoundDynamicCollectionElementInitializer node)
        {
            VisitArguments(node.Arguments, default(ImmutableArray<RefKind>), method: null);
            return null;
        }

        public override BoundNode VisitImplicitReceiver(BoundImplicitReceiver node)
        {
            return null;
        }

        public override BoundNode VisitFieldEqualsValue(BoundFieldEqualsValue node)
        {
            VisitRvalue(node.Value);
            return null;
        }

        public override BoundNode VisitPropertyEqualsValue(BoundPropertyEqualsValue node)
        {
            VisitRvalue(node.Value);
            return null;
        }

        public override BoundNode VisitParameterEqualsValue(BoundParameterEqualsValue node)
        {
            VisitRvalue(node.Value);
            return null;
        }

        public override BoundNode VisitDeconstructValuePlaceholder(BoundDeconstructValuePlaceholder node)
        {
            return null;
        }

        public override sealed BoundNode VisitOutVariablePendingInference(OutVariablePendingInference node)
        {
            throw ExceptionUtilities.Unreachable;
        }

        public sealed override BoundNode VisitDeconstructionVariablePendingInference(DeconstructionVariablePendingInference node)
        {
            throw ExceptionUtilities.Unreachable;
        }

        public override BoundNode VisitDiscardExpression(BoundDiscardExpression node)
        {
            return null;
        }

        private static MethodSymbol GetReadMethod(PropertySymbol property) =>
            property.GetOwnOrInheritedGetMethod() ?? property.SetMethod;

        private static MethodSymbol GetWriteMethod(PropertySymbol property) =>
            property.GetOwnOrInheritedSetMethod() ?? property.GetMethod;

        public override BoundNode VisitConstructorMethodBody(BoundConstructorMethodBody node)
        {
            Visit(node.Initializer);
            VisitMethodBodies(node.BlockBody, node.ExpressionBody);
            return null;
        }

        public override BoundNode VisitNonConstructorMethodBody(BoundNonConstructorMethodBody node)
        {
            VisitMethodBodies(node.BlockBody, node.ExpressionBody);
            return null;
        }

        public override BoundNode VisitNullCoalescingAssignmentOperator(BoundNullCoalescingAssignmentOperator node)
        {
            TLocalState savedState;
            if (RegularPropertyAccess(node.LeftOperand) &&
                (BoundPropertyAccess)node.LeftOperand is var left &&
                left.PropertySymbol is var property &&
                property.RefKind == RefKind.None)
            {
                var readMethod = property.GetOwnOrInheritedGetMethod();

                VisitReceiverBeforeCall(left.ReceiverOpt, readMethod);
                VisitReceiverAfterCall(left.ReceiverOpt, readMethod);

                savedState = this.State.Clone();
                VisitAssignmentOfNullCoalescingAssignment(node, left);
            }
            else
            {
                VisitRvalue(node.LeftOperand);
                savedState = this.State.Clone();
                VisitAssignmentOfNullCoalescingAssignment(node, propertyAccessOpt: null);
            }

            Join(ref this.State, ref savedState);
            return null;
        }

        /// <summary>
        /// This visitor represents just the assignment part of the null coalescing assignment
        /// operator.
        /// </summary>
        protected virtual void VisitAssignmentOfNullCoalescingAssignment(
            BoundNullCoalescingAssignmentOperator node,
            BoundPropertyAccess propertyAccessOpt)
        {
            VisitRvalue(node.RightOperand);
            if (propertyAccessOpt != null)
            {
                var symbol = propertyAccessOpt.PropertySymbol;
                var writeMethod = symbol.GetOwnOrInheritedSetMethod();
                PropertySetter(node, propertyAccessOpt.ReceiverOpt, writeMethod);
            }
        }

        private void VisitMethodBodies(BoundBlock blockBody, BoundBlock expressionBody)
        {
            if (blockBody == null)
            {
                Visit(expressionBody);
                return;
            }
            else if (expressionBody == null)
            {
                Visit(blockBody);
                return;
            }

            // In error cases we have two bodies. These are two unrelated pieces of code,
            // they are not executed one after another. As we don't really know which one the developer
            // intended to use, we need to visit both. We are going to pretend that there is
            // an unconditional fork in execution and then we are converging after each body is executed. 
            // For example, if only one body assigns an out parameter, then after visiting both bodies
            // we should consider that parameter is not definitely assigned.
            // Note, that today this code is not executed for regular definite assignment analysis. It is 
            // only executed for region analysis.
            TLocalState initialState = this.State.Clone();
            Visit(blockBody);
            TLocalState afterBlock = this.State;
            SetState(initialState);
            Visit(expressionBody);

            Join(ref this.State, ref afterBlock);
        }
        #endregion visitors
    }
}<|MERGE_RESOLUTION|>--- conflicted
+++ resolved
@@ -861,10 +861,6 @@
                                 stateChangedAfterUse |= ResolveBranches(label.Label, sec);
                             }
                         }
-<<<<<<< HEAD
-                    }
-                    break;
-=======
                         break;
                     case BoundKind.PatternSwitchSection:
                         {
@@ -875,7 +871,6 @@
                             }
                         }
                         break;
->>>>>>> e2c6c425
                     default:
                         // there are no other kinds of labels
                         throw ExceptionUtilities.UnexpectedValue(node.Kind);
@@ -956,49 +951,6 @@
             throw ExceptionUtilities.Unreachable;
         }
 
-<<<<<<< HEAD
-=======
-        /// <summary>
-        /// Check if the given expression is known to *always* match, or *always* fail against the given pattern.
-        /// Return true for known match, false for known fail, and null otherwise. Used for the "is pattern" expression.
-        /// </summary>
-        private static bool? CheckRefutations(BoundExpression expression, BoundPattern pattern)
-        {
-            Debug.Assert(expression != null);
-            switch (pattern.Kind)
-            {
-                case BoundKind.DeclarationPattern:
-                    {
-                        var declPattern = (BoundDeclarationPattern)pattern;
-                        if (declPattern.IsVar || // var pattern always matches
-                            declPattern.DeclaredType?.Type?.IsValueType == true && declPattern.DeclaredType.Type == (object)expression.Type) // exact match
-                        {
-                            return true;
-                        }
-                        Debug.Assert(!declPattern.IsVar);
-                        switch (expression.ConstantValue?.IsNull)
-                        {
-                            case true: return false;
-                            case false: return true;
-                            default: return null;
-                        }
-                    }
-                case BoundKind.ConstantPattern:
-                    {
-                        var constPattern = (BoundConstantPattern)pattern;
-                        if (expression.ConstantValue == null || constPattern.ConstantValue == null)
-                        {
-                            return null;
-                        }
-
-                        return Equals(expression.ConstantValue.Value, constPattern.ConstantValue.Value);
-                    }
-            }
-
-            return null;
-        }
-
->>>>>>> e2c6c425
         public override BoundNode VisitTupleLiteral(BoundTupleLiteral node)
         {
             return VisitTupleExpression(node);
