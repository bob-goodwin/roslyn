--- conflicted
+++ resolved
@@ -7,11 +7,6 @@
 using Microsoft.CodeAnalysis.CSharp.Symbols;
 using Microsoft.CodeAnalysis.Semantics;
 using Roslyn.Utilities;
-<<<<<<< HEAD
-=======
-using Microsoft.CodeAnalysis.CSharp.Symbols;
-using Microsoft.CodeAnalysis.Collections;
->>>>>>> bcdcafc2
 
 namespace Microsoft.CodeAnalysis.CSharp
 {
@@ -67,36 +62,8 @@
             (this.Method.IsVirtual || this.Method.IsAbstract || this.Method.IsOverride) &&
             !this.ReceiverOpt.SuppressVirtualCalls;
 
-<<<<<<< HEAD
-        ImmutableArray<IArgument> IInvocationExpression.ArgumentsInSourceOrder
-        {
-            get
-            {
-                ArrayBuilder<IArgument> sourceOrderArguments = ArrayBuilder<IArgument>.GetInstance(this.Arguments.Length);
-                for (int argumentIndex = 0; argumentIndex < this.Arguments.Length; argumentIndex++)
-                {
-                    IArgument argument = DeriveArgument(this.ArgsToParamsOpt.IsDefault ? argumentIndex : this.ArgsToParamsOpt[argumentIndex], argumentIndex, this.Arguments, this.ArgumentNamesOpt, this.ArgumentRefKindsOpt, this.Method.Parameters, this.Syntax);
-                    sourceOrderArguments.Add(argument);
-                    if (argument.ArgumentKind == ArgumentKind.ParamArray)
-                    {
-                        break;
-                    }
-                }
-
-                return sourceOrderArguments.ToImmutableAndFree();
-            }
-        }
-        
-        ImmutableArray<IArgument> IHasArgumentsExpression.ArgumentsInParameterOrder => DeriveArguments(this.Arguments, this.ArgumentNamesOpt, this.ArgsToParamsOpt, this.ArgumentRefKindsOpt, this.Method.Parameters, this.Syntax);
-
-        IArgument IHasArgumentsExpression.GetArgumentMatchingParameter(IParameterSymbol parameter)
-        {
-            return ArgumentMatchingParameter(this.Arguments, this.ArgsToParamsOpt, this.ArgumentNamesOpt, this.ArgumentRefKindsOpt, parameter.ContainingSymbol, ((Symbols.MethodSymbol)parameter.ContainingSymbol).Parameters, parameter, this.Syntax);
-        }
-=======
         ImmutableArray<IArgument> IHasArgumentsExpression.ArgumentsInEvaluationOrder
             => DeriveArguments(this.Arguments, this.ArgumentNamesOpt, this.ArgsToParamsOpt, this.ArgumentRefKindsOpt, this.Method.Parameters, this.Syntax);
->>>>>>> bcdcafc2
 
         protected override OperationKind ExpressionKind => OperationKind.InvocationExpression;
         
@@ -140,11 +107,7 @@
                     if (parameter.HasExplicitDefaultValue)
                     {
                         // The parameter is optional with a default value.
-<<<<<<< HEAD
-                        arguments.Add(new Argument(ArgumentKind.DefaultValue, parameter, new Literal(parameter.ExplicitDefaultConstantValue, parameter.Type.TypeSymbol, invocationSyntax)));
-=======
-                        arguments.Add(new Argument(ArgumentKind.DefaultValue, parameter, new LiteralExpression(parameter.ExplicitDefaultConstantValue, parameter.Type, invocationSyntax)));
->>>>>>> bcdcafc2
+                        arguments.Add(new Argument(ArgumentKind.DefaultValue, parameter, new LiteralExpression(parameter.ExplicitDefaultConstantValue, parameter.Type.TypeSymbol, invocationSyntax)));
                     }
                     else
                     {
