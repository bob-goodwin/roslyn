﻿<?xml version="1.0" encoding="utf-8"?>
<root>
  <!-- 
    Microsoft ResX Schema 
    
    Version 2.0
    
    The primary goals of this format is to allow a simple XML format 
    that is mostly human readable. The generation and parsing of the 
    various data types are done through the TypeConverter classes 
    associated with the data types.
    
    Example:
    
    ... ado.net/XML headers & schema ...
    <resheader name="resmimetype">text/microsoft-resx</resheader>
    <resheader name="version">2.0</resheader>
    <resheader name="reader">System.Resources.ResXResourceReader, System.Windows.Forms, ...</resheader>
    <resheader name="writer">System.Resources.ResXResourceWriter, System.Windows.Forms, ...</resheader>
    <data name="Name1"><value>this is my long string</value><comment>this is a comment</comment></data>
    <data name="Color1" type="System.Drawing.Color, System.Drawing">Blue</data>
    <data name="Bitmap1" mimetype="application/x-microsoft.net.object.binary.base64">
        <value>[base64 mime encoded serialized .NET Framework object]</value>
    </data>
    <data name="Icon1" type="System.Drawing.Icon, System.Drawing" mimetype="application/x-microsoft.net.object.bytearray.base64">
        <value>[base64 mime encoded string representing a byte array form of the .NET Framework object]</value>
        <comment>This is a comment</comment>
    </data>
                
    There are any number of "resheader" rows that contain simple 
    name/value pairs.
    
    Each data row contains a name, and value. The row also contains a 
    type or mimetype. Type corresponds to a .NET class that support 
    text/value conversion through the TypeConverter architecture. 
    Classes that don't support this are serialized and stored with the 
    mimetype set.
    
    The mimetype is used for serialized objects, and tells the 
    ResXResourceReader how to depersist the object. This is currently not 
    extensible. For a given mimetype the value must be set accordingly:
    
    Note - application/x-microsoft.net.object.binary.base64 is the format 
    that the ResXResourceWriter will generate, however the reader can 
    read any of the formats listed below.
    
    mimetype: application/x-microsoft.net.object.binary.base64
    value   : The object must be serialized with 
            : System.Runtime.Serialization.Formatters.Binary.BinaryFormatter
            : and then encoded with base64 encoding.
    
    mimetype: application/x-microsoft.net.object.soap.base64
    value   : The object must be serialized with 
            : System.Runtime.Serialization.Formatters.Soap.SoapFormatter
            : and then encoded with base64 encoding.

    mimetype: application/x-microsoft.net.object.bytearray.base64
    value   : The object must be serialized into a byte array 
            : using a System.ComponentModel.TypeConverter
            : and then encoded with base64 encoding.
    -->
  <xsd:schema id="root" xmlns="" xmlns:xsd="http://www.w3.org/2001/XMLSchema" xmlns:msdata="urn:schemas-microsoft-com:xml-msdata">
    <xsd:import namespace="http://www.w3.org/XML/1998/namespace" />
    <xsd:element name="root" msdata:IsDataSet="true">
      <xsd:complexType>
        <xsd:choice maxOccurs="unbounded">
          <xsd:element name="metadata">
            <xsd:complexType>
              <xsd:sequence>
                <xsd:element name="value" type="xsd:string" minOccurs="0" />
              </xsd:sequence>
              <xsd:attribute name="name" use="required" type="xsd:string" />
              <xsd:attribute name="type" type="xsd:string" />
              <xsd:attribute name="mimetype" type="xsd:string" />
              <xsd:attribute ref="xml:space" />
            </xsd:complexType>
          </xsd:element>
          <xsd:element name="assembly">
            <xsd:complexType>
              <xsd:attribute name="alias" type="xsd:string" />
              <xsd:attribute name="name" type="xsd:string" />
            </xsd:complexType>
          </xsd:element>
          <xsd:element name="data">
            <xsd:complexType>
              <xsd:sequence>
                <xsd:element name="value" type="xsd:string" minOccurs="0" msdata:Ordinal="1" />
                <xsd:element name="comment" type="xsd:string" minOccurs="0" msdata:Ordinal="2" />
              </xsd:sequence>
              <xsd:attribute name="name" type="xsd:string" use="required" msdata:Ordinal="1" />
              <xsd:attribute name="type" type="xsd:string" msdata:Ordinal="3" />
              <xsd:attribute name="mimetype" type="xsd:string" msdata:Ordinal="4" />
              <xsd:attribute ref="xml:space" />
            </xsd:complexType>
          </xsd:element>
          <xsd:element name="resheader">
            <xsd:complexType>
              <xsd:sequence>
                <xsd:element name="value" type="xsd:string" minOccurs="0" msdata:Ordinal="1" />
              </xsd:sequence>
              <xsd:attribute name="name" type="xsd:string" use="required" />
            </xsd:complexType>
          </xsd:element>
        </xsd:choice>
      </xsd:complexType>
    </xsd:element>
  </xsd:schema>
  <resheader name="resmimetype">
    <value>text/microsoft-resx</value>
  </resheader>
  <resheader name="version">
    <value>2.0</value>
  </resheader>
  <resheader name="reader">
    <value>System.Resources.ResXResourceReader, System.Windows.Forms, Version=4.0.0.0, Culture=neutral, PublicKeyToken=b77a5c561934e089</value>
  </resheader>
  <resheader name="writer">
    <value>System.Resources.ResXResourceWriter, System.Windows.Forms, Version=4.0.0.0, Culture=neutral, PublicKeyToken=b77a5c561934e089</value>
  </resheader>
  <data name="IDS_NULL" xml:space="preserve">
    <value>&lt;null&gt;</value>
  </data>
  <data name="IDS_ThrowExpression" xml:space="preserve">
    <value>&lt;throw expression&gt;</value>
  </data>
  <data name="IDS_RELATEDERROR" xml:space="preserve">
    <value>(Location of symbol related to previous error)</value>
  </data>
  <data name="IDS_RELATEDWARNING" xml:space="preserve">
    <value>(Location of symbol related to previous warning)</value>
  </data>
  <data name="IDS_XMLIGNORED" xml:space="preserve">
    <value>&lt;!-- Badly formed XML comment ignored for member "{0}" --&gt;</value>
  </data>
  <data name="IDS_XMLIGNORED2" xml:space="preserve">
    <value> Badly formed XML file "{0}" cannot be included </value>
  </data>
  <data name="IDS_XMLFAILEDINCLUDE" xml:space="preserve">
    <value> Failed to insert some or all of included XML </value>
  </data>
  <data name="IDS_XMLBADINCLUDE" xml:space="preserve">
    <value> Include tag is invalid </value>
  </data>
  <data name="IDS_XMLNOINCLUDE" xml:space="preserve">
    <value> No matching elements were found for the following include tag </value>
  </data>
  <data name="IDS_XMLMISSINGINCLUDEFILE" xml:space="preserve">
    <value>Missing file attribute</value>
  </data>
  <data name="IDS_XMLMISSINGINCLUDEPATH" xml:space="preserve">
    <value>Missing path attribute</value>
  </data>
  <data name="IDS_GlobalNamespace" xml:space="preserve">
    <value>&lt;global namespace&gt;</value>
  </data>
  <data name="IDS_FeatureGenerics" xml:space="preserve">
    <value>generics</value>
  </data>
  <data name="IDS_FeatureAnonDelegates" xml:space="preserve">
    <value>anonymous methods</value>
  </data>
  <data name="IDS_FeatureModuleAttrLoc" xml:space="preserve">
    <value>module as an attribute target specifier</value>
  </data>
  <data name="IDS_FeatureGlobalNamespace" xml:space="preserve">
    <value>namespace alias qualifier</value>
  </data>
  <data name="IDS_FeatureFixedBuffer" xml:space="preserve">
    <value>fixed size buffers</value>
  </data>
  <data name="IDS_FeaturePragma" xml:space="preserve">
    <value>#pragma</value>
  </data>
  <data name="IDS_FeatureStaticClasses" xml:space="preserve">
    <value>static classes</value>
  </data>
  <data name="IDS_FeatureReadOnlyStructs" xml:space="preserve">
    <value>readonly structs</value>
  </data>
  <data name="IDS_FeaturePartialTypes" xml:space="preserve">
    <value>partial types</value>
  </data>
  <data name="IDS_FeatureAsync" xml:space="preserve">
    <value>async function</value>
  </data>
  <data name="IDS_FeatureSwitchOnBool" xml:space="preserve">
    <value>switch on boolean type</value>
  </data>
  <data name="IDS_MethodGroup" xml:space="preserve">
    <value>method group</value>
  </data>
  <data name="IDS_AnonMethod" xml:space="preserve">
    <value>anonymous method</value>
  </data>
  <data name="IDS_Lambda" xml:space="preserve">
    <value>lambda expression</value>
  </data>
  <data name="IDS_Collection" xml:space="preserve">
    <value>collection</value>
  </data>
  <data name="IDS_FeaturePropertyAccessorMods" xml:space="preserve">
    <value>access modifiers on properties</value>
  </data>
  <data name="IDS_FeatureExternAlias" xml:space="preserve">
    <value>extern alias</value>
  </data>
  <data name="IDS_FeatureIterators" xml:space="preserve">
    <value>iterators</value>
  </data>
  <data name="IDS_FeatureDefault" xml:space="preserve">
    <value>default operator</value>
  </data>
  <data name="IDS_FeatureDefaultLiteral" xml:space="preserve">
    <value>default literal</value>
  </data>
  <data name="IDS_FeaturePrivateProtected" xml:space="preserve">
    <value>private protected</value>
  </data>
  <data name="IDS_FeatureTupleEquality" xml:space="preserve">
    <value>tuple equality</value>
  </data>
  <data name="IDS_FeatureNullable" xml:space="preserve">
    <value>nullable types</value>
  </data>
  <data name="IDS_FeaturePatternMatching" xml:space="preserve">
    <value>pattern matching</value>
  </data>
  <data name="IDS_FeatureExpressionBodiedAccessor" xml:space="preserve">
    <value>expression body property accessor</value>
  </data>
  <data name="IDS_FeatureExpressionBodiedDeOrConstructor" xml:space="preserve">
    <value>expression body constructor and destructor</value>
  </data>
  <data name="IDS_FeatureThrowExpression" xml:space="preserve">
    <value>throw expression</value>
  </data>
  <data name="IDS_FeatureImplicitArray" xml:space="preserve">
    <value>implicitly typed array</value>
  </data>
  <data name="IDS_FeatureImplicitLocal" xml:space="preserve">
    <value>implicitly typed local variable</value>
  </data>
  <data name="IDS_FeatureAnonymousTypes" xml:space="preserve">
    <value>anonymous types</value>
  </data>
  <data name="IDS_FeatureAutoImplementedProperties" xml:space="preserve">
    <value>automatically implemented properties</value>
  </data>
  <data name="IDS_FeatureReadonlyAutoImplementedProperties" xml:space="preserve">
    <value>readonly automatically implemented properties</value>
  </data>
  <data name="IDS_FeatureObjectInitializer" xml:space="preserve">
    <value>object initializer</value>
  </data>
  <data name="IDS_FeatureCollectionInitializer" xml:space="preserve">
    <value>collection initializer</value>
  </data>
  <data name="IDS_FeatureQueryExpression" xml:space="preserve">
    <value>query expression</value>
  </data>
  <data name="IDS_FeatureExtensionMethod" xml:space="preserve">
    <value>extension method</value>
  </data>
  <data name="IDS_FeaturePartialMethod" xml:space="preserve">
    <value>partial method</value>
  </data>
  <data name="IDS_SK_METHOD" xml:space="preserve">
    <value>method</value>
  </data>
  <data name="IDS_SK_TYPE" xml:space="preserve">
    <value>type</value>
  </data>
  <data name="IDS_SK_NAMESPACE" xml:space="preserve">
    <value>namespace</value>
  </data>
  <data name="IDS_SK_FIELD" xml:space="preserve">
    <value>field</value>
  </data>
  <data name="IDS_SK_PROPERTY" xml:space="preserve">
    <value>property</value>
  </data>
  <data name="IDS_SK_UNKNOWN" xml:space="preserve">
    <value>element</value>
  </data>
  <data name="IDS_SK_VARIABLE" xml:space="preserve">
    <value>variable</value>
  </data>
  <data name="IDS_SK_LABEL" xml:space="preserve">
    <value>label</value>
  </data>
  <data name="IDS_SK_EVENT" xml:space="preserve">
    <value>event</value>
  </data>
  <data name="IDS_SK_TYVAR" xml:space="preserve">
    <value>type parameter</value>
  </data>
  <data name="IDS_SK_ALIAS" xml:space="preserve">
    <value>using alias</value>
  </data>
  <data name="IDS_SK_EXTERNALIAS" xml:space="preserve">
    <value>extern alias</value>
  </data>
  <data name="IDS_SK_CONSTRUCTOR" xml:space="preserve">
    <value>constructor</value>
  </data>
  <data name="IDS_FOREACHLOCAL" xml:space="preserve">
    <value>foreach iteration variable</value>
  </data>
  <data name="IDS_FIXEDLOCAL" xml:space="preserve">
    <value>fixed variable</value>
  </data>
  <data name="IDS_USINGLOCAL" xml:space="preserve">
    <value>using variable</value>
  </data>
  <data name="IDS_Contravariant" xml:space="preserve">
    <value>contravariant</value>
  </data>
  <data name="IDS_Contravariantly" xml:space="preserve">
    <value>contravariantly</value>
  </data>
  <data name="IDS_Covariant" xml:space="preserve">
    <value>covariant</value>
  </data>
  <data name="IDS_Covariantly" xml:space="preserve">
    <value>covariantly</value>
  </data>
  <data name="IDS_Invariantly" xml:space="preserve">
    <value>invariantly</value>
  </data>
  <data name="IDS_FeatureDynamic" xml:space="preserve">
    <value>dynamic</value>
  </data>
  <data name="IDS_FeatureNamedArgument" xml:space="preserve">
    <value>named argument</value>
  </data>
  <data name="IDS_FeatureOptionalParameter" xml:space="preserve">
    <value>optional parameter</value>
  </data>
  <data name="IDS_FeatureExceptionFilter" xml:space="preserve">
    <value>exception filter</value>
  </data>
  <data name="IDS_FeatureTypeVariance" xml:space="preserve">
    <value>type variance</value>
  </data>
  <data name="XML_InvalidToken" xml:space="preserve">
    <value>The character(s) '{0}' cannot be used at this location.</value>
  </data>
  <data name="XML_IncorrectComment" xml:space="preserve">
    <value>Incorrect syntax was used in a comment.</value>
  </data>
  <data name="XML_InvalidCharEntity" xml:space="preserve">
    <value>An invalid character was found inside an entity reference.</value>
  </data>
  <data name="XML_ExpectedEndOfTag" xml:space="preserve">
    <value>Expected '&gt;' or '/&gt;' to close tag '{0}'.</value>
  </data>
  <data name="XML_ExpectedIdentifier" xml:space="preserve">
    <value>An identifier was expected.</value>
  </data>
  <data name="XML_InvalidUnicodeChar" xml:space="preserve">
    <value>Invalid unicode character.</value>
  </data>
  <data name="XML_InvalidWhitespace" xml:space="preserve">
    <value>Whitespace is not allowed at this location.</value>
  </data>
  <data name="XML_LessThanInAttributeValue" xml:space="preserve">
    <value>The character '&lt;' cannot be used in an attribute value.</value>
  </data>
  <data name="XML_MissingEqualsAttribute" xml:space="preserve">
    <value>Missing equals sign between attribute and attribute value.</value>
  </data>
  <data name="XML_RefUndefinedEntity_1" xml:space="preserve">
    <value>Reference to undefined entity '{0}'.</value>
  </data>
  <data name="XML_StringLiteralNoStartQuote" xml:space="preserve">
    <value>A string literal was expected, but no opening quotation mark was found.</value>
  </data>
  <data name="XML_StringLiteralNoEndQuote" xml:space="preserve">
    <value>Missing closing quotation mark for string literal.</value>
  </data>
  <data name="XML_StringLiteralNonAsciiQuote" xml:space="preserve">
    <value>Non-ASCII quotations marks may not be used around string literals.</value>
  </data>
  <data name="XML_EndTagNotExpected" xml:space="preserve">
    <value>End tag was not expected at this location.</value>
  </data>
  <data name="XML_ElementTypeMatch" xml:space="preserve">
    <value>End tag '{0}' does not match the start tag '{1}'.</value>
  </data>
  <data name="XML_EndTagExpected" xml:space="preserve">
    <value>Expected an end tag for element '{0}'.</value>
  </data>
  <data name="XML_WhitespaceMissing" xml:space="preserve">
    <value>Required white space was missing.</value>
  </data>
  <data name="XML_ExpectedEndOfXml" xml:space="preserve">
    <value>Unexpected character at this location.</value>
  </data>
  <data name="XML_CDataEndTagNotAllowed" xml:space="preserve">
    <value>The literal string ']]&gt;' is not allowed in element content.</value>
  </data>
  <data name="XML_DuplicateAttribute" xml:space="preserve">
    <value>Duplicate '{0}' attribute</value>
  </data>
  <data name="ERR_NoMetadataFile" xml:space="preserve">
    <value>Metadata file '{0}' could not be found</value>
  </data>
  <data name="ERR_MetadataReferencesNotSupported" xml:space="preserve">
    <value>Metadata references are not supported.</value>
  </data>
  <data name="FTL_MetadataCantOpenFile" xml:space="preserve">
    <value>Metadata file '{0}' could not be opened -- {1}</value>
  </data>
  <data name="ERR_NoTypeDef" xml:space="preserve">
    <value>The type '{0}' is defined in an assembly that is not referenced. You must add a reference to assembly '{1}'.</value>
  </data>
  <data name="ERR_NoTypeDefFromModule" xml:space="preserve">
    <value>The type '{0}' is defined in a module that has not been added. You must add the module '{1}'.</value>
  </data>
  <data name="ERR_OutputWriteFailed" xml:space="preserve">
    <value>Could not write to output file '{0}' -- '{1}'</value>
  </data>
  <data name="ERR_MultipleEntryPoints" xml:space="preserve">
    <value>Program has more than one entry point defined. Compile with /main to specify the type that contains the entry point.</value>
  </data>
  <data name="ERR_BadBinaryOps" xml:space="preserve">
    <value>Operator '{0}' cannot be applied to operands of type '{1}' and '{2}'</value>
  </data>
  <data name="ERR_IntDivByZero" xml:space="preserve">
    <value>Division by constant zero</value>
  </data>
  <data name="ERR_BadIndexLHS" xml:space="preserve">
    <value>Cannot apply indexing with [] to an expression of type '{0}'</value>
  </data>
  <data name="ERR_BadIndexCount" xml:space="preserve">
    <value>Wrong number of indices inside []; expected {0}</value>
  </data>
  <data name="ERR_BadUnaryOp" xml:space="preserve">
    <value>Operator '{0}' cannot be applied to operand of type '{1}'</value>
  </data>
  <data name="ERR_BadOpOnNullOrDefault" xml:space="preserve">
    <value>Operator '{0}' cannot be applied to operand '{1}'</value>
  </data>
  <data name="ERR_ThisInStaticMeth" xml:space="preserve">
    <value>Keyword 'this' is not valid in a static property, static method, or static field initializer</value>
  </data>
  <data name="ERR_ThisInBadContext" xml:space="preserve">
    <value>Keyword 'this' is not available in the current context</value>
  </data>
  <data name="WRN_InvalidMainSig" xml:space="preserve">
    <value>'{0}' has the wrong signature to be an entry point</value>
  </data>
  <data name="WRN_InvalidMainSig_Title" xml:space="preserve">
    <value>Method has the wrong signature to be an entry point</value>
  </data>
  <data name="ERR_NoImplicitConv" xml:space="preserve">
    <value>Cannot implicitly convert type '{0}' to '{1}'</value>
  </data>
  <data name="ERR_NoExplicitConv" xml:space="preserve">
    <value>Cannot convert type '{0}' to '{1}'</value>
  </data>
  <data name="ERR_ConstOutOfRange" xml:space="preserve">
    <value>Constant value '{0}' cannot be converted to a '{1}'</value>
  </data>
  <data name="ERR_AmbigBinaryOps" xml:space="preserve">
    <value>Operator '{0}' is ambiguous on operands of type '{1}' and '{2}'</value>
  </data>
  <data name="ERR_AmbigBinaryOpsOnDefault" xml:space="preserve">
    <value>Operator '{0}' is ambiguous on operands 'default' and 'default'</value>
  </data>
  <data name="ERR_AmbigUnaryOp" xml:space="preserve">
    <value>Operator '{0}' is ambiguous on an operand of type '{1}'</value>
  </data>
  <data name="ERR_InAttrOnOutParam" xml:space="preserve">
    <value>An out parameter cannot have the In attribute</value>
  </data>
  <data name="ERR_ValueCantBeNull" xml:space="preserve">
    <value>Cannot convert null to '{0}' because it is a non-nullable value type</value>
  </data>
  <data name="ERR_NoExplicitBuiltinConv" xml:space="preserve">
    <value>Cannot convert type '{0}' to '{1}' via a reference conversion, boxing conversion, unboxing conversion, wrapping conversion, or null type conversion</value>
  </data>
  <data name="FTL_DebugEmitFailure" xml:space="preserve">
    <value>Unexpected error writing debug information -- '{0}'</value>
  </data>
  <data name="ERR_BadVisReturnType" xml:space="preserve">
    <value>Inconsistent accessibility: return type '{1}' is less accessible than method '{0}'</value>
  </data>
  <data name="ERR_BadVisParamType" xml:space="preserve">
    <value>Inconsistent accessibility: parameter type '{1}' is less accessible than method '{0}'</value>
  </data>
  <data name="ERR_BadVisFieldType" xml:space="preserve">
    <value>Inconsistent accessibility: field type '{1}' is less accessible than field '{0}'</value>
  </data>
  <data name="ERR_BadVisPropertyType" xml:space="preserve">
    <value>Inconsistent accessibility: property type '{1}' is less accessible than property '{0}'</value>
  </data>
  <data name="ERR_BadVisIndexerReturn" xml:space="preserve">
    <value>Inconsistent accessibility: indexer return type '{1}' is less accessible than indexer '{0}'</value>
  </data>
  <data name="ERR_BadVisIndexerParam" xml:space="preserve">
    <value>Inconsistent accessibility: parameter type '{1}' is less accessible than indexer '{0}'</value>
  </data>
  <data name="ERR_BadVisOpReturn" xml:space="preserve">
    <value>Inconsistent accessibility: return type '{1}' is less accessible than operator '{0}'</value>
  </data>
  <data name="ERR_BadVisOpParam" xml:space="preserve">
    <value>Inconsistent accessibility: parameter type '{1}' is less accessible than operator '{0}'</value>
  </data>
  <data name="ERR_BadVisDelegateReturn" xml:space="preserve">
    <value>Inconsistent accessibility: return type '{1}' is less accessible than delegate '{0}'</value>
  </data>
  <data name="ERR_BadVisDelegateParam" xml:space="preserve">
    <value>Inconsistent accessibility: parameter type '{1}' is less accessible than delegate '{0}'</value>
  </data>
  <data name="ERR_BadVisBaseClass" xml:space="preserve">
    <value>Inconsistent accessibility: base class '{1}' is less accessible than class '{0}'</value>
  </data>
  <data name="ERR_BadVisBaseInterface" xml:space="preserve">
    <value>Inconsistent accessibility: base interface '{1}' is less accessible than interface '{0}'</value>
  </data>
  <data name="ERR_EventNeedsBothAccessors" xml:space="preserve">
    <value>'{0}': event property must have both add and remove accessors</value>
  </data>
  <data name="ERR_EventNotDelegate" xml:space="preserve">
    <value>'{0}': event must be of a delegate type</value>
  </data>
  <data name="WRN_UnreferencedEvent" xml:space="preserve">
    <value>The event '{0}' is never used</value>
  </data>
  <data name="WRN_UnreferencedEvent_Title" xml:space="preserve">
    <value>Event is never used</value>
  </data>
  <data name="ERR_InterfaceEventInitializer" xml:space="preserve">
    <value>'{0}': event in interface cannot have initializer</value>
  </data>
  <data name="ERR_EventPropertyInInterface" xml:space="preserve">
    <value>An event in an interface cannot have add or remove accessors</value>
  </data>
  <data name="ERR_BadEventUsage" xml:space="preserve">
    <value>The event '{0}' can only appear on the left hand side of += or -= (except when used from within the type '{1}')</value>
  </data>
  <data name="ERR_ExplicitEventFieldImpl" xml:space="preserve">
    <value>An explicit interface implementation of an event must use event accessor syntax</value>
  </data>
  <data name="ERR_CantOverrideNonEvent" xml:space="preserve">
    <value>'{0}': cannot override; '{1}' is not an event</value>
  </data>
  <data name="ERR_AddRemoveMustHaveBody" xml:space="preserve">
    <value>An add or remove accessor must have a body</value>
  </data>
  <data name="ERR_AbstractEventInitializer" xml:space="preserve">
    <value>'{0}': abstract event cannot have initializer</value>
  </data>
  <data name="ERR_ReservedAssemblyName" xml:space="preserve">
    <value>The assembly name '{0}' is reserved and cannot be used as a reference in an interactive session</value>
  </data>
  <data name="ERR_ReservedEnumerator" xml:space="preserve">
    <value>The enumerator name '{0}' is reserved and cannot be used</value>
  </data>
  <data name="ERR_AsMustHaveReferenceType" xml:space="preserve">
    <value>The as operator must be used with a reference type or nullable type ('{0}' is a non-nullable value type)</value>
  </data>
  <data name="WRN_LowercaseEllSuffix" xml:space="preserve">
    <value>The 'l' suffix is easily confused with the digit '1' -- use 'L' for clarity</value>
  </data>
  <data name="WRN_LowercaseEllSuffix_Title" xml:space="preserve">
    <value>The 'l' suffix is easily confused with the digit '1'</value>
  </data>
  <data name="ERR_BadEventUsageNoField" xml:space="preserve">
    <value>The event '{0}' can only appear on the left hand side of += or -=</value>
  </data>
  <data name="ERR_ConstraintOnlyAllowedOnGenericDecl" xml:space="preserve">
    <value>Constraints are not allowed on non-generic declarations</value>
  </data>
  <data name="ERR_TypeParamMustBeIdentifier" xml:space="preserve">
    <value>Type parameter declaration must be an identifier not a type</value>
  </data>
  <data name="ERR_MemberReserved" xml:space="preserve">
    <value>Type '{1}' already reserves a member called '{0}' with the same parameter types</value>
  </data>
  <data name="ERR_DuplicateParamName" xml:space="preserve">
    <value>The parameter name '{0}' is a duplicate</value>
  </data>
  <data name="ERR_DuplicateNameInNS" xml:space="preserve">
    <value>The namespace '{1}' already contains a definition for '{0}'</value>
  </data>
  <data name="ERR_DuplicateNameInClass" xml:space="preserve">
    <value>The type '{0}' already contains a definition for '{1}'</value>
  </data>
  <data name="ERR_NameNotInContext" xml:space="preserve">
    <value>The name '{0}' does not exist in the current context</value>
  </data>
  <data name="ERR_NameNotInContextPossibleMissingReference" xml:space="preserve">
    <value>The name '{0}' does not exist in the current context (are you missing a reference to assembly '{1}'?)</value>
  </data>
  <data name="ERR_AmbigContext" xml:space="preserve">
    <value>'{0}' is an ambiguous reference between '{1}' and '{2}'</value>
  </data>
  <data name="WRN_DuplicateUsing" xml:space="preserve">
    <value>The using directive for '{0}' appeared previously in this namespace</value>
  </data>
  <data name="WRN_DuplicateUsing_Title" xml:space="preserve">
    <value>Using directive appeared previously in this namespace</value>
  </data>
  <data name="ERR_BadMemberFlag" xml:space="preserve">
    <value>The modifier '{0}' is not valid for this item</value>
  </data>
  <data name="ERR_BadMemberProtection" xml:space="preserve">
    <value>More than one protection modifier</value>
  </data>
  <data name="WRN_NewRequired" xml:space="preserve">
    <value>'{0}' hides inherited member '{1}'. Use the new keyword if hiding was intended.</value>
  </data>
  <data name="WRN_NewRequired_Title" xml:space="preserve">
    <value>Member hides inherited member; missing new keyword</value>
  </data>
  <data name="WRN_NewRequired_Description" xml:space="preserve">
    <value>A variable was declared with the same name as a variable in a base class. However, the new keyword was not used. This warning informs you that you should use new; the variable is declared as if new had been used in the declaration.</value>
  </data>
  <data name="WRN_NewNotRequired" xml:space="preserve">
    <value>The member '{0}' does not hide an accessible member. The new keyword is not required.</value>
  </data>
  <data name="WRN_NewNotRequired_Title" xml:space="preserve">
    <value>Member does not hide an inherited member; new keyword is not required</value>
  </data>
  <data name="ERR_CircConstValue" xml:space="preserve">
    <value>The evaluation of the constant value for '{0}' involves a circular definition</value>
  </data>
  <data name="ERR_MemberAlreadyExists" xml:space="preserve">
    <value>Type '{1}' already defines a member called '{0}' with the same parameter types</value>
  </data>
  <data name="ERR_StaticNotVirtual" xml:space="preserve">
    <value>A static member '{0}' cannot be marked as override, virtual, or abstract</value>
  </data>
  <data name="ERR_OverrideNotNew" xml:space="preserve">
    <value>A member '{0}' marked as override cannot be marked as new or virtual</value>
  </data>
  <data name="WRN_NewOrOverrideExpected" xml:space="preserve">
    <value>'{0}' hides inherited member '{1}'. To make the current member override that implementation, add the override keyword. Otherwise add the new keyword.</value>
  </data>
  <data name="WRN_NewOrOverrideExpected_Title" xml:space="preserve">
    <value>Member hides inherited member; missing override keyword</value>
  </data>
  <data name="ERR_OverrideNotExpected" xml:space="preserve">
    <value>'{0}': no suitable method found to override</value>
  </data>
  <data name="ERR_NamespaceUnexpected" xml:space="preserve">
    <value>A namespace cannot directly contain members such as fields or methods</value>
  </data>
  <data name="ERR_NoSuchMember" xml:space="preserve">
    <value>'{0}' does not contain a definition for '{1}'</value>
  </data>
  <data name="ERR_BadSKknown" xml:space="preserve">
    <value>'{0}' is a {1} but is used like a {2}</value>
  </data>
  <data name="ERR_BadSKunknown" xml:space="preserve">
    <value>'{0}' is a {1}, which is not valid in the given context</value>
  </data>
  <data name="ERR_ObjectRequired" xml:space="preserve">
    <value>An object reference is required for the non-static field, method, or property '{0}'</value>
  </data>
  <data name="ERR_AmbigCall" xml:space="preserve">
    <value>The call is ambiguous between the following methods or properties: '{0}' and '{1}'</value>
  </data>
  <data name="ERR_BadAccess" xml:space="preserve">
    <value>'{0}' is inaccessible due to its protection level</value>
  </data>
  <data name="ERR_MethDelegateMismatch" xml:space="preserve">
    <value>No overload for '{0}' matches delegate '{1}'</value>
  </data>
  <data name="ERR_RetObjectRequired" xml:space="preserve">
    <value>An object of a type convertible to '{0}' is required</value>
  </data>
  <data name="ERR_RetNoObjectRequired" xml:space="preserve">
    <value>Since '{0}' returns void, a return keyword must not be followed by an object expression</value>
  </data>
  <data name="ERR_LocalDuplicate" xml:space="preserve">
    <value>A local variable or function named '{0}' is already defined in this scope</value>
  </data>
  <data name="ERR_AssgLvalueExpected" xml:space="preserve">
    <value>The left-hand side of an assignment must be a variable, property or indexer</value>
  </data>
  <data name="ERR_StaticConstParam" xml:space="preserve">
    <value>'{0}': a static constructor must be parameterless</value>
  </data>
  <data name="ERR_NotConstantExpression" xml:space="preserve">
    <value>The expression being assigned to '{0}' must be constant</value>
  </data>
  <data name="ERR_NotNullConstRefField" xml:space="preserve">
    <value>'{0}' is of type '{1}'. A const field of a reference type other than string can only be initialized with null.</value>
  </data>
  <data name="ERR_LocalIllegallyOverrides" xml:space="preserve">
    <value>A local or parameter named '{0}' cannot be declared in this scope because that name is used in an enclosing local scope to define a local or parameter</value>
  </data>
  <data name="ERR_BadUsingNamespace" xml:space="preserve">
    <value>A 'using namespace' directive can only be applied to namespaces; '{0}' is a type not a namespace. Consider a 'using static' directive instead</value>
  </data>
  <data name="ERR_BadUsingType" xml:space="preserve">
    <value>A 'using static' directive can only be applied to types; '{0}' is a namespace not a type. Consider a 'using namespace' directive instead</value>
  </data>
  <data name="ERR_NoAliasHere" xml:space="preserve">
    <value>A 'using static' directive cannot be used to declare an alias</value>
  </data>
  <data name="ERR_NoBreakOrCont" xml:space="preserve">
    <value>No enclosing loop out of which to break or continue</value>
  </data>
  <data name="ERR_DuplicateLabel" xml:space="preserve">
    <value>The label '{0}' is a duplicate</value>
  </data>
  <data name="ERR_NoConstructors" xml:space="preserve">
    <value>The type '{0}' has no constructors defined</value>
  </data>
  <data name="ERR_NoNewAbstract" xml:space="preserve">
    <value>Cannot create an instance of the abstract class or interface '{0}'</value>
  </data>
  <data name="ERR_ConstValueRequired" xml:space="preserve">
    <value>A const field requires a value to be provided</value>
  </data>
  <data name="ERR_CircularBase" xml:space="preserve">
    <value>Circular base class dependency involving '{0}' and '{1}'</value>
  </data>
  <data name="ERR_BadDelegateConstructor" xml:space="preserve">
    <value>The delegate '{0}' does not have a valid constructor</value>
  </data>
  <data name="ERR_MethodNameExpected" xml:space="preserve">
    <value>Method name expected</value>
  </data>
  <data name="ERR_ConstantExpected" xml:space="preserve">
    <value>A constant value is expected</value>
  </data>
  <data name="ERR_V6SwitchGoverningTypeValueExpected" xml:space="preserve">
    <value>A switch expression or case label must be a bool, char, string, integral, enum, or corresponding nullable type in C# 6 and earlier.</value>
  </data>
  <data name="ERR_IntegralTypeValueExpected" xml:space="preserve">
    <value>A value of an integral type expected</value>
  </data>
  <data name="ERR_DuplicateCaseLabel" xml:space="preserve">
    <value>The switch statement contains multiple cases with the label value '{0}'</value>
  </data>
  <data name="ERR_InvalidGotoCase" xml:space="preserve">
    <value>A goto case is only valid inside a switch statement</value>
  </data>
  <data name="ERR_PropertyLacksGet" xml:space="preserve">
    <value>The property or indexer '{0}' cannot be used in this context because it lacks the get accessor</value>
  </data>
  <data name="ERR_BadExceptionType" xml:space="preserve">
    <value>The type caught or thrown must be derived from System.Exception</value>
  </data>
  <data name="ERR_BadEmptyThrow" xml:space="preserve">
    <value>A throw statement with no arguments is not allowed outside of a catch clause</value>
  </data>
  <data name="ERR_BadFinallyLeave" xml:space="preserve">
    <value>Control cannot leave the body of a finally clause</value>
  </data>
  <data name="ERR_LabelShadow" xml:space="preserve">
    <value>The label '{0}' shadows another label by the same name in a contained scope</value>
  </data>
  <data name="ERR_LabelNotFound" xml:space="preserve">
    <value>No such label '{0}' within the scope of the goto statement</value>
  </data>
  <data name="ERR_UnreachableCatch" xml:space="preserve">
    <value>A previous catch clause already catches all exceptions of this or of a super type ('{0}')</value>
  </data>
  <data name="WRN_FilterIsConstantTrue" xml:space="preserve">
    <value>Filter expression is a constant 'true', consider removing the filter</value>
  </data>
  <data name="WRN_FilterIsConstantTrue_Title" xml:space="preserve">
    <value>Filter expression is a constant 'true'</value>
  </data>
  <data name="ERR_ReturnExpected" xml:space="preserve">
    <value>'{0}': not all code paths return a value</value>
  </data>
  <data name="WRN_UnreachableCode" xml:space="preserve">
    <value>Unreachable code detected</value>
  </data>
  <data name="WRN_UnreachableCode_Title" xml:space="preserve">
    <value>Unreachable code detected</value>
  </data>
  <data name="ERR_SwitchFallThrough" xml:space="preserve">
    <value>Control cannot fall through from one case label ('{0}') to another</value>
  </data>
  <data name="WRN_UnreferencedLabel" xml:space="preserve">
    <value>This label has not been referenced</value>
  </data>
  <data name="WRN_UnreferencedLabel_Title" xml:space="preserve">
    <value>This label has not been referenced</value>
  </data>
  <data name="ERR_UseDefViolation" xml:space="preserve">
    <value>Use of unassigned local variable '{0}'</value>
  </data>
  <data name="WRN_UnreferencedVar" xml:space="preserve">
    <value>The variable '{0}' is declared but never used</value>
  </data>
  <data name="WRN_UnreferencedVar_Title" xml:space="preserve">
    <value>Variable is declared but never used</value>
  </data>
  <data name="WRN_UnreferencedField" xml:space="preserve">
    <value>The field '{0}' is never used</value>
  </data>
  <data name="WRN_UnreferencedField_Title" xml:space="preserve">
    <value>Field is never used</value>
  </data>
  <data name="ERR_UseDefViolationField" xml:space="preserve">
    <value>Use of possibly unassigned field '{0}'</value>
  </data>
  <data name="ERR_UseDefViolationProperty" xml:space="preserve">
    <value>Use of possibly unassigned auto-implemented property '{0}'</value>
  </data>
  <data name="ERR_UnassignedThis" xml:space="preserve">
    <value>Field '{0}' must be fully assigned before control is returned to the caller</value>
  </data>
  <data name="ERR_AmbigQM" xml:space="preserve">
    <value>Type of conditional expression cannot be determined because '{0}' and '{1}' implicitly convert to one another</value>
  </data>
  <data name="ERR_InvalidQM" xml:space="preserve">
    <value>Type of conditional expression cannot be determined because there is no implicit conversion between '{0}' and '{1}'</value>
  </data>
  <data name="ERR_NoBaseClass" xml:space="preserve">
    <value>A base class is required for a 'base' reference</value>
  </data>
  <data name="ERR_BaseIllegal" xml:space="preserve">
    <value>Use of keyword 'base' is not valid in this context</value>
  </data>
  <data name="ERR_ObjectProhibited" xml:space="preserve">
    <value>Member '{0}' cannot be accessed with an instance reference; qualify it with a type name instead</value>
  </data>
  <data name="ERR_ParamUnassigned" xml:space="preserve">
    <value>The out parameter '{0}' must be assigned to before control leaves the current method</value>
  </data>
  <data name="ERR_InvalidArray" xml:space="preserve">
    <value>Invalid rank specifier: expected ',' or ']'</value>
  </data>
  <data name="ERR_ExternHasBody" xml:space="preserve">
    <value>'{0}' cannot be extern and declare a body</value>
  </data>
  <data name="ERR_ExternHasConstructorInitializer" xml:space="preserve">
    <value>'{0}' cannot be extern and have a constructor initializer</value>
  </data>
  <data name="ERR_AbstractAndExtern" xml:space="preserve">
    <value>'{0}' cannot be both extern and abstract</value>
  </data>
  <data name="ERR_BadAttributeParamType" xml:space="preserve">
    <value>Attribute constructor parameter '{0}' has type '{1}', which is not a valid attribute parameter type</value>
  </data>
  <data name="ERR_BadAttributeArgument" xml:space="preserve">
    <value>An attribute argument must be a constant expression, typeof expression or array creation expression of an attribute parameter type</value>
  </data>
  <data name="ERR_BadAttributeParamDefaultArgument" xml:space="preserve">
    <value>Attribute constructor parameter '{0}' is optional, but no default parameter value was specified.</value>
  </data>
  <data name="WRN_IsAlwaysTrue" xml:space="preserve">
    <value>The given expression is always of the provided ('{0}') type</value>
  </data>
  <data name="WRN_IsAlwaysTrue_Title" xml:space="preserve">
    <value>'is' expression's given expression is always of the provided type</value>
  </data>
  <data name="WRN_IsAlwaysFalse" xml:space="preserve">
    <value>The given expression is never of the provided ('{0}') type</value>
  </data>
  <data name="WRN_IsAlwaysFalse_Title" xml:space="preserve">
    <value>'is' expression's given expression is never of the provided type</value>
  </data>
  <data name="ERR_LockNeedsReference" xml:space="preserve">
    <value>'{0}' is not a reference type as required by the lock statement</value>
  </data>
  <data name="ERR_NullNotValid" xml:space="preserve">
    <value>Use of null is not valid in this context</value>
  </data>
  <data name="ERR_DefaultLiteralNotValid" xml:space="preserve">
    <value>Use of default literal is not valid in this context</value>
  </data>
  <data name="ERR_UseDefViolationThis" xml:space="preserve">
    <value>The 'this' object cannot be used before all of its fields are assigned to</value>
  </data>
  <data name="ERR_ArgsInvalid" xml:space="preserve">
    <value>The __arglist construct is valid only within a variable argument method</value>
  </data>
  <data name="ERR_PtrExpected" xml:space="preserve">
    <value>The * or -&gt; operator must be applied to a pointer</value>
  </data>
  <data name="ERR_PtrIndexSingle" xml:space="preserve">
    <value>A pointer must be indexed by only one value</value>
  </data>
  <data name="WRN_ByRefNonAgileField" xml:space="preserve">
    <value>Using '{0}' as a ref or out value or taking its address may cause a runtime exception because it is a field of a marshal-by-reference class</value>
  </data>
  <data name="WRN_ByRefNonAgileField_Title" xml:space="preserve">
    <value>Using a field of a marshal-by-reference class as a ref or out value or taking its address may cause a runtime exception</value>
  </data>
  <data name="ERR_AssgReadonlyStatic" xml:space="preserve">
    <value>A static readonly field cannot be assigned to (except in a static constructor or a variable initializer)</value>
  </data>
  <data name="ERR_RefReadonlyStatic" xml:space="preserve">
    <value>A static readonly field cannot be used as a ref or out value (except in a static constructor)</value>
  </data>
  <data name="ERR_AssgReadonlyProp" xml:space="preserve">
    <value>Property or indexer '{0}' cannot be assigned to -- it is read only</value>
  </data>
  <data name="ERR_IllegalStatement" xml:space="preserve">
    <value>Only assignment, call, increment, decrement, await, and new object expressions can be used as a statement</value>
  </data>
  <data name="ERR_BadGetEnumerator" xml:space="preserve">
    <value>foreach requires that the return type '{0}' of '{1}' must have a suitable public MoveNext method and public Current property</value>
  </data>
  <data name="ERR_TooManyLocals" xml:space="preserve">
    <value>Only 65534 locals, including those generated by the compiler, are allowed</value>
  </data>
  <data name="ERR_AbstractBaseCall" xml:space="preserve">
    <value>Cannot call an abstract base member: '{0}'</value>
  </data>
  <data name="ERR_RefProperty" xml:space="preserve">
    <value>A property or indexer may not be passed as an out or ref parameter</value>
  </data>
  <data name="ERR_ManagedAddr" xml:space="preserve">
    <value>Cannot take the address of, get the size of, or declare a pointer to a managed type ('{0}')</value>
  </data>
  <data name="ERR_BadFixedInitType" xml:space="preserve">
    <value>The type of a local declared in a fixed statement must be a pointer type</value>
  </data>
  <data name="ERR_FixedMustInit" xml:space="preserve">
    <value>You must provide an initializer in a fixed or using statement declaration</value>
  </data>
  <data name="ERR_InvalidAddrOp" xml:space="preserve">
    <value>Cannot take the address of the given expression</value>
  </data>
  <data name="ERR_FixedNeeded" xml:space="preserve">
    <value>You can only take the address of an unfixed expression inside of a fixed statement initializer</value>
  </data>
  <data name="ERR_FixedNotNeeded" xml:space="preserve">
    <value>You cannot use the fixed statement to take the address of an already fixed expression</value>
  </data>
  <data name="ERR_ExprCannotBeFixed" xml:space="preserve">
    <value>The given expression cannot be used in a fixed statement</value>
  </data>
  <data name="ERR_UnsafeNeeded" xml:space="preserve">
    <value>Pointers and fixed size buffers may only be used in an unsafe context</value>
  </data>
  <data name="ERR_OpTFRetType" xml:space="preserve">
    <value>The return type of operator True or False must be bool</value>
  </data>
  <data name="ERR_OperatorNeedsMatch" xml:space="preserve">
    <value>The operator '{0}' requires a matching operator '{1}' to also be defined</value>
  </data>
  <data name="ERR_BadBoolOp" xml:space="preserve">
    <value>In order to be applicable as a short circuit operator a user-defined logical operator ('{0}') must have the same return type and parameter types</value>
  </data>
  <data name="ERR_MustHaveOpTF" xml:space="preserve">
    <value>In order for '{0}' to be applicable as a short circuit operator, its declaring type '{1}' must define operator true and operator false</value>
  </data>
  <data name="WRN_UnreferencedVarAssg" xml:space="preserve">
    <value>The variable '{0}' is assigned but its value is never used</value>
  </data>
  <data name="WRN_UnreferencedVarAssg_Title" xml:space="preserve">
    <value>Variable is assigned but its value is never used</value>
  </data>
  <data name="ERR_CheckedOverflow" xml:space="preserve">
    <value>The operation overflows at compile time in checked mode</value>
  </data>
  <data name="ERR_ConstOutOfRangeChecked" xml:space="preserve">
    <value>Constant value '{0}' cannot be converted to a '{1}' (use 'unchecked' syntax to override)</value>
  </data>
  <data name="ERR_BadVarargs" xml:space="preserve">
    <value>A method with vararg cannot be generic, be in a generic type, or have a params parameter</value>
  </data>
  <data name="ERR_ParamsMustBeArray" xml:space="preserve">
    <value>The params parameter must be a single dimensional array</value>
  </data>
  <data name="ERR_IllegalArglist" xml:space="preserve">
    <value>An __arglist expression may only appear inside of a call or new expression</value>
  </data>
  <data name="ERR_IllegalUnsafe" xml:space="preserve">
    <value>Unsafe code may only appear if compiling with /unsafe</value>
  </data>
  <data name="ERR_AmbigMember" xml:space="preserve">
    <value>Ambiguity between '{0}' and '{1}'</value>
  </data>
  <data name="ERR_BadForeachDecl" xml:space="preserve">
    <value>Type and identifier are both required in a foreach statement</value>
  </data>
  <data name="ERR_ParamsLast" xml:space="preserve">
    <value>A params parameter must be the last parameter in a formal parameter list</value>
  </data>
  <data name="ERR_SizeofUnsafe" xml:space="preserve">
    <value>'{0}' does not have a predefined size, therefore sizeof can only be used in an unsafe context (consider using System.Runtime.InteropServices.Marshal.SizeOf)</value>
  </data>
  <data name="ERR_DottedTypeNameNotFoundInNS" xml:space="preserve">
    <value>The type or namespace name '{0}' does not exist in the namespace '{1}' (are you missing an assembly reference?)</value>
  </data>
  <data name="ERR_FieldInitRefNonstatic" xml:space="preserve">
    <value>A field initializer cannot reference the non-static field, method, or property '{0}'</value>
  </data>
  <data name="ERR_SealedNonOverride" xml:space="preserve">
    <value>'{0}' cannot be sealed because it is not an override</value>
  </data>
  <data name="ERR_CantOverrideSealed" xml:space="preserve">
    <value>'{0}': cannot override inherited member '{1}' because it is sealed</value>
  </data>
  <data name="ERR_VoidError" xml:space="preserve">
    <value>The operation in question is undefined on void pointers</value>
  </data>
  <data name="ERR_ConditionalOnOverride" xml:space="preserve">
    <value>The Conditional attribute is not valid on '{0}' because it is an override method</value>
  </data>
  <data name="ERR_PointerInAsOrIs" xml:space="preserve">
    <value>Neither 'is' nor 'as' is valid on pointer types</value>
  </data>
  <data name="ERR_CallingFinalizeDeprecated" xml:space="preserve">
    <value>Destructors and object.Finalize cannot be called directly. Consider calling IDisposable.Dispose if available.</value>
  </data>
  <data name="ERR_SingleTypeNameNotFound" xml:space="preserve">
    <value>The type or namespace name '{0}' could not be found (are you missing a using directive or an assembly reference?)</value>
  </data>
  <data name="ERR_NegativeStackAllocSize" xml:space="preserve">
    <value>Cannot use a negative size with stackalloc</value>
  </data>
  <data name="ERR_NegativeArraySize" xml:space="preserve">
    <value>Cannot create an array with a negative size</value>
  </data>
  <data name="ERR_OverrideFinalizeDeprecated" xml:space="preserve">
    <value>Do not override object.Finalize. Instead, provide a destructor.</value>
  </data>
  <data name="ERR_CallingBaseFinalizeDeprecated" xml:space="preserve">
    <value>Do not directly call your base class Finalize method. It is called automatically from your destructor.</value>
  </data>
  <data name="WRN_NegativeArrayIndex" xml:space="preserve">
    <value>Indexing an array with a negative index (array indices always start at zero)</value>
  </data>
  <data name="WRN_NegativeArrayIndex_Title" xml:space="preserve">
    <value>Indexing an array with a negative index</value>
  </data>
  <data name="WRN_BadRefCompareLeft" xml:space="preserve">
    <value>Possible unintended reference comparison; to get a value comparison, cast the left hand side to type '{0}'</value>
  </data>
  <data name="WRN_BadRefCompareLeft_Title" xml:space="preserve">
    <value>Possible unintended reference comparison; left hand side needs cast</value>
  </data>
  <data name="WRN_BadRefCompareRight" xml:space="preserve">
    <value>Possible unintended reference comparison; to get a value comparison, cast the right hand side to type '{0}'</value>
  </data>
  <data name="WRN_BadRefCompareRight_Title" xml:space="preserve">
    <value>Possible unintended reference comparison; right hand side needs cast</value>
  </data>
  <data name="ERR_BadCastInFixed" xml:space="preserve">
    <value>The right hand side of a fixed statement assignment may not be a cast expression</value>
  </data>
  <data name="ERR_StackallocInCatchFinally" xml:space="preserve">
    <value>stackalloc may not be used in a catch or finally block</value>
  </data>
  <data name="ERR_VarargsLast" xml:space="preserve">
    <value>An __arglist parameter must be the last parameter in a formal parameter list</value>
  </data>
  <data name="ERR_MissingPartial" xml:space="preserve">
    <value>Missing partial modifier on declaration of type '{0}'; another partial declaration of this type exists</value>
  </data>
  <data name="ERR_PartialTypeKindConflict" xml:space="preserve">
    <value>Partial declarations of '{0}' must be all classes, all structs, or all interfaces</value>
  </data>
  <data name="ERR_PartialModifierConflict" xml:space="preserve">
    <value>Partial declarations of '{0}' have conflicting accessibility modifiers</value>
  </data>
  <data name="ERR_PartialMultipleBases" xml:space="preserve">
    <value>Partial declarations of '{0}' must not specify different base classes</value>
  </data>
  <data name="ERR_PartialWrongTypeParams" xml:space="preserve">
    <value>Partial declarations of '{0}' must have the same type parameter names in the same order</value>
  </data>
  <data name="ERR_PartialWrongConstraints" xml:space="preserve">
    <value>Partial declarations of '{0}' have inconsistent constraints for type parameter '{1}'</value>
  </data>
  <data name="ERR_NoImplicitConvCast" xml:space="preserve">
    <value>Cannot implicitly convert type '{0}' to '{1}'. An explicit conversion exists (are you missing a cast?)</value>
  </data>
  <data name="ERR_PartialMisplaced" xml:space="preserve">
    <value>The 'partial' modifier can only appear immediately before 'class', 'struct', 'interface', or 'void'</value>
  </data>
  <data name="ERR_ImportedCircularBase" xml:space="preserve">
    <value>Imported type '{0}' is invalid. It contains a circular base class dependency.</value>
  </data>
  <data name="ERR_UseDefViolationOut" xml:space="preserve">
    <value>Use of unassigned out parameter '{0}'</value>
  </data>
  <data name="ERR_ArraySizeInDeclaration" xml:space="preserve">
    <value>Array size cannot be specified in a variable declaration (try initializing with a 'new' expression)</value>
  </data>
  <data name="ERR_InaccessibleGetter" xml:space="preserve">
    <value>The property or indexer '{0}' cannot be used in this context because the get accessor is inaccessible</value>
  </data>
  <data name="ERR_InaccessibleSetter" xml:space="preserve">
    <value>The property or indexer '{0}' cannot be used in this context because the set accessor is inaccessible</value>
  </data>
  <data name="ERR_InvalidPropertyAccessMod" xml:space="preserve">
    <value>The accessibility modifier of the '{0}' accessor must be more restrictive than the property or indexer '{1}'</value>
  </data>
  <data name="ERR_DuplicatePropertyAccessMods" xml:space="preserve">
    <value>Cannot specify accessibility modifiers for both accessors of the property or indexer '{0}'</value>
  </data>
  <data name="ERR_PropertyAccessModInInterface" xml:space="preserve">
    <value>'{0}': accessibility modifiers may not be used on accessors in an interface</value>
  </data>
  <data name="ERR_AccessModMissingAccessor" xml:space="preserve">
    <value>'{0}': accessibility modifiers on accessors may only be used if the property or indexer has both a get and a set accessor</value>
  </data>
  <data name="ERR_UnimplementedInterfaceAccessor" xml:space="preserve">
    <value>'{0}' does not implement interface member '{1}'. '{2}' is not public.</value>
  </data>
  <data name="WRN_PatternIsAmbiguous" xml:space="preserve">
    <value>'{0}' does not implement the '{1}' pattern. '{2}' is ambiguous with '{3}'.</value>
  </data>
  <data name="WRN_PatternIsAmbiguous_Title" xml:space="preserve">
    <value>Type does not implement the collection pattern; members are ambiguous</value>
  </data>
  <data name="WRN_PatternStaticOrInaccessible" xml:space="preserve">
    <value>'{0}' does not implement the '{1}' pattern. '{2}' is either static or not public.</value>
  </data>
  <data name="WRN_PatternStaticOrInaccessible_Title" xml:space="preserve">
    <value>Type does not implement the collection pattern; member is either static or not public</value>
  </data>
  <data name="WRN_PatternBadSignature" xml:space="preserve">
    <value>'{0}' does not implement the '{1}' pattern. '{2}' has the wrong signature.</value>
  </data>
  <data name="WRN_PatternBadSignature_Title" xml:space="preserve">
    <value>Type does not implement the collection pattern; member has the wrong signature</value>
  </data>
  <data name="ERR_FriendRefNotEqualToThis" xml:space="preserve">
    <value>Friend access was granted by '{0}', but the public key of the output assembly ('{1}') does not match that specified by the InternalsVisibleTo attribute in the granting assembly.</value>
  </data>
  <data name="ERR_FriendRefSigningMismatch" xml:space="preserve">
    <value>Friend access was granted by '{0}', but the strong name signing state of the output assembly does not match that of the granting assembly.</value>
  </data>
  <data name="WRN_SequentialOnPartialClass" xml:space="preserve">
    <value>There is no defined ordering between fields in multiple declarations of partial struct '{0}'. To specify an ordering, all instance fields must be in the same declaration.</value>
  </data>
  <data name="WRN_SequentialOnPartialClass_Title" xml:space="preserve">
    <value>There is no defined ordering between fields in multiple declarations of partial struct</value>
  </data>
  <data name="ERR_BadConstType" xml:space="preserve">
    <value>The type '{0}' cannot be declared const</value>
  </data>
  <data name="ERR_NoNewTyvar" xml:space="preserve">
    <value>Cannot create an instance of the variable type '{0}' because it does not have the new() constraint</value>
  </data>
  <data name="ERR_BadArity" xml:space="preserve">
    <value>Using the generic {1} '{0}' requires {2} type arguments</value>
  </data>
  <data name="ERR_BadTypeArgument" xml:space="preserve">
    <value>The type '{0}' may not be used as a type argument</value>
  </data>
  <data name="ERR_TypeArgsNotAllowed" xml:space="preserve">
    <value>The {1} '{0}' cannot be used with type arguments</value>
  </data>
  <data name="ERR_HasNoTypeVars" xml:space="preserve">
    <value>The non-generic {1} '{0}' cannot be used with type arguments</value>
  </data>
  <data name="ERR_NewConstraintNotSatisfied" xml:space="preserve">
    <value>'{2}' must be a non-abstract type with a public parameterless constructor in order to use it as parameter '{1}' in the generic type or method '{0}'</value>
  </data>
  <data name="ERR_GenericConstraintNotSatisfiedRefType" xml:space="preserve">
    <value>The type '{3}' cannot be used as type parameter '{2}' in the generic type or method '{0}'. There is no implicit reference conversion from '{3}' to '{1}'.</value>
  </data>
  <data name="ERR_GenericConstraintNotSatisfiedNullableEnum" xml:space="preserve">
    <value>The type '{3}' cannot be used as type parameter '{2}' in the generic type or method '{0}'. The nullable type '{3}' does not satisfy the constraint of '{1}'.</value>
  </data>
  <data name="ERR_GenericConstraintNotSatisfiedNullableInterface" xml:space="preserve">
    <value>The type '{3}' cannot be used as type parameter '{2}' in the generic type or method '{0}'. The nullable type '{3}' does not satisfy the constraint of '{1}'. Nullable types can not satisfy any interface constraints.</value>
  </data>
  <data name="ERR_GenericConstraintNotSatisfiedTyVar" xml:space="preserve">
    <value>The type '{3}' cannot be used as type parameter '{2}' in the generic type or method '{0}'. There is no boxing conversion or type parameter conversion from '{3}' to '{1}'.</value>
  </data>
  <data name="ERR_GenericConstraintNotSatisfiedValType" xml:space="preserve">
    <value>The type '{3}' cannot be used as type parameter '{2}' in the generic type or method '{0}'. There is no boxing conversion from '{3}' to '{1}'.</value>
  </data>
  <data name="ERR_DuplicateGeneratedName" xml:space="preserve">
    <value>The parameter name '{0}' conflicts with an automatically-generated parameter name</value>
  </data>
  <data name="ERR_GlobalSingleTypeNameNotFound" xml:space="preserve">
    <value>The type or namespace name '{0}' could not be found in the global namespace (are you missing an assembly reference?)</value>
  </data>
  <data name="ERR_NewBoundMustBeLast" xml:space="preserve">
    <value>The new() constraint must be the last constraint specified</value>
  </data>
  <data name="WRN_MainCantBeGeneric" xml:space="preserve">
    <value>'{0}': an entry point cannot be generic or in a generic type</value>
  </data>
  <data name="WRN_MainCantBeGeneric_Title" xml:space="preserve">
    <value>An entry point cannot be generic or in a generic type</value>
  </data>
  <data name="ERR_TypeVarCantBeNull" xml:space="preserve">
    <value>Cannot convert null to type parameter '{0}' because it could be a non-nullable value type. Consider using 'default({0})' instead.</value>
  </data>
  <data name="ERR_AttributeCantBeGeneric" xml:space="preserve">
    <value>Cannot apply attribute class '{0}' because it is generic</value>
  </data>
  <data name="ERR_DuplicateBound" xml:space="preserve">
    <value>Duplicate constraint '{0}' for type parameter '{1}'</value>
  </data>
  <data name="ERR_ClassBoundNotFirst" xml:space="preserve">
    <value>The class type constraint '{0}' must come before any other constraints</value>
  </data>
  <data name="ERR_BadRetType" xml:space="preserve">
    <value>'{1} {0}' has the wrong return type</value>
  </data>
  <data name="ERR_DelegateRefMismatch" xml:space="preserve">
    <value>Ref mismatch between '{0}' and delegate '{1}'</value>
  </data>
  <data name="ERR_DuplicateConstraintClause" xml:space="preserve">
    <value>A constraint clause has already been specified for type parameter '{0}'. All of the constraints for a type parameter must be specified in a single where clause.</value>
  </data>
  <data name="ERR_CantInferMethTypeArgs" xml:space="preserve">
    <value>The type arguments for method '{0}' cannot be inferred from the usage. Try specifying the type arguments explicitly.</value>
  </data>
  <data name="ERR_LocalSameNameAsTypeParam" xml:space="preserve">
    <value>'{0}': a parameter, local variable, or local function cannot have the same name as a method type parameter</value>
  </data>
  <data name="ERR_AsWithTypeVar" xml:space="preserve">
    <value>The type parameter '{0}' cannot be used with the 'as' operator because it does not have a class type constraint nor a 'class' constraint</value>
  </data>
  <data name="WRN_UnreferencedFieldAssg" xml:space="preserve">
    <value>The field '{0}' is assigned but its value is never used</value>
  </data>
  <data name="WRN_UnreferencedFieldAssg_Title" xml:space="preserve">
    <value>Field is assigned but its value is never used</value>
  </data>
  <data name="ERR_BadIndexerNameAttr" xml:space="preserve">
    <value>The '{0}' attribute is valid only on an indexer that is not an explicit interface member declaration</value>
  </data>
  <data name="ERR_AttrArgWithTypeVars" xml:space="preserve">
    <value>'{0}': an attribute argument cannot use type parameters</value>
  </data>
  <data name="ERR_NewTyvarWithArgs" xml:space="preserve">
    <value>'{0}': cannot provide arguments when creating an instance of a variable type</value>
  </data>
  <data name="ERR_AbstractSealedStatic" xml:space="preserve">
    <value>'{0}': an abstract class cannot be sealed or static</value>
  </data>
  <data name="WRN_AmbiguousXMLReference" xml:space="preserve">
    <value>Ambiguous reference in cref attribute: '{0}'. Assuming '{1}', but could have also matched other overloads including '{2}'.</value>
  </data>
  <data name="WRN_AmbiguousXMLReference_Title" xml:space="preserve">
    <value>Ambiguous reference in cref attribute</value>
  </data>
  <data name="WRN_VolatileByRef" xml:space="preserve">
    <value>'{0}': a reference to a volatile field will not be treated as volatile</value>
  </data>
  <data name="WRN_VolatileByRef_Title" xml:space="preserve">
    <value>A reference to a volatile field will not be treated as volatile</value>
  </data>
  <data name="WRN_VolatileByRef_Description" xml:space="preserve">
    <value>A volatile field should not normally be used as a ref or out value, since it will not be treated as volatile. There are exceptions to this, such as when calling an interlocked API.</value>
  </data>
  <data name="ERR_ComImportWithImpl" xml:space="preserve">
    <value>Since '{1}' has the ComImport attribute, '{0}' must be extern or abstract</value>
  </data>
  <data name="ERR_ComImportWithBase" xml:space="preserve">
    <value>'{0}': a class with the ComImport attribute cannot specify a base class</value>
  </data>
  <data name="ERR_ImplBadConstraints" xml:space="preserve">
    <value>The constraints for type parameter '{0}' of method '{1}' must match the constraints for type parameter '{2}' of interface method '{3}'. Consider using an explicit interface implementation instead.</value>
  </data>
  <data name="ERR_ImplBadTupleNames" xml:space="preserve">
    <value>The tuple element names in the signature of method '{0}' must match the tuple element names of interface method '{1}' (including on the return type).</value>
  </data>
  <data name="ERR_DottedTypeNameNotFoundInAgg" xml:space="preserve">
    <value>The type name '{0}' does not exist in the type '{1}'</value>
  </data>
  <data name="ERR_MethGrpToNonDel" xml:space="preserve">
    <value>Cannot convert method group '{0}' to non-delegate type '{1}'. Did you intend to invoke the method?</value>
  </data>
  <data name="ERR_BadExternAlias" xml:space="preserve">
    <value>The extern alias '{0}' was not specified in a /reference option</value>
  </data>
  <data name="ERR_ColColWithTypeAlias" xml:space="preserve">
    <value>Cannot use alias '{0}' with '::' since the alias references a type. Use '.' instead.</value>
  </data>
  <data name="ERR_AliasNotFound" xml:space="preserve">
    <value>Alias '{0}' not found</value>
  </data>
  <data name="ERR_SameFullNameAggAgg" xml:space="preserve">
    <value>The type '{1}' exists in both '{0}' and '{2}'</value>
  </data>
  <data name="ERR_SameFullNameNsAgg" xml:space="preserve">
    <value>The namespace '{1}' in '{0}' conflicts with the type '{3}' in '{2}'</value>
  </data>
  <data name="WRN_SameFullNameThisNsAgg" xml:space="preserve">
    <value>The namespace '{1}' in '{0}' conflicts with the imported type '{3}' in '{2}'. Using the namespace defined in '{0}'.</value>
  </data>
  <data name="WRN_SameFullNameThisNsAgg_Title" xml:space="preserve">
    <value>Namespace conflicts with imported type</value>
  </data>
  <data name="WRN_SameFullNameThisAggAgg" xml:space="preserve">
    <value>The type '{1}' in '{0}' conflicts with the imported type '{3}' in '{2}'. Using the type defined in '{0}'.</value>
  </data>
  <data name="WRN_SameFullNameThisAggAgg_Title" xml:space="preserve">
    <value>Type conflicts with imported type</value>
  </data>
  <data name="WRN_SameFullNameThisAggNs" xml:space="preserve">
    <value>The type '{1}' in '{0}' conflicts with the imported namespace '{3}' in '{2}'. Using the type defined in '{0}'.</value>
  </data>
  <data name="WRN_SameFullNameThisAggNs_Title" xml:space="preserve">
    <value>Type conflicts with imported namespace</value>
  </data>
  <data name="ERR_SameFullNameThisAggThisNs" xml:space="preserve">
    <value>The type '{1}' in '{0}' conflicts with the namespace '{3}' in '{2}'</value>
  </data>
  <data name="ERR_ExternAfterElements" xml:space="preserve">
    <value>An extern alias declaration must precede all other elements defined in the namespace</value>
  </data>
  <data name="WRN_GlobalAliasDefn" xml:space="preserve">
    <value>Defining an alias named 'global' is ill-advised since 'global::' always references the global namespace and not an alias</value>
  </data>
  <data name="WRN_GlobalAliasDefn_Title" xml:space="preserve">
    <value>Defining an alias named 'global' is ill-advised</value>
  </data>
  <data name="ERR_SealedStaticClass" xml:space="preserve">
    <value>'{0}': a class cannot be both static and sealed</value>
  </data>
  <data name="ERR_PrivateAbstractAccessor" xml:space="preserve">
    <value>'{0}': abstract properties cannot have private accessors</value>
  </data>
  <data name="ERR_ValueExpected" xml:space="preserve">
    <value>Syntax error; value expected</value>
  </data>
  <data name="ERR_UnboxNotLValue" xml:space="preserve">
    <value>Cannot modify the result of an unboxing conversion</value>
  </data>
  <data name="ERR_AnonMethGrpInForEach" xml:space="preserve">
    <value>Foreach cannot operate on a '{0}'. Did you intend to invoke the '{0}'?</value>
  </data>
  <data name="ERR_BadIncDecRetType" xml:space="preserve">
    <value>The return type for ++ or -- operator must match the parameter type or be derived from the parameter type</value>
  </data>
  <data name="ERR_RefValBoundMustBeFirst" xml:space="preserve">
    <value>The 'class' or 'struct' constraint must come before any other constraints</value>
  </data>
  <data name="ERR_RefValBoundWithClass" xml:space="preserve">
    <value>'{0}': cannot specify both a constraint class and the 'class' or 'struct' constraint</value>
  </data>
  <data name="ERR_UnmanagedBoundWithClass" xml:space="preserve">
    <value>'{0}': cannot specify both a constraint class and the 'unmanaged' constraint</value>
  </data>
  <data name="ERR_NewBoundWithVal" xml:space="preserve">
    <value>The 'new()' constraint cannot be used with the 'struct' constraint</value>
  </data>
  <data name="ERR_RefConstraintNotSatisfied" xml:space="preserve">
    <value>The type '{2}' must be a reference type in order to use it as parameter '{1}' in the generic type or method '{0}'</value>
  </data>
  <data name="ERR_ValConstraintNotSatisfied" xml:space="preserve">
    <value>The type '{2}' must be a non-nullable value type in order to use it as parameter '{1}' in the generic type or method '{0}'</value>
  </data>
  <data name="ERR_CircularConstraint" xml:space="preserve">
    <value>Circular constraint dependency involving '{0}' and '{1}'</value>
  </data>
  <data name="ERR_BaseConstraintConflict" xml:space="preserve">
    <value>Type parameter '{0}' inherits conflicting constraints '{1}' and '{2}'</value>
  </data>
  <data name="ERR_ConWithValCon" xml:space="preserve">
    <value>Type parameter '{1}' has the 'struct' constraint so '{1}' cannot be used as a constraint for '{0}'</value>
  </data>
  <data name="ERR_AmbigUDConv" xml:space="preserve">
    <value>Ambiguous user defined conversions '{0}' and '{1}' when converting from '{2}' to '{3}'</value>
  </data>
  <data name="WRN_AlwaysNull" xml:space="preserve">
    <value>The result of the expression is always 'null' of type '{0}'</value>
  </data>
  <data name="WRN_AlwaysNull_Title" xml:space="preserve">
    <value>The result of the expression is always 'null'</value>
  </data>
  <data name="ERR_RefReturnThis" xml:space="preserve">
    <value>Cannot return 'this' by reference.</value>
  </data>
  <data name="ERR_AttributeCtorInParameter" xml:space="preserve">
    <value>Cannot use attribute constructor '{0}' because it is has 'in' parameters.</value>
  </data>
  <data name="ERR_OverrideWithConstraints" xml:space="preserve">
    <value>Constraints for override and explicit interface implementation methods are inherited from the base method, so they cannot be specified directly</value>
  </data>
  <data name="ERR_AmbigOverride" xml:space="preserve">
    <value>The inherited members '{0}' and '{1}' have the same signature in type '{2}', so they cannot be overridden</value>
  </data>
  <data name="ERR_DecConstError" xml:space="preserve">
    <value>Evaluation of the decimal constant expression failed</value>
  </data>
  <data name="WRN_CmpAlwaysFalse" xml:space="preserve">
    <value>Comparing with null of type '{0}' always produces 'false'</value>
  </data>
  <data name="WRN_CmpAlwaysFalse_Title" xml:space="preserve">
    <value>Comparing with null of struct type always produces 'false'</value>
  </data>
  <data name="WRN_FinalizeMethod" xml:space="preserve">
    <value>Introducing a 'Finalize' method can interfere with destructor invocation. Did you intend to declare a destructor?</value>
  </data>
  <data name="WRN_FinalizeMethod_Title" xml:space="preserve">
    <value>Introducing a 'Finalize' method can interfere with destructor invocation</value>
  </data>
  <data name="WRN_FinalizeMethod_Description" xml:space="preserve">
    <value>This warning occurs when you create a class with a method whose signature is public virtual void Finalize.

If such a class is used as a base class and if the deriving class defines a destructor, the destructor will override the base class Finalize method, not Finalize.</value>
  </data>
  <data name="ERR_ExplicitImplParams" xml:space="preserve">
    <value>'{0}' should not have a params parameter since '{1}' does not</value>
  </data>
  <data name="WRN_GotoCaseShouldConvert" xml:space="preserve">
    <value>The 'goto case' value is not implicitly convertible to type '{0}'</value>
  </data>
  <data name="WRN_GotoCaseShouldConvert_Title" xml:space="preserve">
    <value>The 'goto case' value is not implicitly convertible to the switch type</value>
  </data>
  <data name="ERR_MethodImplementingAccessor" xml:space="preserve">
    <value>Method '{0}' cannot implement interface accessor '{1}' for type '{2}'. Use an explicit interface implementation.</value>
  </data>
  <data name="WRN_NubExprIsConstBool" xml:space="preserve">
    <value>The result of the expression is always '{0}' since a value of type '{1}' is never equal to 'null' of type '{2}'</value>
  </data>
  <data name="WRN_NubExprIsConstBool_Title" xml:space="preserve">
    <value>The result of the expression is always the same since a value of this type is never equal to 'null'</value>
  </data>
  <data name="WRN_NubExprIsConstBool2" xml:space="preserve">
    <value>The result of the expression is always '{0}' since a value of type '{1}' is never equal to 'null' of type '{2}'</value>
  </data>
  <data name="WRN_NubExprIsConstBool2_Title" xml:space="preserve">
    <value>The result of the expression is always the same since a value of this type is never equal to 'null'</value>
  </data>
  <data name="WRN_ExplicitImplCollision" xml:space="preserve">
    <value>Explicit interface implementation '{0}' matches more than one interface member. Which interface member is actually chosen is implementation-dependent. Consider using a non-explicit implementation instead.</value>
  </data>
  <data name="WRN_ExplicitImplCollision_Title" xml:space="preserve">
    <value>Explicit interface implementation matches more than one interface member</value>
  </data>
  <data name="ERR_AbstractHasBody" xml:space="preserve">
    <value>'{0}' cannot declare a body because it is marked abstract</value>
  </data>
  <data name="ERR_ConcreteMissingBody" xml:space="preserve">
    <value>'{0}' must declare a body because it is not marked abstract, extern, or partial</value>
  </data>
  <data name="ERR_AbstractAndSealed" xml:space="preserve">
    <value>'{0}' cannot be both abstract and sealed</value>
  </data>
  <data name="ERR_AbstractNotVirtual" xml:space="preserve">
    <value>The abstract {0} '{1}' cannot be marked virtual</value>
  </data>
  <data name="ERR_StaticConstant" xml:space="preserve">
    <value>The constant '{0}' cannot be marked static</value>
  </data>
  <data name="ERR_CantOverrideNonFunction" xml:space="preserve">
    <value>'{0}': cannot override because '{1}' is not a function</value>
  </data>
  <data name="ERR_CantOverrideNonVirtual" xml:space="preserve">
    <value>'{0}': cannot override inherited member '{1}' because it is not marked virtual, abstract, or override</value>
  </data>
  <data name="ERR_CantChangeAccessOnOverride" xml:space="preserve">
    <value>'{0}': cannot change access modifiers when overriding '{1}' inherited member '{2}'</value>
  </data>
  <data name="ERR_CantChangeTupleNamesOnOverride" xml:space="preserve">
    <value>'{0}': cannot change tuple element names when overriding inherited member '{1}'</value>
  </data>
  <data name="ERR_CantChangeReturnTypeOnOverride" xml:space="preserve">
    <value>'{0}': return type must be '{2}' to match overridden member '{1}'</value>
  </data>
  <data name="ERR_CantDeriveFromSealedType" xml:space="preserve">
    <value>'{0}': cannot derive from sealed type '{1}'</value>
  </data>
  <data name="ERR_AbstractInConcreteClass" xml:space="preserve">
    <value>'{0}' is abstract but it is contained in non-abstract class '{1}'</value>
  </data>
  <data name="ERR_StaticConstructorWithExplicitConstructorCall" xml:space="preserve">
    <value>'{0}': static constructor cannot have an explicit 'this' or 'base' constructor call</value>
  </data>
  <data name="ERR_StaticConstructorWithAccessModifiers" xml:space="preserve">
    <value>'{0}': access modifiers are not allowed on static constructors</value>
  </data>
  <data name="ERR_RecursiveConstructorCall" xml:space="preserve">
    <value>Constructor '{0}' cannot call itself</value>
  </data>
  <data name="ERR_IndirectRecursiveConstructorCall" xml:space="preserve">
    <value>Constructor '{0}' cannot call itself through another constructor</value>
  </data>
  <data name="ERR_ObjectCallingBaseConstructor" xml:space="preserve">
    <value>'{0}' has no base class and cannot call a base constructor</value>
  </data>
  <data name="ERR_PredefinedTypeNotFound" xml:space="preserve">
    <value>Predefined type '{0}' is not defined or imported</value>
  </data>
  <data name="ERR_PredefinedValueTupleTypeNotFound" xml:space="preserve">
    <value>Predefined type '{0}' is not defined or imported</value>
  </data>
  <data name="ERR_PredefinedValueTupleTypeAmbiguous3" xml:space="preserve">
    <value>Predefined type '{0}' is declared in multiple referenced assemblies: '{1}' and '{2}'</value>
  </data>
  <data name="ERR_StructWithBaseConstructorCall" xml:space="preserve">
    <value>'{0}': structs cannot call base class constructors</value>
  </data>
  <data name="ERR_StructLayoutCycle" xml:space="preserve">
    <value>Struct member '{0}' of type '{1}' causes a cycle in the struct layout</value>
  </data>
  <data name="ERR_InterfacesCannotContainTypes" xml:space="preserve">
    <value>'{0}': interfaces cannot declare types</value>
  </data>
  <data name="ERR_InterfacesCantContainFields" xml:space="preserve">
    <value>Interfaces cannot contain fields</value>
  </data>
  <data name="ERR_InterfacesCantContainConstructors" xml:space="preserve">
    <value>Interfaces cannot contain constructors</value>
  </data>
  <data name="ERR_NonInterfaceInInterfaceList" xml:space="preserve">
    <value>Type '{0}' in interface list is not an interface</value>
  </data>
  <data name="ERR_DuplicateInterfaceInBaseList" xml:space="preserve">
    <value>'{0}' is already listed in interface list</value>
  </data>
  <data name="ERR_DuplicateInterfaceWithTupleNamesInBaseList" xml:space="preserve">
    <value>'{0}' is already listed in the interface list on type '{2}' with different tuple element names, as '{1}'.</value>
  </data>
  <data name="ERR_CycleInInterfaceInheritance" xml:space="preserve">
    <value>Inherited interface '{1}' causes a cycle in the interface hierarchy of '{0}'</value>
  </data>
  <data name="ERR_InterfaceMemberHasBody" xml:space="preserve">
    <value>'{0}': interface members cannot have a definition</value>
  </data>
  <data name="ERR_HidingAbstractMethod" xml:space="preserve">
    <value>'{0}' hides inherited abstract member '{1}'</value>
  </data>
  <data name="ERR_UnimplementedAbstractMethod" xml:space="preserve">
    <value>'{0}' does not implement inherited abstract member '{1}'</value>
  </data>
  <data name="ERR_UnimplementedInterfaceMember" xml:space="preserve">
    <value>'{0}' does not implement interface member '{1}'</value>
  </data>
  <data name="ERR_ObjectCantHaveBases" xml:space="preserve">
    <value>The class System.Object cannot have a base class or implement an interface</value>
  </data>
  <data name="ERR_ExplicitInterfaceImplementationNotInterface" xml:space="preserve">
    <value>'{0}' in explicit interface declaration is not an interface</value>
  </data>
  <data name="ERR_InterfaceMemberNotFound" xml:space="preserve">
    <value>'{0}' in explicit interface declaration is not a member of interface</value>
  </data>
  <data name="ERR_ClassDoesntImplementInterface" xml:space="preserve">
    <value>'{0}': containing type does not implement interface '{1}'</value>
  </data>
  <data name="ERR_ExplicitInterfaceImplementationInNonClassOrStruct" xml:space="preserve">
    <value>'{0}': explicit interface declaration can only be declared in a class or struct</value>
  </data>
  <data name="ERR_MemberNameSameAsType" xml:space="preserve">
    <value>'{0}': member names cannot be the same as their enclosing type</value>
  </data>
  <data name="ERR_EnumeratorOverflow" xml:space="preserve">
    <value>'{0}': the enumerator value is too large to fit in its type</value>
  </data>
  <data name="ERR_CantOverrideNonProperty" xml:space="preserve">
    <value>'{0}': cannot override because '{1}' is not a property</value>
  </data>
  <data name="ERR_NoGetToOverride" xml:space="preserve">
    <value>'{0}': cannot override because '{1}' does not have an overridable get accessor</value>
  </data>
  <data name="ERR_NoSetToOverride" xml:space="preserve">
    <value>'{0}': cannot override because '{1}' does not have an overridable set accessor</value>
  </data>
  <data name="ERR_PropertyCantHaveVoidType" xml:space="preserve">
    <value>'{0}': property or indexer cannot have void type</value>
  </data>
  <data name="ERR_PropertyWithNoAccessors" xml:space="preserve">
    <value>'{0}': property or indexer must have at least one accessor</value>
  </data>
  <data name="ERR_CantUseVoidInArglist" xml:space="preserve">
    <value>__arglist cannot have an argument of void type</value>
  </data>
  <data name="ERR_NewVirtualInSealed" xml:space="preserve">
    <value>'{0}' is a new virtual member in sealed class '{1}'</value>
  </data>
  <data name="ERR_ExplicitPropertyAddingAccessor" xml:space="preserve">
    <value>'{0}' adds an accessor not found in interface member '{1}'</value>
  </data>
  <data name="ERR_ExplicitPropertyMissingAccessor" xml:space="preserve">
    <value>Explicit interface implementation '{0}' is missing accessor '{1}'</value>
  </data>
  <data name="ERR_ConversionWithInterface" xml:space="preserve">
    <value>'{0}': user-defined conversions to or from an interface are not allowed</value>
  </data>
  <data name="ERR_ConversionWithBase" xml:space="preserve">
    <value>'{0}': user-defined conversions to or from a base class are not allowed</value>
  </data>
  <data name="ERR_ConversionWithDerived" xml:space="preserve">
    <value>'{0}': user-defined conversions to or from a derived class are not allowed</value>
  </data>
  <data name="ERR_IdentityConversion" xml:space="preserve">
    <value>User-defined operator cannot take an object of the enclosing type and convert to an object of the enclosing type</value>
  </data>
  <data name="ERR_ConversionNotInvolvingContainedType" xml:space="preserve">
    <value>User-defined conversion must convert to or from the enclosing type</value>
  </data>
  <data name="ERR_DuplicateConversionInClass" xml:space="preserve">
    <value>Duplicate user-defined conversion in type '{0}'</value>
  </data>
  <data name="ERR_OperatorsMustBeStatic" xml:space="preserve">
    <value>User-defined operator '{0}' must be declared static and public</value>
  </data>
  <data name="ERR_BadIncDecSignature" xml:space="preserve">
    <value>The parameter type for ++ or -- operator must be the containing type</value>
  </data>
  <data name="ERR_BadUnaryOperatorSignature" xml:space="preserve">
    <value>The parameter of a unary operator must be the containing type</value>
  </data>
  <data name="ERR_BadBinaryOperatorSignature" xml:space="preserve">
    <value>One of the parameters of a binary operator must be the containing type</value>
  </data>
  <data name="ERR_BadShiftOperatorSignature" xml:space="preserve">
    <value>The first operand of an overloaded shift operator must have the same type as the containing type, and the type of the second operand must be int</value>
  </data>
  <data name="ERR_InterfacesCantContainOperators" xml:space="preserve">
    <value>Interfaces cannot contain operators</value>
  </data>
  <data name="ERR_StructsCantContainDefaultConstructor" xml:space="preserve">
    <value>Structs cannot contain explicit parameterless constructors</value>
  </data>
  <data name="ERR_EnumsCantContainDefaultConstructor" xml:space="preserve">
    <value>Enums cannot contain explicit parameterless constructors</value>
  </data>
  <data name="ERR_CantOverrideBogusMethod" xml:space="preserve">
    <value>'{0}': cannot override '{1}' because it is not supported by the language</value>
  </data>
  <data name="ERR_BindToBogus" xml:space="preserve">
    <value>'{0}' is not supported by the language</value>
  </data>
  <data name="ERR_CantCallSpecialMethod" xml:space="preserve">
    <value>'{0}': cannot explicitly call operator or accessor</value>
  </data>
  <data name="ERR_BadTypeReference" xml:space="preserve">
    <value>'{0}': cannot reference a type through an expression; try '{1}' instead</value>
  </data>
  <data name="ERR_FieldInitializerInStruct" xml:space="preserve">
    <value>'{0}': cannot have instance property or field initializers in structs</value>
  </data>
  <data name="ERR_BadDestructorName" xml:space="preserve">
    <value>Name of destructor must match name of class</value>
  </data>
  <data name="ERR_OnlyClassesCanContainDestructors" xml:space="preserve">
    <value>Only class types can contain destructors</value>
  </data>
  <data name="ERR_ConflictAliasAndMember" xml:space="preserve">
    <value>Namespace '{1}' contains a definition conflicting with alias '{0}'</value>
  </data>
  <data name="ERR_ConflictingAliasAndDefinition" xml:space="preserve">
    <value>Alias '{0}' conflicts with {1} definition</value>
  </data>
  <data name="ERR_ConditionalOnSpecialMethod" xml:space="preserve">
    <value>The Conditional attribute is not valid on '{0}' because it is a constructor, destructor, operator, or explicit interface implementation</value>
  </data>
  <data name="ERR_ConditionalMustReturnVoid" xml:space="preserve">
    <value>The Conditional attribute is not valid on '{0}' because its return type is not void</value>
  </data>
  <data name="ERR_DuplicateAttribute" xml:space="preserve">
    <value>Duplicate '{0}' attribute</value>
  </data>
  <data name="ERR_DuplicateAttributeInNetModule" xml:space="preserve">
    <value>Duplicate '{0}' attribute in '{1}'</value>
  </data>
  <data name="ERR_ConditionalOnInterfaceMethod" xml:space="preserve">
    <value>The Conditional attribute is not valid on interface members</value>
  </data>
  <data name="ERR_OperatorCantReturnVoid" xml:space="preserve">
    <value>User-defined operators cannot return void</value>
  </data>
  <data name="ERR_BadDynamicConversion" xml:space="preserve">
    <value>'{0}': user-defined conversions to or from the dynamic type are not allowed</value>
  </data>
  <data name="ERR_InvalidAttributeArgument" xml:space="preserve">
    <value>Invalid value for argument to '{0}' attribute</value>
  </data>
  <data name="ERR_ParameterNotValidForType" xml:space="preserve">
    <value>Parameter not valid for the specified unmanaged type.</value>
  </data>
  <data name="ERR_AttributeParameterRequired1" xml:space="preserve">
    <value>Attribute parameter '{0}' must be specified.</value>
  </data>
  <data name="ERR_AttributeParameterRequired2" xml:space="preserve">
    <value>Attribute parameter '{0}' or '{1}' must be specified.</value>
  </data>
  <data name="ERR_MarshalUnmanagedTypeNotValidForFields" xml:space="preserve">
    <value>Unmanaged type '{0}' not valid for fields.</value>
  </data>
  <data name="ERR_MarshalUnmanagedTypeOnlyValidForFields" xml:space="preserve">
    <value>Unmanaged type '{0}' is only valid for fields.</value>
  </data>
  <data name="ERR_AttributeOnBadSymbolType" xml:space="preserve">
    <value>Attribute '{0}' is not valid on this declaration type. It is only valid on '{1}' declarations.</value>
  </data>
  <data name="ERR_FloatOverflow" xml:space="preserve">
    <value>Floating-point constant is outside the range of type '{0}'</value>
  </data>
  <data name="ERR_ComImportWithoutUuidAttribute" xml:space="preserve">
    <value>The Guid attribute must be specified with the ComImport attribute</value>
  </data>
  <data name="ERR_InvalidNamedArgument" xml:space="preserve">
    <value>Invalid value for named attribute argument '{0}'</value>
  </data>
  <data name="ERR_DllImportOnInvalidMethod" xml:space="preserve">
    <value>The DllImport attribute must be specified on a method marked 'static' and 'extern'</value>
  </data>
  <data name="ERR_EncUpdateFailedMissingAttribute" xml:space="preserve">
    <value>Cannot update '{0}'; attribute '{1}' is missing.</value>
  </data>
  <data name="ERR_DllImportOnGenericMethod" xml:space="preserve">
    <value>The DllImport attribute cannot be applied to a method that is generic or contained in a generic type.</value>
  </data>
  <data name="ERR_FieldCantBeRefAny" xml:space="preserve">
    <value>Field or property cannot be of type '{0}'</value>
  </data>
  <data name="ERR_FieldAutoPropCantBeByRefLike" xml:space="preserve">
    <value>Field or auto-implemented property cannot be of type '{0}' unless it is an instance member of a ref struct.</value>
  </data>
  <data name="ERR_ArrayElementCantBeRefAny" xml:space="preserve">
    <value>Array elements cannot be of type '{0}'</value>
  </data>
  <data name="WRN_DeprecatedSymbol" xml:space="preserve">
    <value>'{0}' is obsolete</value>
  </data>
  <data name="WRN_DeprecatedSymbol_Title" xml:space="preserve">
    <value>Type or member is obsolete</value>
  </data>
  <data name="ERR_NotAnAttributeClass" xml:space="preserve">
    <value>'{0}' is not an attribute class</value>
  </data>
  <data name="ERR_BadNamedAttributeArgument" xml:space="preserve">
    <value>'{0}' is not a valid named attribute argument. Named attribute arguments must be fields which are not readonly, static, or const, or read-write properties which are public and not static.</value>
  </data>
  <data name="WRN_DeprecatedSymbolStr" xml:space="preserve">
    <value>'{0}' is obsolete: '{1}'</value>
  </data>
  <data name="WRN_DeprecatedSymbolStr_Title" xml:space="preserve">
    <value>Type or member is obsolete</value>
  </data>
  <data name="ERR_DeprecatedSymbolStr" xml:space="preserve">
    <value>'{0}' is obsolete: '{1}'</value>
  </data>
  <data name="ERR_IndexerCantHaveVoidType" xml:space="preserve">
    <value>Indexers cannot have void type</value>
  </data>
  <data name="ERR_VirtualPrivate" xml:space="preserve">
    <value>'{0}': virtual or abstract members cannot be private</value>
  </data>
  <data name="ERR_ArrayInitToNonArrayType" xml:space="preserve">
    <value>Can only use array initializer expressions to assign to array types. Try using a new expression instead.</value>
  </data>
  <data name="ERR_ArrayInitInBadPlace" xml:space="preserve">
    <value>Array initializers can only be used in a variable or field initializer. Try using a new expression instead.</value>
  </data>
  <data name="ERR_MissingStructOffset" xml:space="preserve">
    <value>'{0}': instance field in types marked with StructLayout(LayoutKind.Explicit) must have a FieldOffset attribute</value>
  </data>
  <data name="WRN_ExternMethodNoImplementation" xml:space="preserve">
    <value>Method, operator, or accessor '{0}' is marked external and has no attributes on it. Consider adding a DllImport attribute to specify the external implementation.</value>
  </data>
  <data name="WRN_ExternMethodNoImplementation_Title" xml:space="preserve">
    <value>Method, operator, or accessor is marked external and has no attributes on it</value>
  </data>
  <data name="WRN_ProtectedInSealed" xml:space="preserve">
    <value>'{0}': new protected member declared in sealed class</value>
  </data>
  <data name="WRN_ProtectedInSealed_Title" xml:space="preserve">
    <value>New protected member declared in sealed class</value>
  </data>
  <data name="ERR_InterfaceImplementedByConditional" xml:space="preserve">
    <value>Conditional member '{0}' cannot implement interface member '{1}' in type '{2}'</value>
  </data>
  <data name="ERR_InterfaceImplementedImplicitlyByVariadic" xml:space="preserve">
    <value>'{0}' cannot implement interface member '{1}' in type '{2}' because it has an __arglist parameter</value>
  </data>
  <data name="ERR_IllegalRefParam" xml:space="preserve">
    <value>ref and out are not valid in this context</value>
  </data>
  <data name="ERR_BadArgumentToAttribute" xml:space="preserve">
    <value>The argument to the '{0}' attribute must be a valid identifier</value>
  </data>
  <data name="ERR_StructOffsetOnBadStruct" xml:space="preserve">
    <value>The FieldOffset attribute can only be placed on members of types marked with the StructLayout(LayoutKind.Explicit)</value>
  </data>
  <data name="ERR_StructOffsetOnBadField" xml:space="preserve">
    <value>The FieldOffset attribute is not allowed on static or const fields</value>
  </data>
  <data name="ERR_AttributeUsageOnNonAttributeClass" xml:space="preserve">
    <value>Attribute '{0}' is only valid on classes derived from System.Attribute</value>
  </data>
  <data name="WRN_PossibleMistakenNullStatement" xml:space="preserve">
    <value>Possible mistaken empty statement</value>
  </data>
  <data name="WRN_PossibleMistakenNullStatement_Title" xml:space="preserve">
    <value>Possible mistaken empty statement</value>
  </data>
  <data name="ERR_DuplicateNamedAttributeArgument" xml:space="preserve">
    <value>'{0}' duplicate named attribute argument</value>
  </data>
  <data name="ERR_DeriveFromEnumOrValueType" xml:space="preserve">
    <value>'{0}' cannot derive from special class '{1}'</value>
  </data>
  <data name="ERR_DefaultMemberOnIndexedType" xml:space="preserve">
    <value>Cannot specify the DefaultMember attribute on a type containing an indexer</value>
  </data>
  <data name="ERR_BogusType" xml:space="preserve">
    <value>'{0}' is a type not supported by the language</value>
  </data>
  <data name="WRN_UnassignedInternalField" xml:space="preserve">
    <value>Field '{0}' is never assigned to, and will always have its default value {1}</value>
  </data>
  <data name="WRN_UnassignedInternalField_Title" xml:space="preserve">
    <value>Field is never assigned to, and will always have its default value</value>
  </data>
  <data name="ERR_CStyleArray" xml:space="preserve">
    <value>Bad array declarator: To declare a managed array the rank specifier precedes the variable's identifier. To declare a fixed size buffer field, use the fixed keyword before the field type.</value>
  </data>
  <data name="WRN_VacuousIntegralComp" xml:space="preserve">
    <value>Comparison to integral constant is useless; the constant is outside the range of type '{0}'</value>
  </data>
  <data name="WRN_VacuousIntegralComp_Title" xml:space="preserve">
    <value>Comparison to integral constant is useless; the constant is outside the range of the type</value>
  </data>
  <data name="ERR_AbstractAttributeClass" xml:space="preserve">
    <value>Cannot apply attribute class '{0}' because it is abstract</value>
  </data>
  <data name="ERR_BadNamedAttributeArgumentType" xml:space="preserve">
    <value>'{0}' is not a valid named attribute argument because it is not a valid attribute parameter type</value>
  </data>
  <data name="ERR_MissingPredefinedMember" xml:space="preserve">
    <value>Missing compiler required member '{0}.{1}'</value>
  </data>
  <data name="WRN_AttributeLocationOnBadDeclaration" xml:space="preserve">
    <value>'{0}' is not a valid attribute location for this declaration. Valid attribute locations for this declaration are '{1}'. All attributes in this block will be ignored.</value>
  </data>
  <data name="WRN_AttributeLocationOnBadDeclaration_Title" xml:space="preserve">
    <value>Not a valid attribute location for this declaration</value>
  </data>
  <data name="WRN_InvalidAttributeLocation" xml:space="preserve">
    <value>'{0}' is not a recognized attribute location. Valid attribute locations for this declaration are '{1}'. All attributes in this block will be ignored.</value>
  </data>
  <data name="WRN_InvalidAttributeLocation_Title" xml:space="preserve">
    <value>Not a recognized attribute location</value>
  </data>
  <data name="WRN_EqualsWithoutGetHashCode" xml:space="preserve">
    <value>'{0}' overrides Object.Equals(object o) but does not override Object.GetHashCode()</value>
  </data>
  <data name="WRN_EqualsWithoutGetHashCode_Title" xml:space="preserve">
    <value>Type overrides Object.Equals(object o) but does not override Object.GetHashCode()</value>
  </data>
  <data name="WRN_EqualityOpWithoutEquals" xml:space="preserve">
    <value>'{0}' defines operator == or operator != but does not override Object.Equals(object o)</value>
  </data>
  <data name="WRN_EqualityOpWithoutEquals_Title" xml:space="preserve">
    <value>Type defines operator == or operator != but does not override Object.Equals(object o)</value>
  </data>
  <data name="WRN_EqualityOpWithoutGetHashCode" xml:space="preserve">
    <value>'{0}' defines operator == or operator != but does not override Object.GetHashCode()</value>
  </data>
  <data name="WRN_EqualityOpWithoutGetHashCode_Title" xml:space="preserve">
    <value>Type defines operator == or operator != but does not override Object.GetHashCode()</value>
  </data>
  <data name="ERR_OutAttrOnRefParam" xml:space="preserve">
    <value>Cannot specify the Out attribute on a ref parameter without also specifying the In attribute.</value>
  </data>
  <data name="ERR_OverloadRefKind" xml:space="preserve">
    <value>'{0}' cannot define an overloaded {1} that differs only on parameter modifiers '{2}' and '{3}'</value>
  </data>
  <data name="ERR_LiteralDoubleCast" xml:space="preserve">
    <value>Literal of type double cannot be implicitly converted to type '{1}'; use an '{0}' suffix to create a literal of this type</value>
  </data>
  <data name="WRN_IncorrectBooleanAssg" xml:space="preserve">
    <value>Assignment in conditional expression is always constant; did you mean to use == instead of = ?</value>
  </data>
  <data name="WRN_IncorrectBooleanAssg_Title" xml:space="preserve">
    <value>Assignment in conditional expression is always constant</value>
  </data>
  <data name="ERR_ProtectedInStruct" xml:space="preserve">
    <value>'{0}': new protected member declared in struct</value>
  </data>
  <data name="ERR_InconsistentIndexerNames" xml:space="preserve">
    <value>Two indexers have different names; the IndexerName attribute must be used with the same name on every indexer within a type</value>
  </data>
  <data name="ERR_ComImportWithUserCtor" xml:space="preserve">
    <value>A class with the ComImport attribute cannot have a user-defined constructor</value>
  </data>
  <data name="ERR_FieldCantHaveVoidType" xml:space="preserve">
    <value>Field cannot have void type</value>
  </data>
  <data name="WRN_NonObsoleteOverridingObsolete" xml:space="preserve">
    <value>Member '{0}' overrides obsolete member '{1}'. Add the Obsolete attribute to '{0}'.</value>
  </data>
  <data name="WRN_NonObsoleteOverridingObsolete_Title" xml:space="preserve">
    <value>Member overrides obsolete member</value>
  </data>
  <data name="ERR_SystemVoid" xml:space="preserve">
    <value>System.Void cannot be used from C# -- use typeof(void) to get the void type object</value>
  </data>
  <data name="ERR_ExplicitParamArray" xml:space="preserve">
    <value>Do not use 'System.ParamArrayAttribute'. Use the 'params' keyword instead.</value>
  </data>
  <data name="WRN_BitwiseOrSignExtend" xml:space="preserve">
    <value>Bitwise-or operator used on a sign-extended operand; consider casting to a smaller unsigned type first</value>
  </data>
  <data name="WRN_BitwiseOrSignExtend_Title" xml:space="preserve">
    <value>Bitwise-or operator used on a sign-extended operand</value>
  </data>
  <data name="WRN_BitwiseOrSignExtend_Description" xml:space="preserve">
    <value>The compiler implicitly widened and sign-extended a variable, and then used the resulting value in a bitwise OR operation. This can result in unexpected behavior.</value>
  </data>
  <data name="ERR_VolatileStruct" xml:space="preserve">
    <value>'{0}': a volatile field cannot be of the type '{1}'</value>
  </data>
  <data name="ERR_VolatileAndReadonly" xml:space="preserve">
    <value>'{0}': a field cannot be both volatile and readonly</value>
  </data>
  <data name="ERR_AbstractField" xml:space="preserve">
    <value>The modifier 'abstract' is not valid on fields. Try using a property instead.</value>
  </data>
  <data name="ERR_BogusExplicitImpl" xml:space="preserve">
    <value>'{0}' cannot implement '{1}' because it is not supported by the language</value>
  </data>
  <data name="ERR_ExplicitMethodImplAccessor" xml:space="preserve">
    <value>'{0}' explicit method implementation cannot implement '{1}' because it is an accessor</value>
  </data>
  <data name="WRN_CoClassWithoutComImport" xml:space="preserve">
    <value>'{0}' interface marked with 'CoClassAttribute' not marked with 'ComImportAttribute'</value>
  </data>
  <data name="WRN_CoClassWithoutComImport_Title" xml:space="preserve">
    <value>Interface marked with 'CoClassAttribute' not marked with 'ComImportAttribute'</value>
  </data>
  <data name="ERR_ConditionalWithOutParam" xml:space="preserve">
    <value>Conditional member '{0}' cannot have an out parameter</value>
  </data>
  <data name="ERR_AccessorImplementingMethod" xml:space="preserve">
    <value>Accessor '{0}' cannot implement interface member '{1}' for type '{2}'. Use an explicit interface implementation.</value>
  </data>
  <data name="ERR_AliasQualAsExpression" xml:space="preserve">
    <value>The namespace alias qualifier '::' always resolves to a type or namespace so is illegal here. Consider using '.' instead.</value>
  </data>
  <data name="ERR_DerivingFromATyVar" xml:space="preserve">
    <value>Cannot derive from '{0}' because it is a type parameter</value>
  </data>
  <data name="ERR_DuplicateTypeParameter" xml:space="preserve">
    <value>Duplicate type parameter '{0}'</value>
  </data>
  <data name="WRN_TypeParameterSameAsOuterTypeParameter" xml:space="preserve">
    <value>Type parameter '{0}' has the same name as the type parameter from outer type '{1}'</value>
  </data>
  <data name="WRN_TypeParameterSameAsOuterTypeParameter_Title" xml:space="preserve">
    <value>Type parameter has the same name as the type parameter from outer type</value>
  </data>
  <data name="WRN_TypeParameterSameAsOuterMethodTypeParameter" xml:space="preserve">
    <value>Type parameter '{0}' has the same name as the type parameter from outer method '{1}'</value>
  </data>
  <data name="WRN_TypeParameterSameAsOuterMethodTypeParameter_Title" xml:space="preserve">
    <value>Type parameter has the same type as the type parameter from outer method.</value>
  </data>
  <data name="ERR_TypeVariableSameAsParent" xml:space="preserve">
    <value>Type parameter '{0}' has the same name as the containing type, or method</value>
  </data>
  <data name="ERR_UnifyingInterfaceInstantiations" xml:space="preserve">
    <value>'{0}' cannot implement both '{1}' and '{2}' because they may unify for some type parameter substitutions</value>
  </data>
  <data name="ERR_GenericDerivingFromAttribute" xml:space="preserve">
    <value>A generic type cannot derive from '{0}' because it is an attribute class</value>
  </data>
  <data name="ERR_TyVarNotFoundInConstraint" xml:space="preserve">
    <value>'{1}' does not define type parameter '{0}'</value>
  </data>
  <data name="ERR_BadBoundType" xml:space="preserve">
    <value>'{0}' is not a valid constraint. A type used as a constraint must be an interface, a non-sealed class or a type parameter.</value>
  </data>
  <data name="ERR_SpecialTypeAsBound" xml:space="preserve">
    <value>Constraint cannot be special class '{0}'</value>
  </data>
  <data name="ERR_BadVisBound" xml:space="preserve">
    <value>Inconsistent accessibility: constraint type '{1}' is less accessible than '{0}'</value>
  </data>
  <data name="ERR_LookupInTypeVariable" xml:space="preserve">
    <value>Cannot do member lookup in '{0}' because it is a type parameter</value>
  </data>
  <data name="ERR_BadConstraintType" xml:space="preserve">
    <value>Invalid constraint type. A type used as a constraint must be an interface, a non-sealed class or a type parameter.</value>
  </data>
  <data name="ERR_InstanceMemberInStaticClass" xml:space="preserve">
    <value>'{0}': cannot declare instance members in a static class</value>
  </data>
  <data name="ERR_StaticBaseClass" xml:space="preserve">
    <value>'{1}': cannot derive from static class '{0}'</value>
  </data>
  <data name="ERR_ConstructorInStaticClass" xml:space="preserve">
    <value>Static classes cannot have instance constructors</value>
  </data>
  <data name="ERR_DestructorInStaticClass" xml:space="preserve">
    <value>Static classes cannot contain destructors</value>
  </data>
  <data name="ERR_InstantiatingStaticClass" xml:space="preserve">
    <value>Cannot create an instance of the static class '{0}'</value>
  </data>
  <data name="ERR_StaticDerivedFromNonObject" xml:space="preserve">
    <value>Static class '{0}' cannot derive from type '{1}'. Static classes must derive from object.</value>
  </data>
  <data name="ERR_StaticClassInterfaceImpl" xml:space="preserve">
    <value>'{0}': static classes cannot implement interfaces</value>
  </data>
  <data name="ERR_RefStructInterfaceImpl" xml:space="preserve">
    <value>'{0}': ref structs cannot implement interfaces</value>
  </data>
  <data name="ERR_OperatorInStaticClass" xml:space="preserve">
    <value>'{0}': static classes cannot contain user-defined operators</value>
  </data>
  <data name="ERR_ConvertToStaticClass" xml:space="preserve">
    <value>Cannot convert to static type '{0}'</value>
  </data>
  <data name="ERR_ConstraintIsStaticClass" xml:space="preserve">
    <value>'{0}': static classes cannot be used as constraints</value>
  </data>
  <data name="ERR_GenericArgIsStaticClass" xml:space="preserve">
    <value>'{0}': static types cannot be used as type arguments</value>
  </data>
  <data name="ERR_ArrayOfStaticClass" xml:space="preserve">
    <value>'{0}': array elements cannot be of static type</value>
  </data>
  <data name="ERR_IndexerInStaticClass" xml:space="preserve">
    <value>'{0}': cannot declare indexers in a static class</value>
  </data>
  <data name="ERR_ParameterIsStaticClass" xml:space="preserve">
    <value>'{0}': static types cannot be used as parameters</value>
  </data>
  <data name="ERR_ReturnTypeIsStaticClass" xml:space="preserve">
    <value>'{0}': static types cannot be used as return types</value>
  </data>
  <data name="ERR_VarDeclIsStaticClass" xml:space="preserve">
    <value>Cannot declare a variable of static type '{0}'</value>
  </data>
  <data name="ERR_BadEmptyThrowInFinally" xml:space="preserve">
    <value>A throw statement with no arguments is not allowed in a finally clause that is nested inside the nearest enclosing catch clause</value>
  </data>
  <data name="ERR_InvalidSpecifier" xml:space="preserve">
    <value>'{0}' is not a valid format specifier</value>
  </data>
  <data name="WRN_AssignmentToLockOrDispose" xml:space="preserve">
    <value>Possibly incorrect assignment to local '{0}' which is the argument to a using or lock statement. The Dispose call or unlocking will happen on the original value of the local.</value>
  </data>
  <data name="WRN_AssignmentToLockOrDispose_Title" xml:space="preserve">
    <value>Possibly incorrect assignment to local which is the argument to a using or lock statement</value>
  </data>
  <data name="ERR_ForwardedTypeInThisAssembly" xml:space="preserve">
    <value>Type '{0}' is defined in this assembly, but a type forwarder is specified for it</value>
  </data>
  <data name="ERR_ForwardedTypeIsNested" xml:space="preserve">
    <value>Cannot forward type '{0}' because it is a nested type of '{1}'</value>
  </data>
  <data name="ERR_CycleInTypeForwarder" xml:space="preserve">
    <value>The type forwarder for type '{0}' in assembly '{1}' causes a cycle</value>
  </data>
  <data name="ERR_AssemblyNameOnNonModule" xml:space="preserve">
    <value>The /moduleassemblyname option may only be specified when building a target type of 'module'</value>
  </data>
  <data name="ERR_InvalidAssemblyName" xml:space="preserve">
    <value>Assembly reference '{0}' is invalid and cannot be resolved</value>
  </data>
  <data name="ERR_InvalidFwdType" xml:space="preserve">
    <value>Invalid type specified as an argument for TypeForwardedTo attribute</value>
  </data>
  <data name="ERR_CloseUnimplementedInterfaceMemberStatic" xml:space="preserve">
    <value>'{0}' does not implement interface member '{1}'. '{2}' cannot implement an interface member because it is static.</value>
  </data>
  <data name="ERR_CloseUnimplementedInterfaceMemberNotPublic" xml:space="preserve">
    <value>'{0}' does not implement interface member '{1}'. '{2}' cannot implement an interface member because it is not public.</value>
  </data>
  <data name="ERR_CloseUnimplementedInterfaceMemberWrongReturnType" xml:space="preserve">
    <value>'{0}' does not implement interface member '{1}'. '{2}' cannot implement '{1}' because it does not have the matching return type of '{3}'.</value>
  </data>
  <data name="ERR_DuplicateTypeForwarder" xml:space="preserve">
    <value>'{0}' duplicate TypeForwardedToAttribute</value>
  </data>
  <data name="ERR_ExpectedSelectOrGroup" xml:space="preserve">
    <value>A query body must end with a select clause or a group clause</value>
  </data>
  <data name="ERR_ExpectedContextualKeywordOn" xml:space="preserve">
    <value>Expected contextual keyword 'on'</value>
  </data>
  <data name="ERR_ExpectedContextualKeywordEquals" xml:space="preserve">
    <value>Expected contextual keyword 'equals'</value>
  </data>
  <data name="ERR_ExpectedContextualKeywordBy" xml:space="preserve">
    <value>Expected contextual keyword 'by'</value>
  </data>
  <data name="ERR_InvalidAnonymousTypeMemberDeclarator" xml:space="preserve">
    <value>Invalid anonymous type member declarator. Anonymous type members must be declared with a member assignment, simple name or member access.</value>
  </data>
  <data name="ERR_InvalidInitializerElementInitializer" xml:space="preserve">
    <value>Invalid initializer member declarator</value>
  </data>
  <data name="ERR_InconsistentLambdaParameterUsage" xml:space="preserve">
    <value>Inconsistent lambda parameter usage; parameter types must be all explicit or all implicit</value>
  </data>
  <data name="ERR_PartialMethodInvalidModifier" xml:space="preserve">
    <value>A partial method cannot have access modifiers or the virtual, abstract, override, new, sealed, or extern modifiers</value>
  </data>
  <data name="ERR_PartialMethodOnlyInPartialClass" xml:space="preserve">
    <value>A partial method must be declared within a partial class or partial struct</value>
  </data>
  <data name="ERR_PartialMethodCannotHaveOutParameters" xml:space="preserve">
    <value>A partial method cannot have out parameters</value>
  </data>
  <data name="ERR_PartialMethodNotExplicit" xml:space="preserve">
    <value>A partial method may not explicitly implement an interface method</value>
  </data>
  <data name="ERR_PartialMethodExtensionDifference" xml:space="preserve">
    <value>Both partial method declarations must be extension methods or neither may be an extension method</value>
  </data>
  <data name="ERR_PartialMethodOnlyOneLatent" xml:space="preserve">
    <value>A partial method may not have multiple defining declarations</value>
  </data>
  <data name="ERR_PartialMethodOnlyOneActual" xml:space="preserve">
    <value>A partial method may not have multiple implementing declarations</value>
  </data>
  <data name="ERR_PartialMethodParamsDifference" xml:space="preserve">
    <value>Both partial method declarations must use a params parameter or neither may use a params parameter</value>
  </data>
  <data name="ERR_PartialMethodMustHaveLatent" xml:space="preserve">
    <value>No defining declaration found for implementing declaration of partial method '{0}'</value>
  </data>
  <data name="ERR_PartialMethodInconsistentTupleNames" xml:space="preserve">
    <value>Both partial method declarations, '{0}' and '{1}', must use the same tuple element names.</value>
  </data>
  <data name="ERR_PartialMethodInconsistentConstraints" xml:space="preserve">
    <value>Partial method declarations of '{0}' have inconsistent type parameter constraints</value>
  </data>
  <data name="ERR_PartialMethodToDelegate" xml:space="preserve">
    <value>Cannot create delegate from method '{0}' because it is a partial method without an implementing declaration</value>
  </data>
  <data name="ERR_PartialMethodStaticDifference" xml:space="preserve">
    <value>Both partial method declarations must be static or neither may be static</value>
  </data>
  <data name="ERR_PartialMethodUnsafeDifference" xml:space="preserve">
    <value>Both partial method declarations must be unsafe or neither may be unsafe</value>
  </data>
  <data name="ERR_PartialMethodInExpressionTree" xml:space="preserve">
    <value>Partial methods with only a defining declaration or removed conditional methods cannot be used in expression trees</value>
  </data>
  <data name="ERR_PartialMethodMustReturnVoid" xml:space="preserve">
    <value>Partial methods must have a void return type</value>
  </data>
  <data name="WRN_ObsoleteOverridingNonObsolete" xml:space="preserve">
    <value>Obsolete member '{0}' overrides non-obsolete member '{1}'</value>
  </data>
  <data name="WRN_ObsoleteOverridingNonObsolete_Title" xml:space="preserve">
    <value>Obsolete member overrides non-obsolete member</value>
  </data>
  <data name="WRN_DebugFullNameTooLong" xml:space="preserve">
    <value>The fully qualified name for '{0}' is too long for debug information. Compile without '/debug' option.</value>
  </data>
  <data name="WRN_DebugFullNameTooLong_Title" xml:space="preserve">
    <value>Fully qualified name is too long for debug information</value>
  </data>
  <data name="ERR_ImplicitlyTypedVariableAssignedBadValue" xml:space="preserve">
    <value>Cannot assign {0} to an implicitly-typed variable</value>
  </data>
  <data name="ERR_ImplicitlyTypedVariableWithNoInitializer" xml:space="preserve">
    <value>Implicitly-typed variables must be initialized</value>
  </data>
  <data name="ERR_ImplicitlyTypedVariableMultipleDeclarator" xml:space="preserve">
    <value>Implicitly-typed variables cannot have multiple declarators</value>
  </data>
  <data name="ERR_ImplicitlyTypedVariableAssignedArrayInitializer" xml:space="preserve">
    <value>Cannot initialize an implicitly-typed variable with an array initializer</value>
  </data>
  <data name="ERR_ImplicitlyTypedLocalCannotBeFixed" xml:space="preserve">
    <value>Implicitly-typed local variables cannot be fixed</value>
  </data>
  <data name="ERR_ImplicitlyTypedVariableCannotBeConst" xml:space="preserve">
    <value>Implicitly-typed variables cannot be constant</value>
  </data>
  <data name="WRN_ExternCtorNoImplementation" xml:space="preserve">
    <value>Constructor '{0}' is marked external</value>
  </data>
  <data name="WRN_ExternCtorNoImplementation_Title" xml:space="preserve">
    <value>Constructor is marked external</value>
  </data>
  <data name="ERR_TypeVarNotFound" xml:space="preserve">
    <value>The contextual keyword 'var' may only appear within a local variable declaration or in script code</value>
  </data>
  <data name="ERR_ImplicitlyTypedArrayNoBestType" xml:space="preserve">
    <value>No best type found for implicitly-typed array</value>
  </data>
  <data name="ERR_AnonymousTypePropertyAssignedBadValue" xml:space="preserve">
    <value>Cannot assign '{0}' to anonymous type property</value>
  </data>
  <data name="ERR_ExpressionTreeContainsBaseAccess" xml:space="preserve">
    <value>An expression tree may not contain a base access</value>
  </data>
  <data name="ERR_ExpressionTreeContainsTupleBinOp" xml:space="preserve">
    <value>An expression tree may not contain a tuple == or != operator</value>
  </data>
  <data name="ERR_ExpressionTreeContainsAssignment" xml:space="preserve">
    <value>An expression tree may not contain an assignment operator</value>
  </data>
  <data name="ERR_AnonymousTypeDuplicatePropertyName" xml:space="preserve">
    <value>An anonymous type cannot have multiple properties with the same name</value>
  </data>
  <data name="ERR_StatementLambdaToExpressionTree" xml:space="preserve">
    <value>A lambda expression with a statement body cannot be converted to an expression tree</value>
  </data>
  <data name="ERR_ExpressionTreeMustHaveDelegate" xml:space="preserve">
    <value>Cannot convert lambda to an expression tree whose type argument '{0}' is not a delegate type</value>
  </data>
  <data name="ERR_AnonymousTypeNotAvailable" xml:space="preserve">
    <value>Cannot use anonymous type in a constant expression</value>
  </data>
  <data name="ERR_LambdaInIsAs" xml:space="preserve">
    <value>The first operand of an 'is' or 'as' operator may not be a lambda expression, anonymous method, or method group.</value>
  </data>
  <data name="ERR_TypelessTupleInAs" xml:space="preserve">
    <value>The first operand of an 'as' operator may not be a tuple literal without a natural type.</value>
  </data>
  <data name="ERR_ExpressionTreeContainsMultiDimensionalArrayInitializer" xml:space="preserve">
    <value>An expression tree may not contain a multidimensional array initializer</value>
  </data>
  <data name="ERR_MissingArgument" xml:space="preserve">
    <value>Argument missing</value>
  </data>
  <data name="ERR_VariableUsedBeforeDeclaration" xml:space="preserve">
    <value>Cannot use local variable '{0}' before it is declared</value>
  </data>
  <data name="ERR_RecursivelyTypedVariable" xml:space="preserve">
    <value>Type of '{0}' cannot be inferred since its initializer directly or indirectly refers to the definition.</value>
  </data>
  <data name="ERR_UnassignedThisAutoProperty" xml:space="preserve">
    <value>Auto-implemented property '{0}' must be fully assigned before control is returned to the caller.</value>
  </data>
  <data name="ERR_VariableUsedBeforeDeclarationAndHidesField" xml:space="preserve">
    <value>Cannot use local variable '{0}' before it is declared. The declaration of the local variable hides the field '{1}'.</value>
  </data>
  <data name="ERR_ExpressionTreeContainsBadCoalesce" xml:space="preserve">
    <value>An expression tree lambda may not contain a coalescing operator with a null or default literal left-hand side</value>
  </data>
  <data name="ERR_IdentifierExpected" xml:space="preserve">
    <value>Identifier expected</value>
  </data>
  <data name="ERR_SemicolonExpected" xml:space="preserve">
    <value>; expected</value>
  </data>
  <data name="ERR_SyntaxError" xml:space="preserve">
    <value>Syntax error, '{0}' expected</value>
  </data>
  <data name="ERR_DuplicateModifier" xml:space="preserve">
    <value>Duplicate '{0}' modifier</value>
  </data>
  <data name="ERR_DuplicateAccessor" xml:space="preserve">
    <value>Property accessor already defined</value>
  </data>
  <data name="ERR_IntegralTypeExpected" xml:space="preserve">
    <value>Type byte, sbyte, short, ushort, int, uint, long, or ulong expected</value>
  </data>
  <data name="ERR_IllegalEscape" xml:space="preserve">
    <value>Unrecognized escape sequence</value>
  </data>
  <data name="ERR_NewlineInConst" xml:space="preserve">
    <value>Newline in constant</value>
  </data>
  <data name="ERR_EmptyCharConst" xml:space="preserve">
    <value>Empty character literal</value>
  </data>
  <data name="ERR_TooManyCharsInConst" xml:space="preserve">
    <value>Too many characters in character literal</value>
  </data>
  <data name="ERR_InvalidNumber" xml:space="preserve">
    <value>Invalid number</value>
  </data>
  <data name="ERR_GetOrSetExpected" xml:space="preserve">
    <value>A get or set accessor expected</value>
  </data>
  <data name="ERR_ClassTypeExpected" xml:space="preserve">
    <value>An object, string, or class type expected</value>
  </data>
  <data name="ERR_NamedArgumentExpected" xml:space="preserve">
    <value>Named attribute argument expected</value>
  </data>
  <data name="ERR_TooManyCatches" xml:space="preserve">
    <value>Catch clauses cannot follow the general catch clause of a try statement</value>
  </data>
  <data name="ERR_ThisOrBaseExpected" xml:space="preserve">
    <value>Keyword 'this' or 'base' expected</value>
  </data>
  <data name="ERR_OvlUnaryOperatorExpected" xml:space="preserve">
    <value>Overloadable unary operator expected</value>
  </data>
  <data name="ERR_OvlBinaryOperatorExpected" xml:space="preserve">
    <value>Overloadable binary operator expected</value>
  </data>
  <data name="ERR_IntOverflow" xml:space="preserve">
    <value>Integral constant is too large</value>
  </data>
  <data name="ERR_EOFExpected" xml:space="preserve">
    <value>Type or namespace definition, or end-of-file expected</value>
  </data>
  <data name="ERR_GlobalDefinitionOrStatementExpected" xml:space="preserve">
    <value>Member definition, statement, or end-of-file expected</value>
  </data>
  <data name="ERR_BadEmbeddedStmt" xml:space="preserve">
    <value>Embedded statement cannot be a declaration or labeled statement</value>
  </data>
  <data name="ERR_PPDirectiveExpected" xml:space="preserve">
    <value>Preprocessor directive expected</value>
  </data>
  <data name="ERR_EndOfPPLineExpected" xml:space="preserve">
    <value>Single-line comment or end-of-line expected</value>
  </data>
  <data name="ERR_CloseParenExpected" xml:space="preserve">
    <value>) expected</value>
  </data>
  <data name="ERR_EndifDirectiveExpected" xml:space="preserve">
    <value>#endif directive expected</value>
  </data>
  <data name="ERR_UnexpectedDirective" xml:space="preserve">
    <value>Unexpected preprocessor directive</value>
  </data>
  <data name="ERR_ErrorDirective" xml:space="preserve">
    <value>#error: '{0}'</value>
  </data>
  <data name="WRN_WarningDirective" xml:space="preserve">
    <value>#warning: '{0}'</value>
  </data>
  <data name="WRN_WarningDirective_Title" xml:space="preserve">
    <value>#warning directive</value>
  </data>
  <data name="ERR_TypeExpected" xml:space="preserve">
    <value>Type expected</value>
  </data>
  <data name="ERR_PPDefFollowsToken" xml:space="preserve">
    <value>Cannot define/undefine preprocessor symbols after first token in file</value>
  </data>
  <data name="ERR_PPReferenceFollowsToken" xml:space="preserve">
    <value>Cannot use #r after first token in file</value>
  </data>
  <data name="ERR_OpenEndedComment" xml:space="preserve">
    <value>End-of-file found, '*/' expected</value>
  </data>
  <data name="ERR_Merge_conflict_marker_encountered" xml:space="preserve">
    <value>Merge conflict marker encountered</value>
  </data>
  <data name="ERR_NoRefOutWhenRefOnly" xml:space="preserve">
    <value>Do not use refout when using refonly.</value>
  </data>
  <data name="ERR_NoNetModuleOutputWhenRefOutOrRefOnly" xml:space="preserve">
    <value>Cannot compile net modules when using /refout or /refonly.</value>
  </data>
  <data name="ERR_OvlOperatorExpected" xml:space="preserve">
    <value>Overloadable operator expected</value>
  </data>
  <data name="ERR_EndRegionDirectiveExpected" xml:space="preserve">
    <value>#endregion directive expected</value>
  </data>
  <data name="ERR_UnterminatedStringLit" xml:space="preserve">
    <value>Unterminated string literal</value>
  </data>
  <data name="ERR_BadDirectivePlacement" xml:space="preserve">
    <value>Preprocessor directives must appear as the first non-whitespace character on a line</value>
  </data>
  <data name="ERR_IdentifierExpectedKW" xml:space="preserve">
    <value>Identifier expected; '{1}' is a keyword</value>
  </data>
  <data name="ERR_SemiOrLBraceExpected" xml:space="preserve">
    <value>{ or ; expected</value>
  </data>
  <data name="ERR_MultiTypeInDeclaration" xml:space="preserve">
    <value>Cannot use more than one type in a for, using, fixed, or declaration statement</value>
  </data>
  <data name="ERR_AddOrRemoveExpected" xml:space="preserve">
    <value>An add or remove accessor expected</value>
  </data>
  <data name="ERR_UnexpectedCharacter" xml:space="preserve">
    <value>Unexpected character '{0}'</value>
  </data>
  <data name="ERR_UnexpectedToken" xml:space="preserve">
    <value>Unexpected token '{0}'</value>
  </data>
  <data name="ERR_ProtectedInStatic" xml:space="preserve">
    <value>'{0}': static classes cannot contain protected members</value>
  </data>
  <data name="WRN_UnreachableGeneralCatch" xml:space="preserve">
    <value>A previous catch clause already catches all exceptions. All non-exceptions thrown will be wrapped in a System.Runtime.CompilerServices.RuntimeWrappedException.</value>
  </data>
  <data name="WRN_UnreachableGeneralCatch_Title" xml:space="preserve">
    <value>A previous catch clause already catches all exceptions</value>
  </data>
  <data name="WRN_UnreachableGeneralCatch_Description" xml:space="preserve">
    <value>This warning is caused when a catch() block has no specified exception type after a catch (System.Exception e) block. The warning advises that the catch() block will not catch any exceptions.

A catch() block after a catch (System.Exception e) block can catch non-CLS exceptions if the RuntimeCompatibilityAttribute is set to false in the AssemblyInfo.cs file: [assembly: RuntimeCompatibilityAttribute(WrapNonExceptionThrows = false)]. If this attribute is not set explicitly to false, all thrown non-CLS exceptions are wrapped as Exceptions and the catch (System.Exception e) block catches them.</value>
  </data>
  <data name="ERR_IncrementLvalueExpected" xml:space="preserve">
    <value>The operand of an increment or decrement operator must be a variable, property or indexer</value>
  </data>
  <data name="ERR_NoSuchMemberOrExtension" xml:space="preserve">
    <value>'{0}' does not contain a definition for '{1}' and no accessible extension method '{1}' accepting a first argument of type '{0}' could be found (are you missing a using directive or an assembly reference?)</value>
  </data>
  <data name="ERR_NoSuchMemberOrExtensionNeedUsing" xml:space="preserve">
    <value>'{0}' does not contain a definition for '{1}' and no extension method '{1}' accepting a first argument of type '{0}' could be found (are you missing a using directive for '{2}'?)</value>
  </data>
  <data name="ERR_BadThisParam" xml:space="preserve">
    <value>Method '{0}' has a parameter modifier 'this' which is not on the first parameter</value>
  </data>
  <data name="ERR_BadParameterModifiers" xml:space="preserve">
    <value> The parameter modifier '{0}' cannot be used with '{1}'</value>
  </data>
  <data name="ERR_BadTypeforThis" xml:space="preserve">
    <value>The first parameter of an extension method cannot be of type '{0}'</value>
  </data>
  <data name="ERR_BadParamModThis" xml:space="preserve">
    <value>A parameter array cannot be used with 'this' modifier on an extension method</value>
  </data>
  <data name="ERR_BadExtensionMeth" xml:space="preserve">
    <value>Extension method must be static</value>
  </data>
  <data name="ERR_BadExtensionAgg" xml:space="preserve">
    <value>Extension method must be defined in a non-generic static class</value>
  </data>
  <data name="ERR_DupParamMod" xml:space="preserve">
    <value>A parameter can only have one '{0}' modifier</value>
  </data>
  <data name="ERR_ExtensionMethodsDecl" xml:space="preserve">
    <value>Extension methods must be defined in a top level static class; {0} is a nested class</value>
  </data>
  <data name="ERR_ExtensionAttrNotFound" xml:space="preserve">
    <value>Cannot define a new extension method because the compiler required type '{0}' cannot be found. Are you missing a reference to System.Core.dll?</value>
  </data>
  <data name="ERR_ExplicitExtension" xml:space="preserve">
    <value>Do not use 'System.Runtime.CompilerServices.ExtensionAttribute'. Use the 'this' keyword instead.</value>
  </data>
  <data name="ERR_ExplicitDynamicAttr" xml:space="preserve">
    <value>Do not use 'System.Runtime.CompilerServices.DynamicAttribute'. Use the 'dynamic' keyword instead.</value>
  </data>
  <data name="ERR_NoDynamicPhantomOnBaseCtor" xml:space="preserve">
    <value>The constructor call needs to be dynamically dispatched, but cannot be because it is part of a constructor initializer. Consider casting the dynamic arguments.</value>
  </data>
  <data name="ERR_ValueTypeExtDelegate" xml:space="preserve">
    <value>Extension method '{0}' defined on value type '{1}' cannot be used to create delegates</value>
  </data>
  <data name="ERR_BadArgCount" xml:space="preserve">
    <value>No overload for method '{0}' takes {1} arguments</value>
  </data>
  <data name="ERR_BadArgType" xml:space="preserve">
    <value>Argument {0}: cannot convert from '{1}' to '{2}'</value>
  </data>
  <data name="ERR_NoSourceFile" xml:space="preserve">
    <value>Source file '{0}' could not be opened -- {1}</value>
  </data>
  <data name="ERR_CantRefResource" xml:space="preserve">
    <value>Cannot link resource files when building a module</value>
  </data>
  <data name="ERR_ResourceNotUnique" xml:space="preserve">
    <value>Resource identifier '{0}' has already been used in this assembly</value>
  </data>
  <data name="ERR_ResourceFileNameNotUnique" xml:space="preserve">
    <value>Each linked resource and module must have a unique filename. Filename '{0}' is specified more than once in this assembly</value>
  </data>
  <data name="ERR_ImportNonAssembly" xml:space="preserve">
    <value>The referenced file '{0}' is not an assembly</value>
  </data>
  <data name="ERR_RefLvalueExpected" xml:space="preserve">
    <value>A ref or out value must be an assignable variable</value>
  </data>
  <data name="ERR_BaseInStaticMeth" xml:space="preserve">
    <value>Keyword 'base' is not available in a static method</value>
  </data>
  <data name="ERR_BaseInBadContext" xml:space="preserve">
    <value>Keyword 'base' is not available in the current context</value>
  </data>
  <data name="ERR_RbraceExpected" xml:space="preserve">
    <value>} expected</value>
  </data>
  <data name="ERR_LbraceExpected" xml:space="preserve">
    <value>{ expected</value>
  </data>
  <data name="ERR_InExpected" xml:space="preserve">
    <value>'in' expected</value>
  </data>
  <data name="ERR_InvalidPreprocExpr" xml:space="preserve">
    <value>Invalid preprocessor expression</value>
  </data>
  <data name="ERR_InvalidMemberDecl" xml:space="preserve">
    <value>Invalid token '{0}' in class, struct, or interface member declaration</value>
  </data>
  <data name="ERR_MemberNeedsType" xml:space="preserve">
    <value>Method must have a return type</value>
  </data>
  <data name="ERR_BadBaseType" xml:space="preserve">
    <value>Invalid base type</value>
  </data>
  <data name="WRN_EmptySwitch" xml:space="preserve">
    <value>Empty switch block</value>
  </data>
  <data name="WRN_EmptySwitch_Title" xml:space="preserve">
    <value>Empty switch block</value>
  </data>
  <data name="ERR_ExpectedEndTry" xml:space="preserve">
    <value>Expected catch or finally</value>
  </data>
  <data name="ERR_InvalidExprTerm" xml:space="preserve">
    <value>Invalid expression term '{0}'</value>
  </data>
  <data name="ERR_BadNewExpr" xml:space="preserve">
    <value>A new expression requires (), [], or {} after type</value>
  </data>
  <data name="ERR_NoNamespacePrivate" xml:space="preserve">
    <value>Elements defined in a namespace cannot be explicitly declared as private, protected, protected internal, or private protected</value>
  </data>
  <data name="ERR_BadVarDecl" xml:space="preserve">
    <value>Expected ; or = (cannot specify constructor arguments in declaration)</value>
  </data>
  <data name="ERR_UsingAfterElements" xml:space="preserve">
    <value>A using clause must precede all other elements defined in the namespace except extern alias declarations</value>
  </data>
  <data name="ERR_BadBinOpArgs" xml:space="preserve">
    <value>Overloaded binary operator '{0}' takes two parameters</value>
  </data>
  <data name="ERR_BadUnOpArgs" xml:space="preserve">
    <value>Overloaded unary operator '{0}' takes one parameter</value>
  </data>
  <data name="ERR_NoVoidParameter" xml:space="preserve">
    <value>Invalid parameter type 'void'</value>
  </data>
  <data name="ERR_DuplicateAlias" xml:space="preserve">
    <value>The using alias '{0}' appeared previously in this namespace</value>
  </data>
  <data name="ERR_BadProtectedAccess" xml:space="preserve">
    <value>Cannot access protected member '{0}' via a qualifier of type '{1}'; the qualifier must be of type '{2}' (or derived from it)</value>
  </data>
  <data name="ERR_AddModuleAssembly" xml:space="preserve">
    <value>'{0}' cannot be added to this assembly because it already is an assembly</value>
  </data>
  <data name="ERR_BindToBogusProp2" xml:space="preserve">
    <value>Property, indexer, or event '{0}' is not supported by the language; try directly calling accessor methods '{1}' or '{2}'</value>
  </data>
  <data name="ERR_BindToBogusProp1" xml:space="preserve">
    <value>Property, indexer, or event '{0}' is not supported by the language; try directly calling accessor method '{1}'</value>
  </data>
  <data name="ERR_NoVoidHere" xml:space="preserve">
    <value>Keyword 'void' cannot be used in this context</value>
  </data>
  <data name="ERR_IndexerNeedsParam" xml:space="preserve">
    <value>Indexers must have at least one parameter</value>
  </data>
  <data name="ERR_BadArraySyntax" xml:space="preserve">
    <value>Array type specifier, [], must appear before parameter name</value>
  </data>
  <data name="ERR_BadOperatorSyntax" xml:space="preserve">
    <value>Declaration is not valid; use '{0} operator &lt;dest-type&gt; (...' instead</value>
  </data>
  <data name="ERR_MainClassNotFound" xml:space="preserve">
    <value>Could not find '{0}' specified for Main method</value>
  </data>
  <data name="ERR_MainClassNotClass" xml:space="preserve">
    <value>'{0}' specified for Main method must be a valid non-generic class or struct</value>
  </data>
  <data name="ERR_NoMainInClass" xml:space="preserve">
    <value>'{0}' does not have a suitable static Main method</value>
  </data>
  <data name="ERR_MainClassIsImport" xml:space="preserve">
    <value>Cannot use '{0}' for Main method because it is imported</value>
  </data>
  <data name="ERR_OutputNeedsName" xml:space="preserve">
    <value>Outputs without source must have the /out option specified</value>
  </data>
  <data name="ERR_CantHaveWin32ResAndManifest" xml:space="preserve">
    <value>Conflicting options specified: Win32 resource file; Win32 manifest</value>
  </data>
  <data name="ERR_CantHaveWin32ResAndIcon" xml:space="preserve">
    <value>Conflicting options specified: Win32 resource file; Win32 icon</value>
  </data>
  <data name="ERR_CantReadResource" xml:space="preserve">
    <value>Error reading resource '{0}' -- '{1}'</value>
  </data>
  <data name="ERR_DocFileGen" xml:space="preserve">
    <value>Error writing to XML documentation file: {0}</value>
  </data>
  <data name="WRN_XMLParseError" xml:space="preserve">
    <value>XML comment has badly formed XML -- '{0}'</value>
  </data>
  <data name="WRN_XMLParseError_Title" xml:space="preserve">
    <value>XML comment has badly formed XML</value>
  </data>
  <data name="WRN_DuplicateParamTag" xml:space="preserve">
    <value>XML comment has a duplicate param tag for '{0}'</value>
  </data>
  <data name="WRN_DuplicateParamTag_Title" xml:space="preserve">
    <value>XML comment has a duplicate param tag</value>
  </data>
  <data name="WRN_UnmatchedParamTag" xml:space="preserve">
    <value>XML comment has a param tag for '{0}', but there is no parameter by that name</value>
  </data>
  <data name="WRN_UnmatchedParamTag_Title" xml:space="preserve">
    <value>XML comment has a param tag, but there is no parameter by that name</value>
  </data>
  <data name="WRN_UnmatchedParamRefTag" xml:space="preserve">
    <value>XML comment on '{1}' has a paramref tag for '{0}', but there is no parameter by that name</value>
  </data>
  <data name="WRN_UnmatchedParamRefTag_Title" xml:space="preserve">
    <value>XML comment has a paramref tag, but there is no parameter by that name</value>
  </data>
  <data name="WRN_MissingParamTag" xml:space="preserve">
    <value>Parameter '{0}' has no matching param tag in the XML comment for '{1}' (but other parameters do)</value>
  </data>
  <data name="WRN_MissingParamTag_Title" xml:space="preserve">
    <value>Parameter has no matching param tag in the XML comment (but other parameters do)</value>
  </data>
  <data name="WRN_BadXMLRef" xml:space="preserve">
    <value>XML comment has cref attribute '{0}' that could not be resolved</value>
  </data>
  <data name="WRN_BadXMLRef_Title" xml:space="preserve">
    <value>XML comment has cref attribute that could not be resolved</value>
  </data>
  <data name="ERR_BadStackAllocExpr" xml:space="preserve">
    <value>A stackalloc expression requires [] after type</value>
  </data>
  <data name="ERR_InvalidLineNumber" xml:space="preserve">
    <value>The line number specified for #line directive is missing or invalid</value>
  </data>
  <data name="ERR_MissingPPFile" xml:space="preserve">
    <value>Quoted file name, single-line comment or end-of-line expected</value>
  </data>
  <data name="ERR_ExpectedPPFile" xml:space="preserve">
    <value>Quoted file name expected</value>
  </data>
  <data name="ERR_ReferenceDirectiveOnlyAllowedInScripts" xml:space="preserve">
    <value>#r is only allowed in scripts</value>
  </data>
  <data name="ERR_ForEachMissingMember" xml:space="preserve">
    <value>foreach statement cannot operate on variables of type '{0}' because '{0}' does not contain a public instance definition for '{1}'</value>
  </data>
  <data name="WRN_BadXMLRefParamType" xml:space="preserve">
    <value>Invalid type for parameter {0} in XML comment cref attribute: '{1}'</value>
  </data>
  <data name="WRN_BadXMLRefParamType_Title" xml:space="preserve">
    <value>Invalid type for parameter in XML comment cref attribute</value>
  </data>
  <data name="WRN_BadXMLRefReturnType" xml:space="preserve">
    <value>Invalid return type in XML comment cref attribute</value>
  </data>
  <data name="WRN_BadXMLRefReturnType_Title" xml:space="preserve">
    <value>Invalid return type in XML comment cref attribute</value>
  </data>
  <data name="ERR_BadWin32Res" xml:space="preserve">
    <value>Error reading Win32 resources -- {0}</value>
  </data>
  <data name="WRN_BadXMLRefSyntax" xml:space="preserve">
    <value>XML comment has syntactically incorrect cref attribute '{0}'</value>
  </data>
  <data name="WRN_BadXMLRefSyntax_Title" xml:space="preserve">
    <value>XML comment has syntactically incorrect cref attribute</value>
  </data>
  <data name="ERR_BadModifierLocation" xml:space="preserve">
    <value>Member modifier '{0}' must precede the member type and name</value>
  </data>
  <data name="ERR_MissingArraySize" xml:space="preserve">
    <value>Array creation must have array size or array initializer</value>
  </data>
  <data name="WRN_UnprocessedXMLComment" xml:space="preserve">
    <value>XML comment is not placed on a valid language element</value>
  </data>
  <data name="WRN_UnprocessedXMLComment_Title" xml:space="preserve">
    <value>XML comment is not placed on a valid language element</value>
  </data>
  <data name="WRN_FailedInclude" xml:space="preserve">
    <value>Unable to include XML fragment '{1}' of file '{0}' -- {2}</value>
  </data>
  <data name="WRN_FailedInclude_Title" xml:space="preserve">
    <value>Unable to include XML fragment</value>
  </data>
  <data name="WRN_InvalidInclude" xml:space="preserve">
    <value>Invalid XML include element -- {0}</value>
  </data>
  <data name="WRN_InvalidInclude_Title" xml:space="preserve">
    <value>Invalid XML include element</value>
  </data>
  <data name="WRN_MissingXMLComment" xml:space="preserve">
    <value>Missing XML comment for publicly visible type or member '{0}'</value>
  </data>
  <data name="WRN_MissingXMLComment_Title" xml:space="preserve">
    <value>Missing XML comment for publicly visible type or member</value>
  </data>
  <data name="WRN_MissingXMLComment_Description" xml:space="preserve">
    <value>The /doc compiler option was specified, but one or more constructs did not have comments.</value>
  </data>
  <data name="WRN_XMLParseIncludeError" xml:space="preserve">
    <value>Badly formed XML in included comments file -- '{0}'</value>
  </data>
  <data name="WRN_XMLParseIncludeError_Title" xml:space="preserve">
    <value>Badly formed XML in included comments file</value>
  </data>
  <data name="ERR_BadDelArgCount" xml:space="preserve">
    <value>Delegate '{0}' does not take {1} arguments</value>
  </data>
  <data name="ERR_UnexpectedSemicolon" xml:space="preserve">
    <value>Semicolon after method or accessor block is not valid</value>
  </data>
  <data name="ERR_MethodReturnCantBeRefAny" xml:space="preserve">
    <value>Method or delegate cannot return type '{0}'</value>
  </data>
  <data name="ERR_CompileCancelled" xml:space="preserve">
    <value>Compilation cancelled by user</value>
  </data>
  <data name="ERR_MethodArgCantBeRefAny" xml:space="preserve">
    <value>Cannot make reference to variable of type '{0}'</value>
  </data>
  <data name="ERR_AssgReadonlyLocal" xml:space="preserve">
    <value>Cannot assign to '{0}' because it is read-only</value>
  </data>
  <data name="ERR_RefReadonlyLocal" xml:space="preserve">
    <value>Cannot use '{0}' as a ref or out value because it is read-only</value>
  </data>
  <data name="ERR_CantUseRequiredAttribute" xml:space="preserve">
    <value>The RequiredAttribute attribute is not permitted on C# types</value>
  </data>
  <data name="ERR_NoModifiersOnAccessor" xml:space="preserve">
    <value>Modifiers cannot be placed on event accessor declarations</value>
  </data>
  <data name="ERR_ParamsCantBeWithModifier" xml:space="preserve">
    <value>The params parameter cannot be declared as {0}</value>
  </data>
  <data name="ERR_ReturnNotLValue" xml:space="preserve">
    <value>Cannot modify the return value of '{0}' because it is not a variable</value>
  </data>
  <data name="ERR_MissingCoClass" xml:space="preserve">
    <value>The managed coclass wrapper class '{0}' for interface '{1}' cannot be found (are you missing an assembly reference?)</value>
  </data>
  <data name="ERR_AmbiguousAttribute" xml:space="preserve">
    <value>'{0}' is ambiguous between '{1}' and '{2}'; use either '@{0}' or '{0}Attribute'</value>
  </data>
  <data name="ERR_BadArgExtraRef" xml:space="preserve">
    <value>Argument {0} may not be passed with the '{1}' keyword</value>
  </data>
  <data name="WRN_CmdOptionConflictsSource" xml:space="preserve">
    <value>Option '{0}' overrides attribute '{1}' given in a source file or added module</value>
  </data>
  <data name="WRN_CmdOptionConflictsSource_Title" xml:space="preserve">
    <value>Option overrides attribute given in a source file or added module</value>
  </data>
  <data name="WRN_CmdOptionConflictsSource_Description" xml:space="preserve">
    <value>This warning occurs if the assembly attributes AssemblyKeyFileAttribute or AssemblyKeyNameAttribute found in source conflict with the /keyfile or /keycontainer command line option or key file name or key container specified in the Project Properties.</value>
  </data>
  <data name="ERR_BadCompatMode" xml:space="preserve">
    <value>Invalid option '{0}' for /langversion. Use '/langversion:?' to list supported values.</value>
  </data>
  <data name="ERR_DelegateOnConditional" xml:space="preserve">
    <value>Cannot create delegate with '{0}' because it or a method it overrides has a Conditional attribute</value>
  </data>
  <data name="ERR_CantMakeTempFile" xml:space="preserve">
    <value>Cannot create temporary file -- {0}</value>
  </data>
  <data name="ERR_BadArgRef" xml:space="preserve">
    <value>Argument {0} must be passed with the '{1}' keyword</value>
  </data>
  <data name="ERR_YieldInAnonMeth" xml:space="preserve">
    <value>The yield statement cannot be used inside an anonymous method or lambda expression</value>
  </data>
  <data name="ERR_ReturnInIterator" xml:space="preserve">
    <value>Cannot return a value from an iterator. Use the yield return statement to return a value, or yield break to end the iteration.</value>
  </data>
  <data name="ERR_BadIteratorArgType" xml:space="preserve">
    <value>Iterators cannot have ref, in or out parameters</value>
  </data>
  <data name="ERR_BadIteratorReturn" xml:space="preserve">
    <value>The body of '{0}' cannot be an iterator block because '{1}' is not an iterator interface type</value>
  </data>
  <data name="ERR_BadYieldInFinally" xml:space="preserve">
    <value>Cannot yield in the body of a finally clause</value>
  </data>
  <data name="ERR_BadYieldInTryOfCatch" xml:space="preserve">
    <value>Cannot yield a value in the body of a try block with a catch clause</value>
  </data>
  <data name="ERR_EmptyYield" xml:space="preserve">
    <value>Expression expected after yield return</value>
  </data>
  <data name="ERR_AnonDelegateCantUse" xml:space="preserve">
    <value>Cannot use ref, out, or in parameter '{0}' inside an anonymous method, lambda expression, query expression, or local function</value>
  </data>
  <data name="ERR_IllegalInnerUnsafe" xml:space="preserve">
    <value>Unsafe code may not appear in iterators</value>
  </data>
  <data name="ERR_BadYieldInCatch" xml:space="preserve">
    <value>Cannot yield a value in the body of a catch clause</value>
  </data>
  <data name="ERR_BadDelegateLeave" xml:space="preserve">
    <value>Control cannot leave the body of an anonymous method or lambda expression</value>
  </data>
  <data name="WRN_IllegalPragma" xml:space="preserve">
    <value>Unrecognized #pragma directive</value>
  </data>
  <data name="WRN_IllegalPragma_Title" xml:space="preserve">
    <value>Unrecognized #pragma directive</value>
  </data>
  <data name="WRN_IllegalPPWarning" xml:space="preserve">
    <value>Expected disable or restore</value>
  </data>
  <data name="WRN_IllegalPPWarning_Title" xml:space="preserve">
    <value>Expected disable or restore after #pragma warning</value>
  </data>
  <data name="WRN_BadRestoreNumber" xml:space="preserve">
    <value>Cannot restore warning 'CS{0}' because it was disabled globally</value>
  </data>
  <data name="WRN_BadRestoreNumber_Title" xml:space="preserve">
    <value>Cannot restore warning because it was disabled globally</value>
  </data>
  <data name="ERR_VarargsIterator" xml:space="preserve">
    <value>__arglist is not allowed in the parameter list of iterators</value>
  </data>
  <data name="ERR_UnsafeIteratorArgType" xml:space="preserve">
    <value>Iterators cannot have unsafe parameters or yield types</value>
  </data>
  <data name="ERR_BadCoClassSig" xml:space="preserve">
    <value>The managed coclass wrapper class signature '{0}' for interface '{1}' is not a valid class name signature</value>
  </data>
  <data name="ERR_MultipleIEnumOfT" xml:space="preserve">
    <value>foreach statement cannot operate on variables of type '{0}' because it implements multiple instantiations of '{1}'; try casting to a specific interface instantiation</value>
  </data>
  <data name="ERR_FixedDimsRequired" xml:space="preserve">
    <value>A fixed size buffer field must have the array size specifier after the field name</value>
  </data>
  <data name="ERR_FixedNotInStruct" xml:space="preserve">
    <value>Fixed size buffer fields may only be members of structs</value>
  </data>
  <data name="ERR_AnonymousReturnExpected" xml:space="preserve">
    <value>Not all code paths return a value in {0} of type '{1}'</value>
  </data>
  <data name="WRN_NonECMAFeature" xml:space="preserve">
    <value>Feature '{0}' is not part of the standardized ISO C# language specification, and may not be accepted by other compilers</value>
  </data>
  <data name="WRN_NonECMAFeature_Title" xml:space="preserve">
    <value>Feature is not part of the standardized ISO C# language specification, and may not be accepted by other compilers</value>
  </data>
  <data name="ERR_ExpectedVerbatimLiteral" xml:space="preserve">
    <value>Keyword, identifier, or string expected after verbatim specifier: @</value>
  </data>
  <data name="ERR_RefReadonly" xml:space="preserve">
    <value>A readonly field cannot be used as a ref or out value (except in a constructor)</value>
  </data>
  <data name="ERR_RefReadonly2" xml:space="preserve">
    <value>Members of readonly field '{0}' cannot be used as a ref or out value (except in a constructor)</value>
  </data>
  <data name="ERR_AssgReadonly" xml:space="preserve">
    <value>A readonly field cannot be assigned to (except in a constructor or a variable initializer)</value>
  </data>
  <data name="ERR_AssgReadonly2" xml:space="preserve">
    <value>Members of readonly field '{0}' cannot be modified (except in a constructor or a variable initializer)</value>
  </data>
  <data name="ERR_RefReadonlyNotField" xml:space="preserve">
    <value>Cannot use {0} '{1}' as a ref or out value because it is a readonly variable</value>
  </data>
  <data name="ERR_RefReadonlyNotField2" xml:space="preserve">
    <value>Members of {0} '{1}' cannot be used as a ref or out value because it is a readonly variable</value>
  </data>
  <data name="ERR_AssignReadonlyNotField" xml:space="preserve">
    <value>Cannot assign to {0} '{1}' because it is a readonly variable</value>
  </data>
  <data name="ERR_AssignReadonlyNotField2" xml:space="preserve">
    <value>Cannot assign to a member of {0} '{1}' because it is a readonly variable</value>
  </data>
  <data name="ERR_RefReturnReadonlyNotField" xml:space="preserve">
    <value>Cannot return {0} '{1}' by writable reference because it is a readonly variable</value>
  </data>
  <data name="ERR_RefReturnReadonlyNotField2" xml:space="preserve">
    <value>Members of {0} '{1}' cannot be returned by writable reference because it is a readonly variable</value>
  </data>
  <data name="ERR_AssgReadonlyStatic2" xml:space="preserve">
    <value>Fields of static readonly field '{0}' cannot be assigned to (except in a static constructor or a variable initializer)</value>
  </data>
  <data name="ERR_RefReadonlyStatic2" xml:space="preserve">
    <value>Fields of static readonly field '{0}' cannot be used as a ref or out value (except in a static constructor)</value>
  </data>
  <data name="ERR_AssgReadonlyLocal2Cause" xml:space="preserve">
    <value>Cannot modify members of '{0}' because it is a '{1}'</value>
  </data>
  <data name="ERR_RefReadonlyLocal2Cause" xml:space="preserve">
    <value>Cannot use fields of '{0}' as a ref or out value because it is a '{1}'</value>
  </data>
  <data name="ERR_AssgReadonlyLocalCause" xml:space="preserve">
    <value>Cannot assign to '{0}' because it is a '{1}'</value>
  </data>
  <data name="ERR_RefReadonlyLocalCause" xml:space="preserve">
    <value>Cannot use '{0}' as a ref or out value because it is a '{1}'</value>
  </data>
  <data name="WRN_ErrorOverride" xml:space="preserve">
    <value>{0}. See also error CS{1}.</value>
  </data>
  <data name="WRN_ErrorOverride_Title" xml:space="preserve">
    <value>Warning is overriding an error</value>
  </data>
  <data name="WRN_ErrorOverride_Description" xml:space="preserve">
    <value>The compiler emits this warning when it overrides an error with a warning. For information about the problem, search for the error code mentioned.</value>
  </data>
  <data name="ERR_AnonMethToNonDel" xml:space="preserve">
    <value>Cannot convert {0} to type '{1}' because it is not a delegate type</value>
  </data>
  <data name="ERR_CantConvAnonMethParams" xml:space="preserve">
    <value>Cannot convert {0} to type '{1}' because the parameter types do not match the delegate parameter types</value>
  </data>
  <data name="ERR_CantConvAnonMethReturns" xml:space="preserve">
    <value>Cannot convert {0} to intended delegate type because some of the return types in the block are not implicitly convertible to the delegate return type</value>
  </data>
  <data name="ERR_BadAsyncReturnExpression" xml:space="preserve">
    <value>Since this is an async method, the return expression must be of type '{0}' rather than 'Task&lt;{0}&gt;'</value>
  </data>
  <data name="ERR_CantConvAsyncAnonFuncReturns" xml:space="preserve">
    <value>Cannot convert async {0} to delegate type '{1}'. An async {0} may return void, Task or Task&lt;T&gt;, none of which are convertible to '{1}'.</value>
  </data>
  <data name="ERR_IllegalFixedType" xml:space="preserve">
    <value>Fixed size buffer type must be one of the following: bool, byte, short, int, long, char, sbyte, ushort, uint, ulong, float or double</value>
  </data>
  <data name="ERR_FixedOverflow" xml:space="preserve">
    <value>Fixed size buffer of length {0} and type '{1}' is too big</value>
  </data>
  <data name="ERR_InvalidFixedArraySize" xml:space="preserve">
    <value>Fixed size buffers must have a length greater than zero</value>
  </data>
  <data name="ERR_FixedBufferNotFixed" xml:space="preserve">
    <value>You cannot use fixed size buffers contained in unfixed expressions. Try using the fixed statement.</value>
  </data>
  <data name="ERR_AttributeNotOnAccessor" xml:space="preserve">
    <value>Attribute '{0}' is not valid on property or event accessors. It is only valid on '{1}' declarations.</value>
  </data>
  <data name="WRN_InvalidSearchPathDir" xml:space="preserve">
    <value>Invalid search path '{0}' specified in '{1}' -- '{2}'</value>
  </data>
  <data name="WRN_InvalidSearchPathDir_Title" xml:space="preserve">
    <value>Invalid search path specified</value>
  </data>
  <data name="ERR_IllegalVarArgs" xml:space="preserve">
    <value>__arglist is not valid in this context</value>
  </data>
  <data name="ERR_IllegalParams" xml:space="preserve">
    <value>params is not valid in this context</value>
  </data>
  <data name="ERR_BadModifiersOnNamespace" xml:space="preserve">
    <value>A namespace declaration cannot have modifiers or attributes</value>
  </data>
  <data name="ERR_BadPlatformType" xml:space="preserve">
    <value>Invalid option '{0}' for /platform; must be anycpu, x86, Itanium, arm, arm64 or x64</value>
  </data>
  <data name="ERR_ThisStructNotInAnonMeth" xml:space="preserve">
    <value>Anonymous methods, lambda expressions, and query expressions inside structs cannot access instance members of 'this'. Consider copying 'this' to a local variable outside the anonymous method, lambda expression or query expression and using the local instead.</value>
  </data>
  <data name="ERR_NoConvToIDisp" xml:space="preserve">
    <value>'{0}': type used in a using statement must be implicitly convertible to 'System.IDisposable'</value>
  </data>
  <data name="ERR_BadParamRef" xml:space="preserve">
    <value>Parameter {0} must be declared with the '{1}' keyword</value>
  </data>
  <data name="ERR_BadParamExtraRef" xml:space="preserve">
    <value>Parameter {0} should not be declared with the '{1}' keyword</value>
  </data>
  <data name="ERR_BadParamType" xml:space="preserve">
    <value>Parameter {0} is declared as type '{1}{2}' but should be '{3}{4}'</value>
  </data>
  <data name="ERR_BadExternIdentifier" xml:space="preserve">
    <value>Invalid extern alias for '/reference'; '{0}' is not a valid identifier</value>
  </data>
  <data name="ERR_AliasMissingFile" xml:space="preserve">
    <value>Invalid reference alias option: '{0}=' -- missing filename</value>
  </data>
  <data name="ERR_GlobalExternAlias" xml:space="preserve">
    <value>You cannot redefine the global extern alias</value>
  </data>
  <data name="ERR_MissingTypeInSource" xml:space="preserve">
    <value>Reference to type '{0}' claims it is defined in this assembly, but it is not defined in source or any added modules</value>
  </data>
  <data name="ERR_MissingTypeInAssembly" xml:space="preserve">
    <value>Reference to type '{0}' claims it is defined in '{1}', but it could not be found</value>
  </data>
  <data name="WRN_MultiplePredefTypes" xml:space="preserve">
    <value>The predefined type '{0}' is defined in multiple assemblies in the global alias; using definition from '{1}'</value>
  </data>
  <data name="WRN_MultiplePredefTypes_Title" xml:space="preserve">
    <value>Predefined type is defined in multiple assemblies in the global alias</value>
  </data>
  <data name="WRN_MultiplePredefTypes_Description" xml:space="preserve">
    <value>This error occurs when a predefined system type such as System.Int32 is found in two assemblies. One way this can happen is if you are referencing mscorlib or System.Runtime.dll from two different places, such as trying to run two versions of the .NET Framework side-by-side.</value>
  </data>
  <data name="ERR_LocalCantBeFixedAndHoisted" xml:space="preserve">
    <value>Local '{0}' or its members cannot have their address taken and be used inside an anonymous method or lambda expression</value>
  </data>
  <data name="WRN_TooManyLinesForDebugger" xml:space="preserve">
    <value>Source file has exceeded the limit of 16,707,565 lines representable in the PDB; debug information will be incorrect</value>
  </data>
  <data name="WRN_TooManyLinesForDebugger_Title" xml:space="preserve">
    <value>Source file has exceeded the limit of 16,707,565 lines representable in the PDB; debug information will be incorrect</value>
  </data>
  <data name="ERR_CantConvAnonMethNoParams" xml:space="preserve">
    <value>Cannot convert anonymous method block without a parameter list to delegate type '{0}' because it has one or more out parameters</value>
  </data>
  <data name="ERR_ConditionalOnNonAttributeClass" xml:space="preserve">
    <value>Attribute '{0}' is only valid on methods or attribute classes</value>
  </data>
  <data name="WRN_CallOnNonAgileField" xml:space="preserve">
    <value>Accessing a member on '{0}' may cause a runtime exception because it is a field of a marshal-by-reference class</value>
  </data>
  <data name="WRN_CallOnNonAgileField_Title" xml:space="preserve">
    <value>Accessing a member on a field of a marshal-by-reference class may cause a runtime exception</value>
  </data>
  <data name="WRN_CallOnNonAgileField_Description" xml:space="preserve">
    <value>This warning occurs when you try to call a method, property, or indexer on a member of a class that derives from MarshalByRefObject, and the member is a value type. Objects that inherit from MarshalByRefObject are typically intended to be marshaled by reference across an application domain. If any code ever attempts to directly access the value-type member of such an object across an application domain, a runtime exception will occur. To resolve the warning, first copy the member into a local variable and call the method on that variable.</value>
  </data>
  <data name="WRN_BadWarningNumber" xml:space="preserve">
    <value>'{0}' is not a valid warning number</value>
  </data>
  <data name="WRN_BadWarningNumber_Title" xml:space="preserve">
    <value>Not a valid warning number</value>
  </data>
  <data name="WRN_BadWarningNumber_Description" xml:space="preserve">
    <value>A number that was passed to the #pragma warning preprocessor directive was not a valid warning number. Verify that the number represents a warning, not an error.</value>
  </data>
  <data name="WRN_InvalidNumber" xml:space="preserve">
    <value>Invalid number</value>
  </data>
  <data name="WRN_InvalidNumber_Title" xml:space="preserve">
    <value>Invalid number</value>
  </data>
  <data name="WRN_FileNameTooLong" xml:space="preserve">
    <value>Invalid filename specified for preprocessor directive. Filename is too long or not a valid filename.</value>
  </data>
  <data name="WRN_FileNameTooLong_Title" xml:space="preserve">
    <value>Invalid filename specified for preprocessor directive</value>
  </data>
  <data name="WRN_IllegalPPChecksum" xml:space="preserve">
    <value>Invalid #pragma checksum syntax; should be #pragma checksum "filename" "{XXXXXXXX-XXXX-XXXX-XXXX-XXXXXXXXXXXX}" "XXXX..."</value>
  </data>
  <data name="WRN_IllegalPPChecksum_Title" xml:space="preserve">
    <value>Invalid #pragma checksum syntax</value>
  </data>
  <data name="WRN_EndOfPPLineExpected" xml:space="preserve">
    <value>Single-line comment or end-of-line expected</value>
  </data>
  <data name="WRN_EndOfPPLineExpected_Title" xml:space="preserve">
    <value>Single-line comment or end-of-line expected after #pragma directive</value>
  </data>
  <data name="WRN_ConflictingChecksum" xml:space="preserve">
    <value>Different checksum values given for '{0}'</value>
  </data>
  <data name="WRN_ConflictingChecksum_Title" xml:space="preserve">
    <value>Different #pragma checksum values given</value>
  </data>
  <data name="WRN_InvalidAssemblyName" xml:space="preserve">
    <value>Assembly reference '{0}' is invalid and cannot be resolved</value>
  </data>
  <data name="WRN_InvalidAssemblyName_Title" xml:space="preserve">
    <value>Assembly reference is invalid and cannot be resolved</value>
  </data>
  <data name="WRN_InvalidAssemblyName_Description" xml:space="preserve">
    <value>This warning indicates that an attribute, such as InternalsVisibleToAttribute, was not specified correctly.</value>
  </data>
  <data name="WRN_UnifyReferenceMajMin" xml:space="preserve">
    <value>Assuming assembly reference '{0}' used by '{1}' matches identity '{2}' of '{3}', you may need to supply runtime policy</value>
  </data>
  <data name="WRN_UnifyReferenceMajMin_Title" xml:space="preserve">
    <value>Assuming assembly reference matches identity</value>
  </data>
  <data name="WRN_UnifyReferenceMajMin_Description" xml:space="preserve">
    <value>The two assemblies differ in release and/or version number. For unification to occur, you must specify directives in the application's .config file, and you must provide the correct strong name of an assembly.</value>
  </data>
  <data name="WRN_UnifyReferenceBldRev" xml:space="preserve">
    <value>Assuming assembly reference '{0}' used by '{1}' matches identity '{2}' of '{3}', you may need to supply runtime policy</value>
  </data>
  <data name="WRN_UnifyReferenceBldRev_Title" xml:space="preserve">
    <value>Assuming assembly reference matches identity</value>
  </data>
  <data name="WRN_UnifyReferenceBldRev_Description" xml:space="preserve">
    <value>The two assemblies differ in release and/or version number. For unification to occur, you must specify directives in the application's .config file, and you must provide the correct strong name of an assembly.</value>
  </data>
  <data name="ERR_DuplicateImport" xml:space="preserve">
    <value>Multiple assemblies with equivalent identity have been imported: '{0}' and '{1}'. Remove one of the duplicate references.</value>
  </data>
  <data name="ERR_DuplicateImportSimple" xml:space="preserve">
    <value>An assembly with the same simple name '{0}' has already been imported. Try removing one of the references (e.g. '{1}') or sign them to enable side-by-side.</value>
  </data>
  <data name="ERR_AssemblyMatchBadVersion" xml:space="preserve">
    <value>Assembly '{0}' with identity '{1}' uses '{2}' which has a higher version than referenced assembly '{3}' with identity '{4}'</value>
  </data>
  <data name="ERR_FixedNeedsLvalue" xml:space="preserve">
    <value>Fixed size buffers can only be accessed through locals or fields</value>
  </data>
  <data name="WRN_DuplicateTypeParamTag" xml:space="preserve">
    <value>XML comment has a duplicate typeparam tag for '{0}'</value>
  </data>
  <data name="WRN_DuplicateTypeParamTag_Title" xml:space="preserve">
    <value>XML comment has a duplicate typeparam tag</value>
  </data>
  <data name="WRN_UnmatchedTypeParamTag" xml:space="preserve">
    <value>XML comment has a typeparam tag for '{0}', but there is no type parameter by that name</value>
  </data>
  <data name="WRN_UnmatchedTypeParamTag_Title" xml:space="preserve">
    <value>XML comment has a typeparam tag, but there is no type parameter by that name</value>
  </data>
  <data name="WRN_UnmatchedTypeParamRefTag" xml:space="preserve">
    <value>XML comment on '{1}' has a typeparamref tag for '{0}', but there is no type parameter by that name</value>
  </data>
  <data name="WRN_UnmatchedTypeParamRefTag_Title" xml:space="preserve">
    <value>XML comment has a typeparamref tag, but there is no type parameter by that name</value>
  </data>
  <data name="WRN_MissingTypeParamTag" xml:space="preserve">
    <value>Type parameter '{0}' has no matching typeparam tag in the XML comment on '{1}' (but other type parameters do)</value>
  </data>
  <data name="WRN_MissingTypeParamTag_Title" xml:space="preserve">
    <value>Type parameter has no matching typeparam tag in the XML comment (but other type parameters do)</value>
  </data>
  <data name="ERR_CantChangeTypeOnOverride" xml:space="preserve">
    <value>'{0}': type must be '{2}' to match overridden member '{1}'</value>
  </data>
  <data name="ERR_DoNotUseFixedBufferAttr" xml:space="preserve">
    <value>Do not use 'System.Runtime.CompilerServices.FixedBuffer' attribute. Use the 'fixed' field modifier instead.</value>
  </data>
  <data name="ERR_DoNotUseFixedBufferAttrOnProperty" xml:space="preserve">
    <value>Do not use 'System.Runtime.CompilerServices.FixedBuffer' attribute on a property</value>
  </data>
  <data name="WRN_AssignmentToSelf" xml:space="preserve">
    <value>Assignment made to same variable; did you mean to assign something else?</value>
  </data>
  <data name="WRN_AssignmentToSelf_Title" xml:space="preserve">
    <value>Assignment made to same variable</value>
  </data>
  <data name="WRN_ComparisonToSelf" xml:space="preserve">
    <value>Comparison made to same variable; did you mean to compare something else?</value>
  </data>
  <data name="WRN_ComparisonToSelf_Title" xml:space="preserve">
    <value>Comparison made to same variable</value>
  </data>
  <data name="ERR_CantOpenWin32Res" xml:space="preserve">
    <value>Error opening Win32 resource file '{0}' -- '{1}'</value>
  </data>
  <data name="WRN_DotOnDefault" xml:space="preserve">
    <value>Expression will always cause a System.NullReferenceException because the default value of '{0}' is null</value>
  </data>
  <data name="WRN_DotOnDefault_Title" xml:space="preserve">
    <value>Expression will always cause a System.NullReferenceException because the type's default value is null</value>
  </data>
  <data name="ERR_NoMultipleInheritance" xml:space="preserve">
    <value>Class '{0}' cannot have multiple base classes: '{1}' and '{2}'</value>
  </data>
  <data name="ERR_BaseClassMustBeFirst" xml:space="preserve">
    <value>Base class '{0}' must come before any interfaces</value>
  </data>
  <data name="WRN_BadXMLRefTypeVar" xml:space="preserve">
    <value>XML comment has cref attribute '{0}' that refers to a type parameter</value>
  </data>
  <data name="WRN_BadXMLRefTypeVar_Title" xml:space="preserve">
    <value>XML comment has cref attribute that refers to a type parameter</value>
  </data>
  <data name="ERR_FriendAssemblyBadArgs" xml:space="preserve">
    <value>Friend assembly reference '{0}' is invalid. InternalsVisibleTo declarations cannot have a version, culture, public key token, or processor architecture specified.</value>
  </data>
  <data name="ERR_FriendAssemblySNReq" xml:space="preserve">
    <value>Friend assembly reference '{0}' is invalid. Strong-name signed assemblies must specify a public key in their InternalsVisibleTo declarations.</value>
  </data>
  <data name="ERR_DelegateOnNullable" xml:space="preserve">
    <value>Cannot bind delegate to '{0}' because it is a member of 'System.Nullable&lt;T&gt;'</value>
  </data>
  <data name="ERR_BadCtorArgCount" xml:space="preserve">
    <value>'{0}' does not contain a constructor that takes {1} arguments</value>
  </data>
  <data name="ERR_GlobalAttributesNotFirst" xml:space="preserve">
    <value>Assembly and module attributes must precede all other elements defined in a file except using clauses and extern alias declarations</value>
  </data>
  <data name="ERR_ExpressionExpected" xml:space="preserve">
    <value>Expected expression</value>
  </data>
  <data name="ERR_InvalidSubsystemVersion" xml:space="preserve">
    <value>Invalid version {0} for /subsystemversion. The version must be 6.02 or greater for ARM or AppContainerExe, and 4.00 or greater otherwise</value>
  </data>
  <data name="ERR_InteropMethodWithBody" xml:space="preserve">
    <value>Embedded interop method '{0}' contains a body.</value>
  </data>
  <data name="ERR_BadWarningLevel" xml:space="preserve">
    <value>Warning level must be in the range 0-4</value>
  </data>
  <data name="ERR_BadDebugType" xml:space="preserve">
    <value>Invalid option '{0}' for /debug; must be 'portable', 'embedded', 'full' or 'pdbonly'</value>
  </data>
  <data name="ERR_BadResourceVis" xml:space="preserve">
    <value>Invalid option '{0}'; Resource visibility must be either 'public' or 'private'</value>
  </data>
  <data name="ERR_DefaultValueTypeMustMatch" xml:space="preserve">
    <value>The type of the argument to the DefaultParameterValue attribute must match the parameter type</value>
  </data>
  <data name="ERR_DefaultValueBadValueType" xml:space="preserve">
    <value>Argument of type '{0}' is not applicable for the DefaultParameterValue attribute</value>
  </data>
  <data name="ERR_MemberAlreadyInitialized" xml:space="preserve">
    <value>Duplicate initialization of member '{0}'</value>
  </data>
  <data name="ERR_MemberCannotBeInitialized" xml:space="preserve">
    <value>Member '{0}' cannot be initialized. It is not a field or property.</value>
  </data>
  <data name="ERR_StaticMemberInObjectInitializer" xml:space="preserve">
    <value>Static field or property '{0}' cannot be assigned in an object initializer</value>
  </data>
  <data name="ERR_ReadonlyValueTypeInObjectInitializer" xml:space="preserve">
    <value>Members of readonly field '{0}' of type '{1}' cannot be assigned with an object initializer because it is of a value type</value>
  </data>
  <data name="ERR_ValueTypePropertyInObjectInitializer" xml:space="preserve">
    <value>Members of property '{0}' of type '{1}' cannot be assigned with an object initializer because it is of a value type</value>
  </data>
  <data name="ERR_UnsafeTypeInObjectCreation" xml:space="preserve">
    <value>Unsafe type '{0}' cannot be used in object creation</value>
  </data>
  <data name="ERR_EmptyElementInitializer" xml:space="preserve">
    <value>Element initializer cannot be empty</value>
  </data>
  <data name="ERR_InitializerAddHasWrongSignature" xml:space="preserve">
    <value>The best overloaded method match for '{0}' has wrong signature for the initializer element. The initializable Add must be an accessible instance method.</value>
  </data>
  <data name="ERR_CollectionInitRequiresIEnumerable" xml:space="preserve">
    <value>Cannot initialize type '{0}' with a collection initializer because it does not implement 'System.Collections.IEnumerable'</value>
  </data>
  <data name="ERR_CantSetWin32Manifest" xml:space="preserve">
    <value>Error reading Win32 manifest file '{0}' -- '{1}'</value>
  </data>
  <data name="WRN_CantHaveManifestForModule" xml:space="preserve">
    <value>Ignoring /win32manifest for module because it only applies to assemblies</value>
  </data>
  <data name="WRN_CantHaveManifestForModule_Title" xml:space="preserve">
    <value>Ignoring /win32manifest for module because it only applies to assemblies</value>
  </data>
  <data name="ERR_BadInstanceArgType" xml:space="preserve">
    <value>'{0}' does not contain a definition for '{1}' and the best extension method overload '{2}' requires a receiver of type '{3}'</value>
  </data>
  <data name="ERR_QueryDuplicateRangeVariable" xml:space="preserve">
    <value>The range variable '{0}' has already been declared</value>
  </data>
  <data name="ERR_QueryRangeVariableOverrides" xml:space="preserve">
    <value>The range variable '{0}' conflicts with a previous declaration of '{0}'</value>
  </data>
  <data name="ERR_QueryRangeVariableAssignedBadValue" xml:space="preserve">
    <value>Cannot assign {0} to a range variable</value>
  </data>
  <data name="ERR_QueryNoProviderCastable" xml:space="preserve">
    <value>Could not find an implementation of the query pattern for source type '{0}'.  '{1}' not found.  Consider explicitly specifying the type of the range variable '{2}'.</value>
  </data>
  <data name="ERR_QueryNoProviderStandard" xml:space="preserve">
    <value>Could not find an implementation of the query pattern for source type '{0}'.  '{1}' not found.  Are you missing a reference to 'System.Core.dll' or a using directive for 'System.Linq'?</value>
  </data>
  <data name="ERR_QueryNoProvider" xml:space="preserve">
    <value>Could not find an implementation of the query pattern for source type '{0}'.  '{1}' not found.</value>
  </data>
  <data name="ERR_QueryOuterKey" xml:space="preserve">
    <value>The name '{0}' is not in scope on the left side of 'equals'.  Consider swapping the expressions on either side of 'equals'.</value>
  </data>
  <data name="ERR_QueryInnerKey" xml:space="preserve">
    <value>The name '{0}' is not in scope on the right side of 'equals'.  Consider swapping the expressions on either side of 'equals'.</value>
  </data>
  <data name="ERR_QueryOutRefRangeVariable" xml:space="preserve">
    <value>Cannot pass the range variable '{0}' as an out or ref parameter</value>
  </data>
  <data name="ERR_QueryMultipleProviders" xml:space="preserve">
    <value>Multiple implementations of the query pattern were found for source type '{0}'.  Ambiguous call to '{1}'.</value>
  </data>
  <data name="ERR_QueryTypeInferenceFailedMulti" xml:space="preserve">
    <value>The type of one of the expressions in the {0} clause is incorrect.  Type inference failed in the call to '{1}'.</value>
  </data>
  <data name="ERR_QueryTypeInferenceFailed" xml:space="preserve">
    <value>The type of the expression in the {0} clause is incorrect.  Type inference failed in the call to '{1}'.</value>
  </data>
  <data name="ERR_QueryTypeInferenceFailedSelectMany" xml:space="preserve">
    <value>An expression of type '{0}' is not allowed in a subsequent from clause in a query expression with source type '{1}'.  Type inference failed in the call to '{2}'.</value>
  </data>
  <data name="ERR_ExpressionTreeContainsPointerOp" xml:space="preserve">
    <value>An expression tree may not contain an unsafe pointer operation</value>
  </data>
  <data name="ERR_ExpressionTreeContainsAnonymousMethod" xml:space="preserve">
    <value>An expression tree may not contain an anonymous method expression</value>
  </data>
  <data name="ERR_AnonymousMethodToExpressionTree" xml:space="preserve">
    <value>An anonymous method expression cannot be converted to an expression tree</value>
  </data>
  <data name="ERR_QueryRangeVariableReadOnly" xml:space="preserve">
    <value>Range variable '{0}' cannot be assigned to -- it is read only</value>
  </data>
  <data name="ERR_QueryRangeVariableSameAsTypeParam" xml:space="preserve">
    <value>The range variable '{0}' cannot have the same name as a method type parameter</value>
  </data>
  <data name="ERR_TypeVarNotFoundRangeVariable" xml:space="preserve">
    <value>The contextual keyword 'var' cannot be used in a range variable declaration</value>
  </data>
  <data name="ERR_BadArgTypesForCollectionAdd" xml:space="preserve">
    <value>The best overloaded Add method '{0}' for the collection initializer has some invalid arguments</value>
  </data>
  <data name="ERR_ByRefParameterInExpressionTree" xml:space="preserve">
    <value>An expression tree lambda may not contain a ref, in or out parameter</value>
  </data>
  <data name="ERR_VarArgsInExpressionTree" xml:space="preserve">
    <value>An expression tree lambda may not contain a method with variable arguments</value>
  </data>
  <data name="ERR_MemGroupInExpressionTree" xml:space="preserve">
    <value>An expression tree lambda may not contain a method group</value>
  </data>
  <data name="ERR_InitializerAddHasParamModifiers" xml:space="preserve">
    <value>The best overloaded method match '{0}' for the collection initializer element cannot be used. Collection initializer 'Add' methods cannot have ref or out parameters.</value>
  </data>
  <data name="ERR_NonInvocableMemberCalled" xml:space="preserve">
    <value>Non-invocable member '{0}' cannot be used like a method.</value>
  </data>
  <data name="WRN_MultipleRuntimeImplementationMatches" xml:space="preserve">
    <value>Member '{0}' implements interface member '{1}' in type '{2}'. There are multiple matches for the interface member at run-time. It is implementation dependent which method will be called.</value>
  </data>
  <data name="WRN_MultipleRuntimeImplementationMatches_Title" xml:space="preserve">
    <value>Member implements interface member with multiple matches at run-time</value>
  </data>
  <data name="WRN_MultipleRuntimeImplementationMatches_Description" xml:space="preserve">
    <value>This warning can be generated when two interface methods are differentiated only by whether a particular parameter is marked with ref or with out. It is best to change your code to avoid this warning because it is not obvious or guaranteed which method is called at runtime.

Although C# distinguishes between out and ref, the CLR sees them as the same. When deciding which method implements the interface, the CLR just picks one.

Give the compiler some way to differentiate the methods. For example, you can give them different names or provide an additional parameter on one of them.</value>
  </data>
  <data name="WRN_MultipleRuntimeOverrideMatches" xml:space="preserve">
    <value>Member '{1}' overrides '{0}'. There are multiple override candidates at run-time. It is implementation dependent which method will be called.</value>
  </data>
  <data name="WRN_MultipleRuntimeOverrideMatches_Title" xml:space="preserve">
    <value>Member overrides base member with multiple override candidates at run-time</value>
  </data>
  <data name="ERR_ObjectOrCollectionInitializerWithDelegateCreation" xml:space="preserve">
    <value>Object and collection initializer expressions may not be applied to a delegate creation expression</value>
  </data>
  <data name="ERR_InvalidConstantDeclarationType" xml:space="preserve">
    <value>'{0}' is of type '{1}'. The type specified in a constant declaration must be sbyte, byte, short, ushort, int, uint, long, ulong, char, float, double, decimal, bool, string, an enum-type, or a reference-type.</value>
  </data>
  <data name="ERR_FileNotFound" xml:space="preserve">
    <value>Source file '{0}' could not be found.</value>
  </data>
  <data name="WRN_FileAlreadyIncluded" xml:space="preserve">
    <value>Source file '{0}' specified multiple times</value>
  </data>
  <data name="WRN_FileAlreadyIncluded_Title" xml:space="preserve">
    <value>Source file specified multiple times</value>
  </data>
  <data name="ERR_NoFileSpec" xml:space="preserve">
    <value>Missing file specification for '{0}' option</value>
  </data>
  <data name="ERR_SwitchNeedsString" xml:space="preserve">
    <value>Command-line syntax error: Missing '{0}' for '{1}' option</value>
  </data>
  <data name="ERR_BadSwitch" xml:space="preserve">
    <value>Unrecognized option: '{0}'</value>
  </data>
  <data name="WRN_NoSources" xml:space="preserve">
    <value>No source files specified.</value>
  </data>
  <data name="WRN_NoSources_Title" xml:space="preserve">
    <value>No source files specified</value>
  </data>
  <data name="ERR_ExpectedSingleScript" xml:space="preserve">
    <value>Expected a script (.csx file) but none specified</value>
  </data>
  <data name="ERR_OpenResponseFile" xml:space="preserve">
    <value>Error opening response file '{0}'</value>
  </data>
  <data name="ERR_CantOpenFileWrite" xml:space="preserve">
    <value>Cannot open '{0}' for writing -- '{1}'</value>
  </data>
  <data name="ERR_BadBaseNumber" xml:space="preserve">
    <value>Invalid image base number '{0}'</value>
  </data>
  <data name="ERR_BinaryFile" xml:space="preserve">
    <value>'{0}' is a binary file instead of a text file</value>
  </data>
  <data name="FTL_BadCodepage" xml:space="preserve">
    <value>Code page '{0}' is invalid or not installed</value>
  </data>
  <data name="FTL_BadChecksumAlgorithm" xml:space="preserve">
    <value>Algorithm '{0}' is not supported</value>
  </data>
  <data name="ERR_NoMainOnDLL" xml:space="preserve">
    <value>Cannot specify /main if building a module or library</value>
  </data>
  <data name="FTL_InvalidTarget" xml:space="preserve">
    <value>Invalid target type for /target: must specify 'exe', 'winexe', 'library', or 'module'</value>
  </data>
  <data name="FTL_InvalidInputFileName" xml:space="preserve">
    <value>File name '{0}' is empty, contains invalid characters, has a drive specification without an absolute path, or is too long</value>
  </data>
  <data name="WRN_NoConfigNotOnCommandLine" xml:space="preserve">
    <value>Ignoring /noconfig option because it was specified in a response file</value>
  </data>
  <data name="WRN_NoConfigNotOnCommandLine_Title" xml:space="preserve">
    <value>Ignoring /noconfig option because it was specified in a response file</value>
  </data>
  <data name="ERR_InvalidFileAlignment" xml:space="preserve">
    <value>Invalid file section alignment '{0}'</value>
  </data>
  <data name="ERR_InvalidOutputName" xml:space="preserve">
    <value>Invalid output name: {0}</value>
  </data>
  <data name="ERR_InvalidDebugInformationFormat" xml:space="preserve">
    <value>Invalid debug information format: {0}</value>
  </data>
  <data name="ERR_LegacyObjectIdSyntax" xml:space="preserve">
    <value>'id#' syntax is no longer supported. Use '$id' instead.</value>
  </data>
  <data name="WRN_DefineIdentifierRequired" xml:space="preserve">
    <value>Invalid name for a preprocessing symbol; '{0}' is not a valid identifier</value>
  </data>
  <data name="WRN_DefineIdentifierRequired_Title" xml:space="preserve">
    <value>Invalid name for a preprocessing symbol; not a valid identifier</value>
  </data>
  <data name="FTL_OutputFileExists" xml:space="preserve">
    <value>Cannot create short filename '{0}' when a long filename with the same short filename already exists</value>
  </data>
  <data name="ERR_OneAliasPerReference" xml:space="preserve">
    <value>A /reference option that declares an extern alias can only have one filename. To specify multiple aliases or filenames, use multiple /reference options.</value>
  </data>
  <data name="ERR_SwitchNeedsNumber" xml:space="preserve">
    <value>Command-line syntax error: Missing ':&lt;number&gt;' for '{0}' option</value>
  </data>
  <data name="ERR_MissingDebugSwitch" xml:space="preserve">
    <value>The /pdb option requires that the /debug option also be used</value>
  </data>
  <data name="ERR_ComRefCallInExpressionTree" xml:space="preserve">
    <value>An expression tree lambda may not contain a COM call with ref omitted on arguments</value>
  </data>
  <data name="ERR_InvalidFormatForGuidForOption" xml:space="preserve">
    <value>Command-line syntax error: Invalid Guid format '{0}' for option '{1}'</value>
  </data>
  <data name="ERR_MissingGuidForOption" xml:space="preserve">
    <value>Command-line syntax error: Missing Guid for option '{1}'</value>
  </data>
  <data name="WRN_CLS_NoVarArgs" xml:space="preserve">
    <value>Methods with variable arguments are not CLS-compliant</value>
  </data>
  <data name="WRN_CLS_NoVarArgs_Title" xml:space="preserve">
    <value>Methods with variable arguments are not CLS-compliant</value>
  </data>
  <data name="WRN_CLS_BadArgType" xml:space="preserve">
    <value>Argument type '{0}' is not CLS-compliant</value>
  </data>
  <data name="WRN_CLS_BadArgType_Title" xml:space="preserve">
    <value>Argument type is not CLS-compliant</value>
  </data>
  <data name="WRN_CLS_BadReturnType" xml:space="preserve">
    <value>Return type of '{0}' is not CLS-compliant</value>
  </data>
  <data name="WRN_CLS_BadReturnType_Title" xml:space="preserve">
    <value>Return type is not CLS-compliant</value>
  </data>
  <data name="WRN_CLS_BadFieldPropType" xml:space="preserve">
    <value>Type of '{0}' is not CLS-compliant</value>
  </data>
  <data name="WRN_CLS_BadFieldPropType_Title" xml:space="preserve">
    <value>Type is not CLS-compliant</value>
  </data>
  <data name="WRN_CLS_BadFieldPropType_Description" xml:space="preserve">
    <value>A public, protected, or protected internal variable must be of a type that is compliant with the Common Language Specification (CLS).</value>
  </data>
  <data name="WRN_CLS_BadIdentifierCase" xml:space="preserve">
    <value>Identifier '{0}' differing only in case is not CLS-compliant</value>
  </data>
  <data name="WRN_CLS_BadIdentifierCase_Title" xml:space="preserve">
    <value>Identifier differing only in case is not CLS-compliant</value>
  </data>
  <data name="WRN_CLS_OverloadRefOut" xml:space="preserve">
    <value>Overloaded method '{0}' differing only in ref or out, or in array rank, is not CLS-compliant</value>
  </data>
  <data name="WRN_CLS_OverloadRefOut_Title" xml:space="preserve">
    <value>Overloaded method differing only in ref or out, or in array rank, is not CLS-compliant</value>
  </data>
  <data name="WRN_CLS_OverloadUnnamed" xml:space="preserve">
    <value>Overloaded method '{0}' differing only by unnamed array types is not CLS-compliant</value>
  </data>
  <data name="WRN_CLS_OverloadUnnamed_Title" xml:space="preserve">
    <value>Overloaded method differing only by unnamed array types is not CLS-compliant</value>
  </data>
  <data name="WRN_CLS_OverloadUnnamed_Description" xml:space="preserve">
    <value>This error occurs if you have an overloaded method that takes a jagged array and the only difference between the method signatures is the element type of the array. To avoid this error, consider using a rectangular array rather than a jagged array; use an additional parameter to disambiguate the function call; rename one or more of the overloaded methods; or, if CLS Compliance is not needed, remove the CLSCompliantAttribute attribute.</value>
  </data>
  <data name="WRN_CLS_BadIdentifier" xml:space="preserve">
    <value>Identifier '{0}' is not CLS-compliant</value>
  </data>
  <data name="WRN_CLS_BadIdentifier_Title" xml:space="preserve">
    <value>Identifier is not CLS-compliant</value>
  </data>
  <data name="WRN_CLS_BadBase" xml:space="preserve">
    <value>'{0}': base type '{1}' is not CLS-compliant</value>
  </data>
  <data name="WRN_CLS_BadBase_Title" xml:space="preserve">
    <value>Base type is not CLS-compliant</value>
  </data>
  <data name="WRN_CLS_BadBase_Description" xml:space="preserve">
    <value>A base type was marked as not having to be compliant with the Common Language Specification (CLS) in an assembly that was marked as being CLS compliant. Either remove the attribute that specifies the assembly is CLS compliant or remove the attribute that indicates the type is not CLS compliant.</value>
  </data>
  <data name="WRN_CLS_BadInterfaceMember" xml:space="preserve">
    <value>'{0}': CLS-compliant interfaces must have only CLS-compliant members</value>
  </data>
  <data name="WRN_CLS_BadInterfaceMember_Title" xml:space="preserve">
    <value>CLS-compliant interfaces must have only CLS-compliant members</value>
  </data>
  <data name="WRN_CLS_NoAbstractMembers" xml:space="preserve">
    <value>'{0}': only CLS-compliant members can be abstract</value>
  </data>
  <data name="WRN_CLS_NoAbstractMembers_Title" xml:space="preserve">
    <value>Only CLS-compliant members can be abstract</value>
  </data>
  <data name="WRN_CLS_NotOnModules" xml:space="preserve">
    <value>You must specify the CLSCompliant attribute on the assembly, not the module, to enable CLS compliance checking</value>
  </data>
  <data name="WRN_CLS_NotOnModules_Title" xml:space="preserve">
    <value>You must specify the CLSCompliant attribute on the assembly, not the module, to enable CLS compliance checking</value>
  </data>
  <data name="WRN_CLS_ModuleMissingCLS" xml:space="preserve">
    <value>Added modules must be marked with the CLSCompliant attribute to match the assembly</value>
  </data>
  <data name="WRN_CLS_ModuleMissingCLS_Title" xml:space="preserve">
    <value>Added modules must be marked with the CLSCompliant attribute to match the assembly</value>
  </data>
  <data name="WRN_CLS_AssemblyNotCLS" xml:space="preserve">
    <value>'{0}' cannot be marked as CLS-compliant because the assembly does not have a CLSCompliant attribute</value>
  </data>
  <data name="WRN_CLS_AssemblyNotCLS_Title" xml:space="preserve">
    <value>Type or member cannot be marked as CLS-compliant because the assembly does not have a CLSCompliant attribute</value>
  </data>
  <data name="WRN_CLS_BadAttributeType" xml:space="preserve">
    <value>'{0}' has no accessible constructors which use only CLS-compliant types</value>
  </data>
  <data name="WRN_CLS_BadAttributeType_Title" xml:space="preserve">
    <value>Type has no accessible constructors which use only CLS-compliant types</value>
  </data>
  <data name="WRN_CLS_ArrayArgumentToAttribute" xml:space="preserve">
    <value>Arrays as attribute arguments is not CLS-compliant</value>
  </data>
  <data name="WRN_CLS_ArrayArgumentToAttribute_Title" xml:space="preserve">
    <value>Arrays as attribute arguments is not CLS-compliant</value>
  </data>
  <data name="WRN_CLS_NotOnModules2" xml:space="preserve">
    <value>You cannot specify the CLSCompliant attribute on a module that differs from the CLSCompliant attribute on the assembly</value>
  </data>
  <data name="WRN_CLS_NotOnModules2_Title" xml:space="preserve">
    <value>You cannot specify the CLSCompliant attribute on a module that differs from the CLSCompliant attribute on the assembly</value>
  </data>
  <data name="WRN_CLS_IllegalTrueInFalse" xml:space="preserve">
    <value>'{0}' cannot be marked as CLS-compliant because it is a member of non-CLS-compliant type '{1}'</value>
  </data>
  <data name="WRN_CLS_IllegalTrueInFalse_Title" xml:space="preserve">
    <value>Type cannot be marked as CLS-compliant because it is a member of non-CLS-compliant type</value>
  </data>
  <data name="WRN_CLS_MeaninglessOnPrivateType" xml:space="preserve">
    <value>CLS compliance checking will not be performed on '{0}' because it is not visible from outside this assembly</value>
  </data>
  <data name="WRN_CLS_MeaninglessOnPrivateType_Title" xml:space="preserve">
    <value>CLS compliance checking will not be performed because it is not visible from outside this assembly</value>
  </data>
  <data name="WRN_CLS_AssemblyNotCLS2" xml:space="preserve">
    <value>'{0}' does not need a CLSCompliant attribute because the assembly does not have a CLSCompliant attribute</value>
  </data>
  <data name="WRN_CLS_AssemblyNotCLS2_Title" xml:space="preserve">
    <value>Type or member does not need a CLSCompliant attribute because the assembly does not have a CLSCompliant attribute</value>
  </data>
  <data name="WRN_CLS_MeaninglessOnParam" xml:space="preserve">
    <value>CLSCompliant attribute has no meaning when applied to parameters. Try putting it on the method instead.</value>
  </data>
  <data name="WRN_CLS_MeaninglessOnParam_Title" xml:space="preserve">
    <value>CLSCompliant attribute has no meaning when applied to parameters</value>
  </data>
  <data name="WRN_CLS_MeaninglessOnReturn" xml:space="preserve">
    <value>CLSCompliant attribute has no meaning when applied to return types. Try putting it on the method instead.</value>
  </data>
  <data name="WRN_CLS_MeaninglessOnReturn_Title" xml:space="preserve">
    <value>CLSCompliant attribute has no meaning when applied to return types</value>
  </data>
  <data name="WRN_CLS_BadTypeVar" xml:space="preserve">
    <value>Constraint type '{0}' is not CLS-compliant</value>
  </data>
  <data name="WRN_CLS_BadTypeVar_Title" xml:space="preserve">
    <value>Constraint type is not CLS-compliant</value>
  </data>
  <data name="WRN_CLS_VolatileField" xml:space="preserve">
    <value>CLS-compliant field '{0}' cannot be volatile</value>
  </data>
  <data name="WRN_CLS_VolatileField_Title" xml:space="preserve">
    <value>CLS-compliant field cannot be volatile</value>
  </data>
  <data name="WRN_CLS_BadInterface" xml:space="preserve">
    <value>'{0}' is not CLS-compliant because base interface '{1}' is not CLS-compliant</value>
  </data>
  <data name="WRN_CLS_BadInterface_Title" xml:space="preserve">
    <value>Type is not CLS-compliant because base interface is not CLS-compliant</value>
  </data>
  <data name="ERR_BadAwaitArg" xml:space="preserve">
    <value>'await' requires that the type {0} have a suitable GetAwaiter method</value>
  </data>
  <data name="ERR_BadAwaitArgIntrinsic" xml:space="preserve">
    <value>Cannot await '{0}'</value>
  </data>
  <data name="ERR_BadAwaiterPattern" xml:space="preserve">
    <value>'await' requires that the return type '{0}' of '{1}.GetAwaiter()' have suitable IsCompleted, OnCompleted, and GetResult members, and implement INotifyCompletion or ICriticalNotifyCompletion</value>
  </data>
  <data name="ERR_BadAwaitArg_NeedSystem" xml:space="preserve">
    <value>'await' requires that the type '{0}' have a suitable GetAwaiter method. Are you missing a using directive for 'System'?</value>
  </data>
  <data name="ERR_BadAwaitArgVoidCall" xml:space="preserve">
    <value>Cannot await 'void'</value>
  </data>
  <data name="ERR_BadAwaitAsIdentifier" xml:space="preserve">
    <value>'await' cannot be used as an identifier within an async method or lambda expression</value>
  </data>
  <data name="ERR_DoesntImplementAwaitInterface" xml:space="preserve">
    <value>'{0}' does not implement '{1}'</value>
  </data>
  <data name="ERR_TaskRetNoObjectRequired" xml:space="preserve">
    <value>Since '{0}' is an async method that returns 'Task', a return keyword must not be followed by an object expression. Did you intend to return 'Task&lt;T&gt;'?</value>
  </data>
  <data name="ERR_BadAsyncReturn" xml:space="preserve">
    <value>The return type of an async method must be void, Task or Task&lt;T&gt;</value>
  </data>
  <data name="ERR_CantReturnVoid" xml:space="preserve">
    <value>Cannot return an expression of type 'void'</value>
  </data>
  <data name="ERR_VarargsAsync" xml:space="preserve">
    <value>__arglist is not allowed in the parameter list of async methods</value>
  </data>
  <data name="ERR_ByRefTypeAndAwait" xml:space="preserve">
    <value>'await' cannot be used in an expression containing the type '{0}'</value>
  </data>
  <data name="ERR_UnsafeAsyncArgType" xml:space="preserve">
    <value>Async methods cannot have unsafe parameters or return types</value>
  </data>
  <data name="ERR_BadAsyncArgType" xml:space="preserve">
    <value>Async methods cannot have ref, in or out parameters</value>
  </data>
  <data name="ERR_BadAwaitWithoutAsync" xml:space="preserve">
    <value>The 'await' operator can only be used when contained within a method or lambda expression marked with the 'async' modifier</value>
  </data>
  <data name="ERR_BadAwaitWithoutAsyncLambda" xml:space="preserve">
    <value>The 'await' operator can only be used within an async {0}. Consider marking this {0} with the 'async' modifier.</value>
  </data>
  <data name="ERR_BadAwaitWithoutAsyncMethod" xml:space="preserve">
    <value>The 'await' operator can only be used within an async method. Consider marking this method with the 'async' modifier and changing its return type to 'Task&lt;{0}&gt;'.</value>
  </data>
  <data name="ERR_BadAwaitWithoutVoidAsyncMethod" xml:space="preserve">
    <value>The 'await' operator can only be used within an async method. Consider marking this method with the 'async' modifier and changing its return type to 'Task'.</value>
  </data>
  <data name="ERR_BadAwaitInFinally" xml:space="preserve">
    <value>Cannot await in the body of a finally clause</value>
  </data>
  <data name="ERR_BadAwaitInCatch" xml:space="preserve">
    <value>Cannot await in a catch clause</value>
  </data>
  <data name="ERR_BadAwaitInCatchFilter" xml:space="preserve">
    <value>Cannot await in the filter expression of a catch clause</value>
  </data>
  <data name="ERR_BadAwaitInLock" xml:space="preserve">
    <value>Cannot await in the body of a lock statement</value>
  </data>
  <data name="ERR_BadAwaitInStaticVariableInitializer" xml:space="preserve">
    <value>The 'await' operator cannot be used in a static script variable initializer.</value>
  </data>
  <data name="ERR_AwaitInUnsafeContext" xml:space="preserve">
    <value>Cannot await in an unsafe context</value>
  </data>
  <data name="ERR_BadAsyncLacksBody" xml:space="preserve">
    <value>The 'async' modifier can only be used in methods that have a body.</value>
  </data>
  <data name="ERR_BadSpecialByRefLocal" xml:space="preserve">
    <value>Parameters or locals of type '{0}' cannot be declared in async methods or lambda expressions.</value>
  </data>
  <data name="ERR_BadSpecialByRefIterator" xml:space="preserve">
    <value>foreach statement cannot operate on enumerators of type '{0}' in async or iterator methods because '{0}' is a ref struct.</value>
  </data>
  <data name="ERR_SecurityCriticalOrSecuritySafeCriticalOnAsync" xml:space="preserve">
    <value>Security attribute '{0}' cannot be applied to an Async method.</value>
  </data>
  <data name="ERR_SecurityCriticalOrSecuritySafeCriticalOnAsyncInClassOrStruct" xml:space="preserve">
    <value>Async methods are not allowed in an Interface, Class, or Structure which has the 'SecurityCritical' or 'SecuritySafeCritical' attribute.</value>
  </data>
  <data name="ERR_BadAwaitInQuery" xml:space="preserve">
    <value>The 'await' operator may only be used in a query expression within the first collection expression of the initial 'from' clause or within the collection expression of a 'join' clause</value>
  </data>
  <data name="WRN_AsyncLacksAwaits" xml:space="preserve">
    <value>This async method lacks 'await' operators and will run synchronously. Consider using the 'await' operator to await non-blocking API calls, or 'await Task.Run(...)' to do CPU-bound work on a background thread.</value>
  </data>
  <data name="WRN_AsyncLacksAwaits_Title" xml:space="preserve">
    <value>Async method lacks 'await' operators and will run synchronously</value>
  </data>
  <data name="WRN_UnobservedAwaitableExpression" xml:space="preserve">
    <value>Because this call is not awaited, execution of the current method continues before the call is completed. Consider applying the 'await' operator to the result of the call.</value>
  </data>
  <data name="WRN_UnobservedAwaitableExpression_Title" xml:space="preserve">
    <value>Because this call is not awaited, execution of the current method continues before the call is completed</value>
  </data>
  <data name="WRN_UnobservedAwaitableExpression_Description" xml:space="preserve">
    <value>The current method calls an async method that returns a Task or a Task&lt;TResult&gt; and doesn't apply the await operator to the result. The call to the async method starts an asynchronous task. However, because no await operator is applied, the program continues without waiting for the task to complete. In most cases, that behavior isn't what you expect. Usually other aspects of the calling method depend on the results of the call or, minimally, the called method is expected to complete before you return from the method that contains the call.

An equally important issue is what happens to exceptions that are raised in the called async method. An exception that's raised in a method that returns a Task or Task&lt;TResult&gt; is stored in the returned task. If you don't await the task or explicitly check for exceptions, the exception is lost. If you await the task, its exception is rethrown.

As a best practice, you should always await the call.

You should consider suppressing the warning only if you're sure that you don't want to wait for the asynchronous call to complete and that the called method won't raise any exceptions. In that case, you can suppress the warning by assigning the task result of the call to a variable.</value>
  </data>
  <data name="ERR_SynchronizedAsyncMethod" xml:space="preserve">
    <value>'MethodImplOptions.Synchronized' cannot be applied to an async method</value>
  </data>
  <data name="ERR_NoConversionForCallerLineNumberParam" xml:space="preserve">
    <value>CallerLineNumberAttribute cannot be applied because there are no standard conversions from type '{0}' to type '{1}'</value>
  </data>
  <data name="ERR_NoConversionForCallerFilePathParam" xml:space="preserve">
    <value>CallerFilePathAttribute cannot be applied because there are no standard conversions from type '{0}' to type '{1}'</value>
  </data>
  <data name="ERR_NoConversionForCallerMemberNameParam" xml:space="preserve">
    <value>CallerMemberNameAttribute cannot be applied because there are no standard conversions from type '{0}' to type '{1}'</value>
  </data>
  <data name="ERR_BadCallerLineNumberParamWithoutDefaultValue" xml:space="preserve">
    <value>The CallerLineNumberAttribute may only be applied to parameters with default values</value>
  </data>
  <data name="ERR_BadCallerFilePathParamWithoutDefaultValue" xml:space="preserve">
    <value>The CallerFilePathAttribute may only be applied to parameters with default values</value>
  </data>
  <data name="ERR_BadCallerMemberNameParamWithoutDefaultValue" xml:space="preserve">
    <value>The CallerMemberNameAttribute may only be applied to parameters with default values</value>
  </data>
  <data name="WRN_CallerLineNumberParamForUnconsumedLocation" xml:space="preserve">
    <value>The CallerLineNumberAttribute applied to parameter '{0}' will have no effect because it applies to a member that is used in contexts that do not allow optional arguments</value>
  </data>
  <data name="WRN_CallerLineNumberParamForUnconsumedLocation_Title" xml:space="preserve">
    <value>The CallerLineNumberAttribute will have no effect because it applies to a member that is used in contexts that do not allow optional arguments</value>
  </data>
  <data name="WRN_CallerFilePathParamForUnconsumedLocation" xml:space="preserve">
    <value>The CallerFilePathAttribute applied to parameter '{0}' will have no effect because it applies to a member that is used in contexts that do not allow optional arguments</value>
  </data>
  <data name="WRN_CallerFilePathParamForUnconsumedLocation_Title" xml:space="preserve">
    <value>The CallerFilePathAttribute will have no effect because it applies to a member that is used in contexts that do not allow optional arguments</value>
  </data>
  <data name="WRN_CallerMemberNameParamForUnconsumedLocation" xml:space="preserve">
    <value>The CallerMemberNameAttribute applied to parameter '{0}' will have no effect because it applies to a member that is used in contexts that do not allow optional arguments</value>
  </data>
  <data name="WRN_CallerMemberNameParamForUnconsumedLocation_Title" xml:space="preserve">
    <value>The CallerMemberNameAttribute will have no effect because it applies to a member that is used in contexts that do not allow optional arguments</value>
  </data>
  <data name="ERR_NoEntryPoint" xml:space="preserve">
    <value>Program does not contain a static 'Main' method suitable for an entry point</value>
  </data>
  <data name="ERR_ArrayInitializerIncorrectLength" xml:space="preserve">
    <value>An array initializer of length '{0}' is expected</value>
  </data>
  <data name="ERR_ArrayInitializerExpected" xml:space="preserve">
    <value>A nested array initializer is expected</value>
  </data>
  <data name="ERR_IllegalVarianceSyntax" xml:space="preserve">
    <value>Invalid variance modifier. Only interface and delegate type parameters can be specified as variant.</value>
  </data>
  <data name="ERR_UnexpectedAliasedName" xml:space="preserve">
    <value>Unexpected use of an aliased name</value>
  </data>
  <data name="ERR_UnexpectedGenericName" xml:space="preserve">
    <value>Unexpected use of a generic name</value>
  </data>
  <data name="ERR_UnexpectedUnboundGenericName" xml:space="preserve">
    <value>Unexpected use of an unbound generic name</value>
  </data>
  <data name="ERR_GlobalStatement" xml:space="preserve">
    <value>Expressions and statements can only occur in a method body</value>
  </data>
  <data name="ERR_NamedArgumentForArray" xml:space="preserve">
    <value>An array access may not have a named argument specifier</value>
  </data>
  <data name="ERR_NotYetImplementedInRoslyn" xml:space="preserve">
    <value>This language feature ('{0}') is not yet implemented.</value>
  </data>
  <data name="ERR_DefaultValueNotAllowed" xml:space="preserve">
    <value>Default values are not valid in this context.</value>
  </data>
  <data name="ERR_CantOpenIcon" xml:space="preserve">
    <value>Error opening icon file {0} -- {1}</value>
  </data>
  <data name="ERR_CantOpenWin32Manifest" xml:space="preserve">
    <value>Error opening Win32 manifest file {0} -- {1}</value>
  </data>
  <data name="ERR_ErrorBuildingWin32Resources" xml:space="preserve">
    <value>Error building Win32 resources -- {0}</value>
  </data>
  <data name="ERR_DefaultValueBeforeRequiredValue" xml:space="preserve">
    <value>Optional parameters must appear after all required parameters</value>
  </data>
  <data name="ERR_ExplicitImplCollisionOnRefOut" xml:space="preserve">
    <value>Cannot inherit interface '{0}' with the specified type parameters because it causes method '{1}' to contain overloads which differ only on ref and out</value>
  </data>
  <data name="ERR_PartialWrongTypeParamsVariance" xml:space="preserve">
    <value>Partial declarations of '{0}' must have the same type parameter names and variance modifiers in the same order</value>
  </data>
  <data name="ERR_UnexpectedVariance" xml:space="preserve">
    <value>Invalid variance: The type parameter '{1}' must be {3} valid on '{0}'. '{1}' is {2}.</value>
  </data>
  <data name="ERR_DeriveFromDynamic" xml:space="preserve">
    <value>'{0}': cannot derive from the dynamic type</value>
  </data>
  <data name="ERR_DeriveFromConstructedDynamic" xml:space="preserve">
    <value>'{0}': cannot implement a dynamic interface '{1}'</value>
  </data>
  <data name="ERR_DynamicTypeAsBound" xml:space="preserve">
    <value>Constraint cannot be the dynamic type</value>
  </data>
  <data name="ERR_ConstructedDynamicTypeAsBound" xml:space="preserve">
    <value>Constraint cannot be a dynamic type '{0}'</value>
  </data>
  <data name="ERR_DynamicRequiredTypesMissing" xml:space="preserve">
    <value>One or more types required to compile a dynamic expression cannot be found. Are you missing a reference?</value>
  </data>
  <data name="ERR_MetadataNameTooLong" xml:space="preserve">
    <value>Name '{0}' exceeds the maximum length allowed in metadata.</value>
  </data>
  <data name="ERR_AttributesNotAllowed" xml:space="preserve">
    <value>Attributes are not valid in this context.</value>
  </data>
  <data name="ERR_ExternAliasNotAllowed" xml:space="preserve">
    <value>'extern alias' is not valid in this context</value>
  </data>
  <data name="WRN_IsDynamicIsConfusing" xml:space="preserve">
    <value>Using '{0}' to test compatibility with '{1}' is essentially identical to testing compatibility with '{2}' and will succeed for all non-null values</value>
  </data>
  <data name="WRN_IsDynamicIsConfusing_Title" xml:space="preserve">
    <value>Using 'is' to test compatibility with 'dynamic' is essentially identical to testing compatibility with 'Object'</value>
  </data>
  <data name="ERR_YieldNotAllowedInScript" xml:space="preserve">
    <value>Cannot use 'yield' in top-level script code</value>
  </data>
  <data name="ERR_NamespaceNotAllowedInScript" xml:space="preserve">
    <value>Cannot declare namespace in script code</value>
  </data>
  <data name="ERR_GlobalAttributesNotAllowed" xml:space="preserve">
    <value>Assembly and module attributes are not allowed in this context</value>
  </data>
  <data name="ERR_InvalidDelegateType" xml:space="preserve">
    <value>Delegate '{0}' has no invoke method or an invoke method with a return type or parameter types that are not supported.</value>
  </data>
  <data name="WRN_MainIgnored" xml:space="preserve">
    <value>The entry point of the program is global script code; ignoring '{0}' entry point.</value>
  </data>
  <data name="WRN_MainIgnored_Title" xml:space="preserve">
    <value>The entry point of the program is global script code; ignoring entry point</value>
  </data>
  <data name="ERR_StaticInAsOrIs" xml:space="preserve">
    <value>The second operand of an 'is' or 'as' operator may not be static type '{0}'</value>
  </data>
  <data name="ERR_BadVisEventType" xml:space="preserve">
    <value>Inconsistent accessibility: event type '{1}' is less accessible than event '{0}'</value>
  </data>
  <data name="ERR_NamedArgumentSpecificationBeforeFixedArgument" xml:space="preserve">
    <value>Named argument specifications must appear after all fixed arguments have been specified. Please use language version {0} or greater to allow non-trailing named arguments.</value>
  </data>
  <data name="ERR_NamedArgumentSpecificationBeforeFixedArgumentInDynamicInvocation" xml:space="preserve">
    <value>Named argument specifications must appear after all fixed arguments have been specified in a dynamic invocation.</value>
  </data>
  <data name="ERR_BadNamedArgument" xml:space="preserve">
    <value>The best overload for '{0}' does not have a parameter named '{1}'</value>
  </data>
  <data name="ERR_BadNamedArgumentForDelegateInvoke" xml:space="preserve">
    <value>The delegate '{0}' does not have a parameter named '{1}'</value>
  </data>
  <data name="ERR_DuplicateNamedArgument" xml:space="preserve">
    <value>Named argument '{0}' cannot be specified multiple times</value>
  </data>
  <data name="ERR_NamedArgumentUsedInPositional" xml:space="preserve">
    <value>Named argument '{0}' specifies a parameter for which a positional argument has already been given</value>
  </data>
  <data name="ERR_BadNonTrailingNamedArgument" xml:space="preserve">
    <value>Named argument '{0}' is used out-of-position but is followed by an unnamed argument</value>
  </data>
  <data name="ERR_DefaultValueUsedWithAttributes" xml:space="preserve">
    <value>Cannot specify default parameter value in conjunction with DefaultParameterAttribute or OptionalAttribute</value>
  </data>
  <data name="ERR_DefaultValueMustBeConstant" xml:space="preserve">
    <value>Default parameter value for '{0}' must be a compile-time constant</value>
  </data>
  <data name="ERR_RefOutDefaultValue" xml:space="preserve">
    <value>A ref or out parameter cannot have a default value</value>
  </data>
  <data name="ERR_DefaultValueForExtensionParameter" xml:space="preserve">
    <value>Cannot specify a default value for the 'this' parameter</value>
  </data>
  <data name="ERR_DefaultValueForParamsParameter" xml:space="preserve">
    <value>Cannot specify a default value for a parameter array</value>
  </data>
  <data name="ERR_NoConversionForDefaultParam" xml:space="preserve">
    <value>A value of type '{0}' cannot be used as a default parameter because there are no standard conversions to type '{1}'</value>
  </data>
  <data name="ERR_NoConversionForNubDefaultParam" xml:space="preserve">
    <value>A value of type '{0}' cannot be used as default parameter for nullable parameter '{1}' because '{0}' is not a simple type</value>
  </data>
  <data name="ERR_NotNullRefDefaultParameter" xml:space="preserve">
    <value>'{0}' is of type '{1}'. A default parameter value of a reference type other than string can only be initialized with null</value>
  </data>
  <data name="WRN_DefaultValueForUnconsumedLocation" xml:space="preserve">
    <value>The default value specified for parameter '{0}' will have no effect because it applies to a member that is used in contexts that do not allow optional arguments</value>
  </data>
  <data name="WRN_DefaultValueForUnconsumedLocation_Title" xml:space="preserve">
    <value>The default value specified will have no effect because it applies to a member that is used in contexts that do not allow optional arguments</value>
  </data>
  <data name="ERR_PublicKeyFileFailure" xml:space="preserve">
    <value>Error signing output with public key from file '{0}' -- {1}</value>
  </data>
  <data name="ERR_PublicKeyContainerFailure" xml:space="preserve">
    <value>Error signing output with public key from container '{0}' -- {1}</value>
  </data>
  <data name="ERR_BadDynamicTypeof" xml:space="preserve">
    <value>The typeof operator cannot be used on the dynamic type</value>
  </data>
  <data name="ERR_ExpressionTreeContainsDynamicOperation" xml:space="preserve">
    <value>An expression tree may not contain a dynamic operation</value>
  </data>
  <data name="ERR_BadAsyncExpressionTree" xml:space="preserve">
    <value>Async lambda expressions cannot be converted to expression trees</value>
  </data>
  <data name="ERR_DynamicAttributeMissing" xml:space="preserve">
    <value>Cannot define a class or member that utilizes 'dynamic' because the compiler required type '{0}' cannot be found. Are you missing a reference?</value>
  </data>
  <data name="ERR_CannotPassNullForFriendAssembly" xml:space="preserve">
    <value>Cannot pass null for friend assembly name</value>
  </data>
  <data name="ERR_SignButNoPrivateKey" xml:space="preserve">
    <value>Key file '{0}' is missing the private key needed for signing</value>
  </data>
  <data name="ERR_PublicSignButNoKey" xml:space="preserve">
    <value>Public signing was specified and requires a public key, but no public key was specified.</value>
  </data>
  <data name="ERR_PublicSignNetModule" xml:space="preserve">
    <value>Public signing is not supported for netmodules.</value>
  </data>
  <data name="WRN_DelaySignButNoKey" xml:space="preserve">
    <value>Delay signing was specified and requires a public key, but no public key was specified</value>
  </data>
  <data name="WRN_DelaySignButNoKey_Title" xml:space="preserve">
    <value>Delay signing was specified and requires a public key, but no public key was specified</value>
  </data>
  <data name="ERR_InvalidVersionFormat" xml:space="preserve">
    <value>The specified version string does not conform to the required format - major[.minor[.build[.revision]]]</value>
  </data>
  <data name="ERR_InvalidVersionFormatDeterministic" xml:space="preserve">
    <value>The specified version string contains wildcards, which are not compatible with determinism. Either remove wildcards from the version string, or disable determinism for this compilation</value>
  </data>
  <data name="ERR_InvalidVersionFormat2" xml:space="preserve">
    <value>The specified version string does not conform to the required format - major.minor.build.revision (without wildcards)</value>
  </data>
  <data name="WRN_InvalidVersionFormat" xml:space="preserve">
    <value>The specified version string does not conform to the recommended format - major.minor.build.revision</value>
  </data>
  <data name="WRN_InvalidVersionFormat_Title" xml:space="preserve">
    <value>The specified version string does not conform to the recommended format - major.minor.build.revision</value>
  </data>
  <data name="ERR_InvalidAssemblyCultureForExe" xml:space="preserve">
    <value>Executables cannot be satellite assemblies; culture should always be empty</value>
  </data>
  <data name="ERR_NoCorrespondingArgument" xml:space="preserve">
    <value>There is no argument given that corresponds to the required formal parameter '{0}' of '{1}'</value>
  </data>
  <data name="WRN_UnimplementedCommandLineSwitch" xml:space="preserve">
    <value>The command line switch '{0}' is not yet implemented and was ignored.</value>
  </data>
  <data name="WRN_UnimplementedCommandLineSwitch_Title" xml:space="preserve">
    <value>Command line switch is not yet implemented</value>
  </data>
  <data name="ERR_ModuleEmitFailure" xml:space="preserve">
    <value>Failed to emit module '{0}'.</value>
  </data>
  <data name="ERR_FixedLocalInLambda" xml:space="preserve">
    <value>Cannot use fixed local '{0}' inside an anonymous method, lambda expression, or query expression</value>
  </data>
  <data name="ERR_ExpressionTreeContainsNamedArgument" xml:space="preserve">
    <value>An expression tree may not contain a named argument specification</value>
  </data>
  <data name="ERR_ExpressionTreeContainsOptionalArgument" xml:space="preserve">
    <value>An expression tree may not contain a call or invocation that uses optional arguments</value>
  </data>
  <data name="ERR_ExpressionTreeContainsIndexedProperty" xml:space="preserve">
    <value>An expression tree may not contain an indexed property</value>
  </data>
  <data name="ERR_IndexedPropertyRequiresParams" xml:space="preserve">
    <value>Indexed property '{0}' has non-optional arguments which must be provided</value>
  </data>
  <data name="ERR_IndexedPropertyMustHaveAllOptionalParams" xml:space="preserve">
    <value>Indexed property '{0}' must have all arguments optional</value>
  </data>
  <data name="ERR_SpecialByRefInLambda" xml:space="preserve">
    <value>Instance of type '{0}' cannot be used inside a nested function, query expression, iterator block or async method</value>
  </data>
  <data name="ERR_SecurityAttributeMissingAction" xml:space="preserve">
    <value>First argument to a security attribute must be a valid SecurityAction</value>
  </data>
  <data name="ERR_SecurityAttributeInvalidAction" xml:space="preserve">
    <value>Security attribute '{0}' has an invalid SecurityAction value '{1}'</value>
  </data>
  <data name="ERR_SecurityAttributeInvalidActionAssembly" xml:space="preserve">
    <value>SecurityAction value '{0}' is invalid for security attributes applied to an assembly</value>
  </data>
  <data name="ERR_SecurityAttributeInvalidActionTypeOrMethod" xml:space="preserve">
    <value>SecurityAction value '{0}' is invalid for security attributes applied to a type or a method</value>
  </data>
  <data name="ERR_PrincipalPermissionInvalidAction" xml:space="preserve">
    <value>SecurityAction value '{0}' is invalid for PrincipalPermission attribute</value>
  </data>
  <data name="ERR_FeatureNotValidInExpressionTree" xml:space="preserve">
    <value>An expression tree may not contain '{0}'</value>
  </data>
  <data name="ERR_PermissionSetAttributeInvalidFile" xml:space="preserve">
    <value>Unable to resolve file path '{0}' specified for the named argument '{1}' for PermissionSet attribute</value>
  </data>
  <data name="ERR_PermissionSetAttributeFileReadError" xml:space="preserve">
    <value>Error reading file '{0}' specified for the named argument '{1}' for PermissionSet attribute: '{2}'</value>
  </data>
  <data name="ERR_GlobalSingleTypeNameNotFoundFwd" xml:space="preserve">
    <value>The type name '{0}' could not be found in the global namespace. This type has been forwarded to assembly '{1}' Consider adding a reference to that assembly.</value>
  </data>
  <data name="ERR_DottedTypeNameNotFoundInNSFwd" xml:space="preserve">
    <value>The type name '{0}' could not be found in the namespace '{1}'. This type has been forwarded to assembly '{2}' Consider adding a reference to that assembly.</value>
  </data>
  <data name="ERR_SingleTypeNameNotFoundFwd" xml:space="preserve">
    <value>The type name '{0}' could not be found. This type has been forwarded to assembly '{1}'. Consider adding a reference to that assembly.</value>
  </data>
  <data name="ERR_AssemblySpecifiedForLinkAndRef" xml:space="preserve">
    <value>Assemblies '{0}' and '{1}' refer to the same metadata but only one is a linked reference (specified using /link option); consider removing one of the references.</value>
  </data>
  <data name="WRN_DeprecatedCollectionInitAdd" xml:space="preserve">
    <value>The best overloaded Add method '{0}' for the collection initializer element is obsolete.</value>
  </data>
  <data name="WRN_DeprecatedCollectionInitAdd_Title" xml:space="preserve">
    <value>The best overloaded Add method for the collection initializer element is obsolete</value>
  </data>
  <data name="WRN_DeprecatedCollectionInitAddStr" xml:space="preserve">
    <value>The best overloaded Add method '{0}' for the collection initializer element is obsolete. {1}</value>
  </data>
  <data name="WRN_DeprecatedCollectionInitAddStr_Title" xml:space="preserve">
    <value>The best overloaded Add method for the collection initializer element is obsolete</value>
  </data>
  <data name="ERR_DeprecatedCollectionInitAddStr" xml:space="preserve">
    <value>The best overloaded Add method '{0}' for the collection initializer element is obsolete. {1}</value>
  </data>
  <data name="ERR_IteratorInInteractive" xml:space="preserve">
    <value>Yield statements may not appear at the top level in interactive code.</value>
  </data>
  <data name="ERR_SecurityAttributeInvalidTarget" xml:space="preserve">
    <value>Security attribute '{0}' is not valid on this declaration type. Security attributes are only valid on assembly, type and method declarations.</value>
  </data>
  <data name="ERR_BadDynamicMethodArg" xml:space="preserve">
    <value>Cannot use an expression of type '{0}' as an argument to a dynamically dispatched operation.</value>
  </data>
  <data name="ERR_BadDynamicMethodArgLambda" xml:space="preserve">
    <value>Cannot use a lambda expression as an argument to a dynamically dispatched operation without first casting it to a delegate or expression tree type.</value>
  </data>
  <data name="ERR_BadDynamicMethodArgMemgrp" xml:space="preserve">
    <value>Cannot use a method group as an argument to a dynamically dispatched operation. Did you intend to invoke the method?</value>
  </data>
  <data name="ERR_NoDynamicPhantomOnBase" xml:space="preserve">
    <value>The call to method '{0}' needs to be dynamically dispatched, but cannot be because it is part of a base access expression. Consider casting the dynamic arguments or eliminating the base access.</value>
  </data>
  <data name="ERR_BadDynamicQuery" xml:space="preserve">
    <value>Query expressions over source type 'dynamic' or with a join sequence of type 'dynamic' are not allowed</value>
  </data>
  <data name="ERR_NoDynamicPhantomOnBaseIndexer" xml:space="preserve">
    <value>The indexer access needs to be dynamically dispatched, but cannot be because it is part of a base access expression. Consider casting the dynamic arguments or eliminating the base access.</value>
  </data>
  <data name="WRN_DynamicDispatchToConditionalMethod" xml:space="preserve">
    <value>The dynamically dispatched call to method '{0}' may fail at runtime because one or more applicable overloads are conditional methods.</value>
  </data>
  <data name="WRN_DynamicDispatchToConditionalMethod_Title" xml:space="preserve">
    <value>Dynamically dispatched call may fail at runtime because one or more applicable overloads are conditional methods</value>
  </data>
  <data name="ERR_BadArgTypeDynamicExtension" xml:space="preserve">
    <value>'{0}' has no applicable method named '{1}' but appears to have an extension method by that name. Extension methods cannot be dynamically dispatched. Consider casting the dynamic arguments or calling the extension method without the extension method syntax.</value>
  </data>
  <data name="WRN_CallerFilePathPreferredOverCallerMemberName" xml:space="preserve">
    <value>The CallerMemberNameAttribute applied to parameter '{0}' will have no effect. It is overridden by the CallerFilePathAttribute.</value>
  </data>
  <data name="WRN_CallerFilePathPreferredOverCallerMemberName_Title" xml:space="preserve">
    <value>The CallerMemberNameAttribute will have no effect; it is overridden by the CallerFilePathAttribute</value>
  </data>
  <data name="WRN_CallerLineNumberPreferredOverCallerMemberName" xml:space="preserve">
    <value>The CallerMemberNameAttribute applied to parameter '{0}' will have no effect. It is overridden by the CallerLineNumberAttribute.</value>
  </data>
  <data name="WRN_CallerLineNumberPreferredOverCallerMemberName_Title" xml:space="preserve">
    <value>The CallerMemberNameAttribute will have no effect; it is overridden by the CallerLineNumberAttribute</value>
  </data>
  <data name="WRN_CallerLineNumberPreferredOverCallerFilePath" xml:space="preserve">
    <value>The CallerFilePathAttribute applied to parameter '{0}' will have no effect. It is overridden by the CallerLineNumberAttribute.</value>
  </data>
  <data name="WRN_CallerLineNumberPreferredOverCallerFilePath_Title" xml:space="preserve">
    <value>The CallerFilePathAttribute will have no effect; it is overridden by the CallerLineNumberAttribute</value>
  </data>
  <data name="ERR_InvalidDynamicCondition" xml:space="preserve">
    <value>Expression must be implicitly convertible to Boolean or its type '{0}' must define operator '{1}'.</value>
  </data>
  <data name="ERR_MixingWinRTEventWithRegular" xml:space="preserve">
    <value>'{0}' cannot implement '{1}' because '{2}' is a Windows Runtime event and '{3}' is a regular .NET event.</value>
  </data>
  <data name="WRN_CA2000_DisposeObjectsBeforeLosingScope1" xml:space="preserve">
    <value>Call System.IDisposable.Dispose() on allocated instance of {0} before all references to it are out of scope.</value>
  </data>
  <data name="WRN_CA2000_DisposeObjectsBeforeLosingScope1_Title" xml:space="preserve">
    <value>Call System.IDisposable.Dispose() on allocated instance before all references to it are out of scope</value>
  </data>
  <data name="WRN_CA2000_DisposeObjectsBeforeLosingScope2" xml:space="preserve">
    <value>Allocated instance of {0} is not disposed along all exception paths.  Call System.IDisposable.Dispose() before all references to it are out of scope.</value>
  </data>
  <data name="WRN_CA2000_DisposeObjectsBeforeLosingScope2_Title" xml:space="preserve">
    <value>Allocated instance is not disposed along all exception paths</value>
  </data>
  <data name="WRN_CA2202_DoNotDisposeObjectsMultipleTimes" xml:space="preserve">
    <value>Object '{0}' can be disposed more than once.</value>
  </data>
  <data name="WRN_CA2202_DoNotDisposeObjectsMultipleTimes_Title" xml:space="preserve">
    <value>Object can be disposed more than once</value>
  </data>
  <data name="ERR_NewCoClassOnLink" xml:space="preserve">
    <value>Interop type '{0}' cannot be embedded. Use the applicable interface instead.</value>
  </data>
  <data name="ERR_NoPIANestedType" xml:space="preserve">
    <value>Type '{0}' cannot be embedded because it is a nested type. Consider setting the 'Embed Interop Types' property to false.</value>
  </data>
  <data name="ERR_GenericsUsedInNoPIAType" xml:space="preserve">
    <value>Type '{0}' cannot be embedded because it has a generic argument. Consider setting the 'Embed Interop Types' property to false.</value>
  </data>
  <data name="ERR_InteropStructContainsMethods" xml:space="preserve">
    <value>Embedded interop struct '{0}' can contain only public instance fields.</value>
  </data>
  <data name="ERR_WinRtEventPassedByRef" xml:space="preserve">
    <value>A Windows Runtime event may not be passed as an out or ref parameter.</value>
  </data>
  <data name="ERR_MissingMethodOnSourceInterface" xml:space="preserve">
    <value>Source interface '{0}' is missing method '{1}' which is required to embed event '{2}'.</value>
  </data>
  <data name="ERR_MissingSourceInterface" xml:space="preserve">
    <value>Interface '{0}' has an invalid source interface which is required to embed event '{1}'.</value>
  </data>
  <data name="ERR_InteropTypeMissingAttribute" xml:space="preserve">
    <value>Interop type '{0}' cannot be embedded because it is missing the required '{1}' attribute.</value>
  </data>
  <data name="ERR_NoPIAAssemblyMissingAttribute" xml:space="preserve">
    <value>Cannot embed interop types from assembly '{0}' because it is missing the '{1}' attribute.</value>
  </data>
  <data name="ERR_NoPIAAssemblyMissingAttributes" xml:space="preserve">
    <value>Cannot embed interop types from assembly '{0}' because it is missing either the '{1}' attribute or the '{2}' attribute.</value>
  </data>
  <data name="ERR_InteropTypesWithSameNameAndGuid" xml:space="preserve">
    <value>Cannot embed interop type '{0}' found in both assembly '{1}' and '{2}'. Consider setting the 'Embed Interop Types' property to false.</value>
  </data>
  <data name="ERR_LocalTypeNameClash" xml:space="preserve">
    <value>Embedding the interop type '{0}' from assembly '{1}' causes a name clash in the current assembly. Consider setting the 'Embed Interop Types' property to false.</value>
  </data>
  <data name="WRN_ReferencedAssemblyReferencesLinkedPIA" xml:space="preserve">
    <value>A reference was created to embedded interop assembly '{0}' because of an indirect reference to that assembly created by assembly '{1}'. Consider changing the 'Embed Interop Types' property on either assembly.</value>
  </data>
  <data name="WRN_ReferencedAssemblyReferencesLinkedPIA_Title" xml:space="preserve">
    <value>A reference was created to embedded interop assembly because of an indirect assembly reference</value>
  </data>
  <data name="WRN_ReferencedAssemblyReferencesLinkedPIA_Description" xml:space="preserve">
    <value>You have added a reference to an assembly using /link (Embed Interop Types property set to True). This instructs the compiler to embed interop type information from that assembly. However, the compiler cannot embed interop type information from that assembly because another assembly that you have referenced also references that assembly using /reference (Embed Interop Types property set to False).

To embed interop type information for both assemblies, use /link for references to each assembly (set the Embed Interop Types property to True).

To remove the warning, you can use /reference instead (set the Embed Interop Types property to False). In this case, a primary interop assembly (PIA) provides interop type information.</value>
  </data>
  <data name="ERR_GenericsUsedAcrossAssemblies" xml:space="preserve">
    <value>Type '{0}' from assembly '{1}' cannot be used across assembly boundaries because it has a generic type argument that is an embedded interop type.</value>
  </data>
  <data name="ERR_NoCanonicalView" xml:space="preserve">
    <value>Cannot find the interop type that matches the embedded interop type '{0}'. Are you missing an assembly reference?</value>
  </data>
  <data name="ERR_ByRefReturnUnsupported" xml:space="preserve">
    <value>By-reference return type 'ref {0}' is not supported.</value>
  </data>
  <data name="ERR_NetModuleNameMismatch" xml:space="preserve">
    <value>Module name '{0}' stored in '{1}' must match its filename.</value>
  </data>
  <data name="ERR_BadModuleName" xml:space="preserve">
    <value>Invalid module name: {0}</value>
  </data>
  <data name="ERR_BadCompilationOptionValue" xml:space="preserve">
    <value>Invalid '{0}' value: '{1}'.</value>
  </data>
  <data name="ERR_BadAppConfigPath" xml:space="preserve">
    <value>AppConfigPath must be absolute.</value>
  </data>
  <data name="WRN_AssemblyAttributeFromModuleIsOverridden" xml:space="preserve">
    <value>Attribute '{0}' from module '{1}' will be ignored in favor of the instance appearing in source</value>
  </data>
  <data name="WRN_AssemblyAttributeFromModuleIsOverridden_Title" xml:space="preserve">
    <value>Attribute will be ignored in favor of the instance appearing in source</value>
  </data>
  <data name="ERR_CmdOptionConflictsSource" xml:space="preserve">
    <value>Attribute '{0}' given in a source file conflicts with option '{1}'.</value>
  </data>
  <data name="ERR_FixedBufferTooManyDimensions" xml:space="preserve">
    <value>A fixed buffer may only have one dimension.</value>
  </data>
  <data name="WRN_ReferencedAssemblyDoesNotHaveStrongName" xml:space="preserve">
    <value>Referenced assembly '{0}' does not have a strong name.</value>
  </data>
  <data name="WRN_ReferencedAssemblyDoesNotHaveStrongName_Title" xml:space="preserve">
    <value>Referenced assembly does not have a strong name</value>
  </data>
  <data name="ERR_InvalidSignaturePublicKey" xml:space="preserve">
    <value>Invalid signature public key specified in AssemblySignatureKeyAttribute.</value>
  </data>
  <data name="ERR_ExportedTypeConflictsWithDeclaration" xml:space="preserve">
    <value>Type '{0}' exported from module '{1}' conflicts with type declared in primary module of this assembly.</value>
  </data>
  <data name="ERR_ExportedTypesConflict" xml:space="preserve">
    <value>Type '{0}' exported from module '{1}' conflicts with type '{2}' exported from module '{3}'.</value>
  </data>
  <data name="ERR_ForwardedTypeConflictsWithDeclaration" xml:space="preserve">
    <value>Forwarded type '{0}' conflicts with type declared in primary module of this assembly.</value>
  </data>
  <data name="ERR_ForwardedTypesConflict" xml:space="preserve">
    <value>Type '{0}' forwarded to assembly '{1}' conflicts with type '{2}' forwarded to assembly '{3}'.</value>
  </data>
  <data name="ERR_ForwardedTypeConflictsWithExportedType" xml:space="preserve">
    <value>Type '{0}' forwarded to assembly '{1}' conflicts with type '{2}' exported from module '{3}'.</value>
  </data>
  <data name="WRN_RefCultureMismatch" xml:space="preserve">
    <value>Referenced assembly '{0}' has different culture setting of '{1}'.</value>
  </data>
  <data name="WRN_RefCultureMismatch_Title" xml:space="preserve">
    <value>Referenced assembly has different culture setting</value>
  </data>
  <data name="ERR_AgnosticToMachineModule" xml:space="preserve">
    <value>Agnostic assembly cannot have a processor specific module '{0}'.</value>
  </data>
  <data name="ERR_ConflictingMachineModule" xml:space="preserve">
    <value>Assembly and module '{0}' cannot target different processors.</value>
  </data>
  <data name="WRN_ConflictingMachineAssembly" xml:space="preserve">
    <value>Referenced assembly '{0}' targets a different processor.</value>
  </data>
  <data name="WRN_ConflictingMachineAssembly_Title" xml:space="preserve">
    <value>Referenced assembly targets a different processor</value>
  </data>
  <data name="ERR_CryptoHashFailed" xml:space="preserve">
    <value>Cryptographic failure while creating hashes.</value>
  </data>
  <data name="ERR_MissingNetModuleReference" xml:space="preserve">
    <value>Reference to '{0}' netmodule missing.</value>
  </data>
  <data name="ERR_NetModuleNameMustBeUnique" xml:space="preserve">
    <value>Module '{0}' is already defined in this assembly. Each module must have a unique filename.</value>
  </data>
  <data name="ERR_CantReadConfigFile" xml:space="preserve">
    <value>Cannot read config file '{0}' -- '{1}'</value>
  </data>
  <data name="ERR_EncNoPIAReference" xml:space="preserve">
    <value>Cannot continue since the edit includes a reference to an embedded type: '{0}'.</value>
  </data>
  <data name="ERR_EncReferenceToAddedMember" xml:space="preserve">
    <value>Member '{0}' added during the current debug session can only be accessed from within its declaring assembly '{1}'.</value>
  </data>
  <data name="ERR_MutuallyExclusiveOptions" xml:space="preserve">
    <value>Compilation options '{0}' and '{1}' can't both be specified at the same time.</value>
  </data>
  <data name="ERR_LinkedNetmoduleMetadataMustProvideFullPEImage" xml:space="preserve">
    <value>Linked netmodule metadata must provide a full PE image: '{0}'.</value>
  </data>
  <data name="ERR_BadPrefer32OnLib" xml:space="preserve">
    <value>/platform:anycpu32bitpreferred can only be used with /t:exe, /t:winexe and /t:appcontainerexe</value>
  </data>
  <data name="IDS_PathList" xml:space="preserve">
    <value>&lt;path list&gt;</value>
  </data>
  <data name="IDS_Text" xml:space="preserve">
    <value>&lt;text&gt;</value>
  </data>
  <data name="IDS_InjectedDeclaration" xml:space="preserve">
    <value>injected declaration</value>
  </data>
  <data name="IDS_FeatureNullPropagatingOperator" xml:space="preserve">
    <value>null propagating operator</value>
  </data>
  <data name="IDS_FeatureExpressionBodiedMethod" xml:space="preserve">
    <value>expression-bodied method</value>
  </data>
  <data name="IDS_FeatureExpressionBodiedProperty" xml:space="preserve">
    <value>expression-bodied property</value>
  </data>
  <data name="IDS_FeatureExpressionBodiedIndexer" xml:space="preserve">
    <value>expression-bodied indexer</value>
  </data>
  <data name="IDS_FeatureAutoPropertyInitializer" xml:space="preserve">
    <value>auto property initializer</value>
  </data>
  <data name="IDS_Namespace1" xml:space="preserve">
    <value>&lt;namespace&gt;</value>
  </data>
  <data name="IDS_FeatureRefLocalsReturns" xml:space="preserve">
    <value>byref locals and returns</value>
  </data>
  <data name="IDS_FeatureReadOnlyReferences" xml:space="preserve">
    <value>readonly references</value>
  </data>
  <data name="IDS_FeatureRefStructs" xml:space="preserve">
    <value>ref structs</value>
  </data>
  <data name="IDS_FeatureRefConditional" xml:space="preserve">
    <value>ref conditional expression</value>
  </data>
  <data name="IDS_FeatureRefReassignment" xml:space="preserve">
    <value>ref reassignment</value>
  </data>
  <data name="IDS_FeatureRefFor" xml:space="preserve">
    <value>ref for-loop variables</value>
  </data>
  <data name="IDS_FeatureRefForEach" xml:space="preserve">
    <value>ref foreach iteration variables</value>
  </data>
  <data name="IDS_FeatureExtensibleFixedStatement" xml:space="preserve">
    <value>extensible fixed statement</value>
  </data>
  <data name="CompilationC" xml:space="preserve">
    <value>Compilation (C#): </value>
  </data>
  <data name="SyntaxNodeIsNotWithinSynt" xml:space="preserve">
    <value>Syntax node is not within syntax tree</value>
  </data>
  <data name="LocationMustBeProvided" xml:space="preserve">
    <value>Location must be provided in order to provide minimal type qualification.</value>
  </data>
  <data name="SyntaxTreeSemanticModelMust" xml:space="preserve">
    <value>SyntaxTreeSemanticModel must be provided in order to provide minimal type qualification.</value>
  </data>
  <data name="CantReferenceCompilationOf" xml:space="preserve">
    <value>Can't reference compilation of type '{0}' from {1} compilation.</value>
  </data>
  <data name="SyntaxTreeAlreadyPresent" xml:space="preserve">
    <value>Syntax tree already present</value>
  </data>
  <data name="SubmissionCanOnlyInclude" xml:space="preserve">
    <value>Submission can only include script code.</value>
  </data>
  <data name="SubmissionCanHaveAtMostOne" xml:space="preserve">
    <value>Submission can have at most one syntax tree.</value>
  </data>
  <data name="SyntaxTreeNotFoundToRemove" xml:space="preserve">
    <value>SyntaxTree is not part of the compilation, so it cannot be removed</value>
  </data>
  <data name="TreeMustHaveARootNodeWith" xml:space="preserve">
    <value>tree must have a root node with SyntaxKind.CompilationUnit</value>
  </data>
  <data name="TypeArgumentCannotBeNull" xml:space="preserve">
    <value>Type argument cannot be null</value>
  </data>
  <data name="WrongNumberOfTypeArguments" xml:space="preserve">
    <value>Wrong number of type arguments</value>
  </data>
  <data name="NameConflictForName" xml:space="preserve">
    <value>Name conflict for name {0}</value>
  </data>
  <data name="LookupOptionsHasInvalidCombo" xml:space="preserve">
    <value>LookupOptions has an invalid combination of options</value>
  </data>
  <data name="ItemsMustBeNonEmpty" xml:space="preserve">
    <value>items: must be non-empty</value>
  </data>
  <data name="UseVerbatimIdentifier" xml:space="preserve">
    <value>Use Microsoft.CodeAnalysis.CSharp.SyntaxFactory.Identifier or Microsoft.CodeAnalysis.CSharp.SyntaxFactory.VerbatimIdentifier to create identifier tokens.</value>
  </data>
  <data name="UseLiteralForTokens" xml:space="preserve">
    <value>Use Microsoft.CodeAnalysis.CSharp.SyntaxFactory.Literal to create character literal tokens.</value>
  </data>
  <data name="UseLiteralForNumeric" xml:space="preserve">
    <value>Use Microsoft.CodeAnalysis.CSharp.SyntaxFactory.Literal to create numeric literal tokens.</value>
  </data>
  <data name="ThisMethodCanOnlyBeUsedToCreateTokens" xml:space="preserve">
    <value>This method can only be used to create tokens - {0} is not a token kind.</value>
  </data>
  <data name="GenericParameterDefinition" xml:space="preserve">
    <value>Generic parameter is definition when expected to be reference {0}</value>
  </data>
  <data name="InvalidGetDeclarationNameMultipleDeclarators" xml:space="preserve">
    <value>Called GetDeclarationName for a declaration node that can possibly contain multiple variable declarators.</value>
  </data>
  <data name="TreeNotPartOfCompilation" xml:space="preserve">
    <value>tree not part of compilation</value>
  </data>
  <data name="PositionIsNotWithinSyntax" xml:space="preserve">
    <value>Position is not within syntax tree with full span {0}</value>
  </data>
  <data name="WRN_BadUILang" xml:space="preserve">
    <value>The language name '{0}' is invalid.</value>
  </data>
  <data name="WRN_BadUILang_Title" xml:space="preserve">
    <value>The language name is invalid</value>
  </data>
  <data name="ERR_UnsupportedTransparentIdentifierAccess" xml:space="preserve">
    <value>Transparent identifier member access failed for field '{0}' of '{1}'.  Does the data being queried implement the query pattern?</value>
  </data>
  <data name="ERR_ParamDefaultValueDiffersFromAttribute" xml:space="preserve">
    <value>The parameter has multiple distinct default values.</value>
  </data>
  <data name="ERR_FieldHasMultipleDistinctConstantValues" xml:space="preserve">
    <value>The field has multiple distinct constant values.</value>
  </data>
  <data name="WRN_UnqualifiedNestedTypeInCref" xml:space="preserve">
    <value>Within cref attributes, nested types of generic types should be qualified.</value>
  </data>
  <data name="WRN_UnqualifiedNestedTypeInCref_Title" xml:space="preserve">
    <value>Within cref attributes, nested types of generic types should be qualified</value>
  </data>
  <data name="NotACSharpSymbol" xml:space="preserve">
    <value>Not a C# symbol.</value>
  </data>
  <data name="HDN_UnusedUsingDirective" xml:space="preserve">
    <value>Unnecessary using directive.</value>
  </data>
  <data name="HDN_UnusedExternAlias" xml:space="preserve">
    <value>Unused extern alias.</value>
  </data>
  <data name="ElementsCannotBeNull" xml:space="preserve">
    <value>Elements cannot be null.</value>
  </data>
  <data name="IDS_LIB_ENV" xml:space="preserve">
    <value>LIB environment variable</value>
  </data>
  <data name="IDS_LIB_OPTION" xml:space="preserve">
    <value>/LIB option</value>
  </data>
  <data name="IDS_REFERENCEPATH_OPTION" xml:space="preserve">
    <value>/REFERENCEPATH option</value>
  </data>
  <data name="IDS_DirectoryDoesNotExist" xml:space="preserve">
    <value>directory does not exist</value>
  </data>
  <data name="IDS_DirectoryHasInvalidPath" xml:space="preserve">
    <value>path is too long or invalid</value>
  </data>
  <data name="WRN_NoRuntimeMetadataVersion" xml:space="preserve">
    <value>No value for RuntimeMetadataVersion found. No assembly containing System.Object was found nor was a value for RuntimeMetadataVersion specified through options.</value>
  </data>
  <data name="WRN_NoRuntimeMetadataVersion_Title" xml:space="preserve">
    <value>No value for RuntimeMetadataVersion found</value>
  </data>
  <data name="WrongSemanticModelType" xml:space="preserve">
    <value>Expected a {0} SemanticModel.</value>
  </data>
  <data name="IDS_FeatureLambda" xml:space="preserve">
    <value>lambda expression</value>
  </data>
  <data name="ERR_FeatureNotAvailableInVersion1" xml:space="preserve">
    <value>Feature '{0}' is not available in C# 1. Please use language version {1} or greater.</value>
  </data>
  <data name="ERR_FeatureNotAvailableInVersion2" xml:space="preserve">
    <value>Feature '{0}' is not available in C# 2. Please use language version {1} or greater.</value>
  </data>
  <data name="ERR_FeatureNotAvailableInVersion3" xml:space="preserve">
    <value>Feature '{0}' is not available in C# 3. Please use language version {1} or greater.</value>
  </data>
  <data name="ERR_FeatureNotAvailableInVersion4" xml:space="preserve">
    <value>Feature '{0}' is not available in C# 4. Please use language version {1} or greater.</value>
  </data>
  <data name="ERR_FeatureNotAvailableInVersion5" xml:space="preserve">
    <value>Feature '{0}' is not available in C# 5. Please use language version {1} or greater.</value>
  </data>
  <data name="ERR_FeatureNotAvailableInVersion6" xml:space="preserve">
    <value>Feature '{0}' is not available in C# 6. Please use language version {1} or greater.</value>
  </data>
  <data name="ERR_FeatureNotAvailableInVersion7" xml:space="preserve">
    <value>Feature '{0}' is not available in C# 7.0. Please use language version {1} or greater.</value>
  </data>
  <data name="ERR_FeatureIsExperimental" xml:space="preserve">
    <value>Feature '{0}' is experimental and unsupported; use '/features:{1}' to enable.</value>
  </data>
  <data name="ERR_FeatureIsUnimplemented" xml:space="preserve">
    <value>Feature '{0}' is not implemented in this compiler.</value>
  </data>
  <data name="IDS_VersionExperimental" xml:space="preserve">
    <value>'experimental'</value>
  </data>
  <data name="PositionNotWithinTree" xml:space="preserve">
    <value>Position must be within span of the syntax tree.</value>
  </data>
  <data name="SpeculatedSyntaxNodeCannotBelongToCurrentCompilation" xml:space="preserve">
    <value>Syntax node to be speculated cannot belong to a syntax tree from the current compilation.</value>
  </data>
  <data name="ChainingSpeculativeModelIsNotSupported" xml:space="preserve">
    <value>Chaining speculative semantic model is not supported. You should create a speculative model from the non-speculative ParentModel.</value>
  </data>
  <data name="IDS_ToolName" xml:space="preserve">
    <value>Microsoft (R) Visual C# Compiler</value>
  </data>
  <data name="IDS_LogoLine1" xml:space="preserve">
    <value>{0} version {1}</value>
  </data>
  <data name="IDS_LogoLine2" xml:space="preserve">
    <value>Copyright (C) Microsoft Corporation. All rights reserved.</value>
  </data>
  <data name="IDS_LangVersions" xml:space="preserve">
    <value>Supported language versions:</value>
  </data>
  <data name="IDS_CSCHelp" xml:space="preserve">
    <value>
                             Visual C# Compiler Options

                       - OUTPUT FILES -
-out:&lt;file&gt;                   Specify output file name (default: base name of
                              file with main class or first file)
-target:exe                   Build a console executable (default) (Short
                              form: -t:exe)
-target:winexe                Build a Windows executable (Short form:
                              -t:winexe)
-target:library               Build a library (Short form: -t:library)
-target:module                Build a module that can be added to another
                              assembly (Short form: -t:module)
-target:appcontainerexe       Build an Appcontainer executable (Short form:
                              -t:appcontainerexe)
-target:winmdobj              Build a Windows Runtime intermediate file that
                              is consumed by WinMDExp (Short form: -t:winmdobj)
-doc:&lt;file&gt;                   XML Documentation file to generate
-refout:&lt;file&gt;                Reference assembly output to generate
-platform:&lt;string&gt;            Limit which platforms this code can run on: x86,
                              Itanium, x64, arm, arm64, anycpu32bitpreferred, or
                              anycpu. The default is anycpu.

                       - INPUT FILES -
-recurse:&lt;wildcard&gt;           Include all files in the current directory and
                              subdirectories according to the wildcard
                              specifications
-reference:&lt;alias&gt;=&lt;file&gt;     Reference metadata from the specified assembly
                              file using the given alias (Short form: -r)
-reference:&lt;file list&gt;        Reference metadata from the specified assembly
                              files (Short form: -r)
-addmodule:&lt;file list&gt;        Link the specified modules into this assembly
-link:&lt;file list&gt;             Embed metadata from the specified interop
                              assembly files (Short form: -l)
-analyzer:&lt;file list&gt;         Run the analyzers from this assembly
                              (Short form: -a)
-additionalfile:&lt;file list&gt;   Additional files that don't directly affect code
                              generation but may be used by analyzers for producing
                              errors or warnings.
-embed                        Embed all source files in the PDB.
-embed:&lt;file list&gt;            Embed specific files in the PDB

                       - RESOURCES -
-win32res:&lt;file&gt;              Specify a Win32 resource file (.res)
-win32icon:&lt;file&gt;             Use this icon for the output
-win32manifest:&lt;file&gt;         Specify a Win32 manifest file (.xml)
-nowin32manifest              Do not include the default Win32 manifest
-resource:&lt;resinfo&gt;           Embed the specified resource (Short form: -res)
-linkresource:&lt;resinfo&gt;       Link the specified resource to this assembly
                              (Short form: -linkres) Where the resinfo format
                              is &lt;file&gt;[,&lt;string name&gt;[,public|private]]

                       - CODE GENERATION -
-debug[+|-]                   Emit debugging information
-debug:{full|pdbonly|portable|embedded}
                              Specify debugging type ('full' is default,
                              'portable' is a cross-platform format,
                              'embedded' is a cross-platform format embedded into
                              the target .dll or .exe)
-optimize[+|-]                Enable optimizations (Short form: -o)
-deterministic                Produce a deterministic assembly
                              (including module version GUID and timestamp)
-refonly                      Produce a reference assembly in place of the main output
-instrument:TestCoverage      Produce an assembly instrumented to collect
                              coverage information
-sourcelink:&lt;file&gt;            Source link info to embed into PDB.

                       - ERRORS AND WARNINGS -
-warnaserror[+|-]             Report all warnings as errors
-warnaserror[+|-]:&lt;warn list&gt; Report specific warnings as errors
-warn:&lt;n&gt;                     Set warning level (0-4) (Short form: -w)
-nowarn:&lt;warn list&gt;           Disable specific warning messages
-ruleset:&lt;file&gt;               Specify a ruleset file that disables specific
                              diagnostics.
-errorlog:&lt;file&gt;              Specify a file to log all compiler and analyzer
                              diagnostics.
-reportanalyzer               Report additional analyzer information, such as
                              execution time.

                       - LANGUAGE -
-checked[+|-]                 Generate overflow checks
-unsafe[+|-]                  Allow 'unsafe' code
-define:&lt;symbol list&gt;         Define conditional compilation symbol(s) (Short
                              form: -d)
-langversion:?                Display the allowed values for language version
-langversion:&lt;string&gt;         Specify language version such as
                              `default` (latest major version), or
                              `latest` (latest version, including minor versions),
                              or specific versions like `6` or `7.1`

                       - SECURITY -
-delaysign[+|-]               Delay-sign the assembly using only the public
                              portion of the strong name key
-publicsign[+|-]              Public-sign the assembly using only the public
                              portion of the strong name key
-keyfile:&lt;file&gt;               Specify a strong name key file
-keycontainer:&lt;string&gt;        Specify a strong name key container
-highentropyva[+|-]           Enable high-entropy ASLR

                       - MISCELLANEOUS -
@&lt;file&gt;                       Read response file for more options
-help                         Display this usage message (Short form: -?)
-nologo                       Suppress compiler copyright message
-noconfig                     Do not auto include CSC.RSP file
-parallel[+|-]                Concurrent build.
-version                      Display the compiler version number and exit.

                       - ADVANCED -
-baseaddress:&lt;address&gt;        Base address for the library to be built
-checksumalgorithm:&lt;alg&gt;      Specify algorithm for calculating source file
                              checksum stored in PDB. Supported values are:
                              SHA1 (default) or SHA256.
-codepage:&lt;n&gt;                 Specify the codepage to use when opening source
                              files
-utf8output                   Output compiler messages in UTF-8 encoding
-main:&lt;type&gt;                  Specify the type that contains the entry point
                              (ignore all other possible entry points) (Short
                              form: -m)
-fullpaths                    Compiler generates fully qualified paths
-filealign:&lt;n&gt;                Specify the alignment used for output file
                              sections
-pathmap:&lt;K1&gt;=&lt;V1&gt;,&lt;K2&gt;=&lt;V2&gt;,...
                              Specify a mapping for source path names output by
                              the compiler.
-pdb:&lt;file&gt;                   Specify debug information file name (default:
                              output file name with .pdb extension)
-errorendlocation             Output line and column of the end location of
                              each error
-preferreduilang              Specify the preferred output language name.
-nostdlib[+|-]                Do not reference standard library (mscorlib.dll)
-subsystemversion:&lt;string&gt;    Specify subsystem version of this assembly
-lib:&lt;file list&gt;              Specify additional directories to search in for
                              references
-errorreport:&lt;string&gt;         Specify how to handle internal compiler errors:
                              prompt, send, queue, or none. The default is
                              queue.
-appconfig:&lt;file&gt;             Specify an application configuration file
                              containing assembly binding settings
-moduleassemblyname:&lt;string&gt;  Name of the assembly which this module will be
                              a part of
-modulename:&lt;string&gt;          Specify the name of the source module
</value>
    <comment>Visual C# Compiler Options</comment>
  </data>
  <data name="ERR_ComImportWithInitializers" xml:space="preserve">
    <value>'{0}': a class with the ComImport attribute cannot specify field initializers.</value>
  </data>
  <data name="WRN_PdbLocalNameTooLong" xml:space="preserve">
    <value>Local name '{0}' is too long for PDB.  Consider shortening or compiling without /debug.</value>
  </data>
  <data name="WRN_PdbLocalNameTooLong_Title" xml:space="preserve">
    <value>Local name is too long for PDB</value>
  </data>
  <data name="ERR_RetNoObjectRequiredLambda" xml:space="preserve">
    <value>Anonymous function converted to a void returning delegate cannot return a value</value>
  </data>
  <data name="ERR_TaskRetNoObjectRequiredLambda" xml:space="preserve">
    <value>Async lambda expression converted to a 'Task' returning delegate cannot return a value. Did you intend to return 'Task&lt;T&gt;'?</value>
  </data>
  <data name="WRN_AnalyzerCannotBeCreated" xml:space="preserve">
    <value>An instance of analyzer {0} cannot be created from {1} : {2}.</value>
  </data>
  <data name="WRN_AnalyzerCannotBeCreated_Title" xml:space="preserve">
    <value>An analyzer instance cannot be created</value>
  </data>
  <data name="WRN_NoAnalyzerInAssembly" xml:space="preserve">
    <value>The assembly {0} does not contain any analyzers.</value>
  </data>
  <data name="WRN_NoAnalyzerInAssembly_Title" xml:space="preserve">
    <value>Assembly does not contain any analyzers</value>
  </data>
  <data name="WRN_UnableToLoadAnalyzer" xml:space="preserve">
    <value>Unable to load Analyzer assembly {0} : {1}</value>
  </data>
  <data name="WRN_UnableToLoadAnalyzer_Title" xml:space="preserve">
    <value>Unable to load Analyzer assembly</value>
  </data>
  <data name="INF_UnableToLoadSomeTypesInAnalyzer" xml:space="preserve">
    <value>Skipping some types in analyzer assembly {0} due to a ReflectionTypeLoadException : {1}.</value>
  </data>
  <data name="ERR_CantReadRulesetFile" xml:space="preserve">
    <value>Error reading ruleset file {0} - {1}</value>
  </data>
  <data name="ERR_BadPdbData" xml:space="preserve">
    <value>Error reading debug information for '{0}'</value>
  </data>
  <data name="IDS_OperationCausedStackOverflow" xml:space="preserve">
    <value>Operation caused a stack overflow.</value>
  </data>
  <data name="WRN_IdentifierOrNumericLiteralExpected" xml:space="preserve">
    <value>Expected identifier or numeric literal.</value>
  </data>
  <data name="WRN_IdentifierOrNumericLiteralExpected_Title" xml:space="preserve">
    <value>Expected identifier or numeric literal</value>
  </data>
  <data name="ERR_InitializerOnNonAutoProperty" xml:space="preserve">
    <value>Only auto-implemented properties can have initializers.</value>
  </data>
  <data name="ERR_AutoPropertyMustHaveGetAccessor" xml:space="preserve">
    <value>Auto-implemented properties must have get accessors.</value>
  </data>
  <data name="ERR_AutoPropertyMustOverrideSet" xml:space="preserve">
    <value>Auto-implemented properties must override all accessors of the overridden property.</value>
  </data>
  <data name="ERR_AutoPropertyInitializerInInterface" xml:space="preserve">
    <value>Auto-implemented properties inside interfaces cannot have initializers.</value>
  </data>
  <data name="ERR_InitializerInStructWithoutExplicitConstructor" xml:space="preserve">
    <value>Structs without explicit constructors cannot contain members with initializers.</value>
  </data>
  <data name="ERR_EncodinglessSyntaxTree" xml:space="preserve">
    <value>Cannot emit debug information for a source text without encoding.</value>
  </data>
  <data name="ERR_BlockBodyAndExpressionBody" xml:space="preserve">
    <value>Block bodies and expression bodies cannot both be provided.</value>
  </data>
  <data name="ERR_SwitchFallOut" xml:space="preserve">
    <value>Control cannot fall out of switch from final case label ('{0}')</value>
  </data>
  <data name="ERR_UnexpectedBoundGenericName" xml:space="preserve">
    <value>Type arguments are not allowed in the nameof operator.</value>
  </data>
  <data name="ERR_NullPropagatingOpInExpressionTree" xml:space="preserve">
    <value>An expression tree lambda may not contain a null propagating operator.</value>
  </data>
  <data name="ERR_DictionaryInitializerInExpressionTree" xml:space="preserve">
    <value>An expression tree lambda may not contain a dictionary initializer.</value>
  </data>
  <data name="ERR_ExtensionCollectionElementInitializerInExpressionTree" xml:space="preserve">
    <value>An extension Add method is not supported for a collection initializer in an expression lambda.</value>
  </data>
  <data name="IDS_FeatureNameof" xml:space="preserve">
    <value>nameof operator</value>
  </data>
  <data name="IDS_FeatureDictionaryInitializer" xml:space="preserve">
    <value>dictionary initializer</value>
  </data>
  <data name="ERR_UnclosedExpressionHole" xml:space="preserve">
    <value>Missing close delimiter '}' for interpolated expression started with '{'.</value>
  </data>
  <data name="ERR_SingleLineCommentInExpressionHole" xml:space="preserve">
    <value>A single-line comment may not be used in an interpolated string.</value>
  </data>
  <data name="ERR_InsufficientStack" xml:space="preserve">
    <value>An expression is too long or complex to compile</value>
  </data>
  <data name="ERR_ExpressionHasNoName" xml:space="preserve">
    <value>Expression does not have a name.</value>
  </data>
  <data name="ERR_SubexpressionNotInNameof" xml:space="preserve">
    <value>Sub-expression cannot be used in an argument to nameof.</value>
  </data>
  <data name="ERR_AliasQualifiedNameNotAnExpression" xml:space="preserve">
    <value>An alias-qualified name is not an expression.</value>
  </data>
  <data name="ERR_NameofMethodGroupWithTypeParameters" xml:space="preserve">
    <value>Type parameters are not allowed on a method group as an argument to 'nameof'.</value>
  </data>
  <data name="NoNoneSearchCriteria" xml:space="preserve">
    <value>SearchCriteria is expected.</value>
  </data>
  <data name="ERR_InvalidAssemblyCulture" xml:space="preserve">
    <value>Assembly culture strings may not contain embedded NUL characters.</value>
  </data>
  <data name="IDS_FeatureUsingStatic" xml:space="preserve">
    <value>using static</value>
  </data>
  <data name="IDS_FeatureInterpolatedStrings" xml:space="preserve">
    <value>interpolated strings</value>
  </data>
  <data name="IDS_FeatureAltInterpolatedVerbatimStrings" xml:space="preserve">
    <value>alternative interpolated verbatim strings</value>
  </data>
  <data name="IDS_AwaitInCatchAndFinally" xml:space="preserve">
    <value>await in catch blocks and finally blocks</value>
  </data>
  <data name="IDS_FeatureBinaryLiteral" xml:space="preserve">
    <value>binary literals</value>
  </data>
  <data name="IDS_FeatureDigitSeparator" xml:space="preserve">
    <value>digit separators</value>
  </data>
  <data name="IDS_FeatureLocalFunctions" xml:space="preserve">
    <value>local functions</value>
  </data>
  <data name="ERR_UnescapedCurly" xml:space="preserve">
    <value>A '{0}' character must be escaped (by doubling) in an interpolated string.</value>
  </data>
  <data name="ERR_EscapedCurly" xml:space="preserve">
    <value>A '{0}' character may only be escaped by doubling '{0}{0}' in an interpolated string.</value>
  </data>
  <data name="ERR_TrailingWhitespaceInFormatSpecifier" xml:space="preserve">
    <value>A format specifier may not contain trailing whitespace.</value>
  </data>
  <data name="ERR_EmptyFormatSpecifier" xml:space="preserve">
    <value>Empty format specifier.</value>
  </data>
  <data name="ERR_ErrorInReferencedAssembly" xml:space="preserve">
    <value>There is an error in a referenced assembly '{0}'.</value>
  </data>
  <data name="ERR_ExpressionOrDeclarationExpected" xml:space="preserve">
    <value>Expression or declaration statement expected.</value>
  </data>
  <data name="ERR_NameofExtensionMethod" xml:space="preserve">
    <value>Extension method groups are not allowed as an argument to 'nameof'.</value>
  </data>
  <data name="WRN_AlignmentMagnitude" xml:space="preserve">
    <value>Alignment value {0} has a magnitude greater than {1} and may result in a large formatted string.</value>
  </data>
  <data name="HDN_UnusedExternAlias_Title" xml:space="preserve">
    <value>Unused extern alias</value>
  </data>
  <data name="HDN_UnusedUsingDirective_Title" xml:space="preserve">
    <value>Unnecessary using directive</value>
  </data>
  <data name="INF_UnableToLoadSomeTypesInAnalyzer_Title" xml:space="preserve">
    <value>Skip loading types in analyzer assembly that fail due to a ReflectionTypeLoadException</value>
  </data>
  <data name="WRN_AlignmentMagnitude_Title" xml:space="preserve">
    <value>Alignment value has a magnitude that may result in a large formatted string</value>
  </data>
  <data name="ERR_ConstantStringTooLong" xml:space="preserve">
    <value>Length of String constant exceeds current memory limit.  Try splitting the string into multiple constants.</value>
  </data>
  <data name="ERR_TupleTooFewElements" xml:space="preserve">
    <value>Tuple must contain at least two elements.</value>
  </data>
  <data name="ERR_DebugEntryPointNotSourceMethodDefinition" xml:space="preserve">
    <value>Debug entry point must be a definition of a method declared in the current compilation.</value>
  </data>
  <data name="ERR_LoadDirectiveOnlyAllowedInScripts" xml:space="preserve">
    <value>#load is only allowed in scripts</value>
  </data>
  <data name="ERR_PPLoadFollowsToken" xml:space="preserve">
    <value>Cannot use #load after first token in file</value>
  </data>
  <data name="CouldNotFindFile" xml:space="preserve">
    <value>Could not find file.</value>
    <comment>File path referenced in source (#load) could not be resolved.</comment>
  </data>
  <data name="SyntaxTreeFromLoadNoRemoveReplace" xml:space="preserve">
    <value>SyntaxTree resulted from a #load directive and cannot be removed or replaced directly.</value>
  </data>
  <data name="ERR_SourceFileReferencesNotSupported" xml:space="preserve">
    <value>Source file references are not supported.</value>
  </data>
  <data name="ERR_InvalidPathMap" xml:space="preserve">
    <value>The pathmap option was incorrectly formatted.</value>
  </data>
  <data name="ERR_InvalidReal" xml:space="preserve">
    <value>Invalid real literal.</value>
  </data>
  <data name="ERR_AutoPropertyCannotBeRefReturning" xml:space="preserve">
    <value>Auto-implemented properties cannot return by reference</value>
  </data>
  <data name="ERR_RefPropertyMustHaveGetAccessor" xml:space="preserve">
    <value>Properties which return by reference must have a get accessor</value>
  </data>
  <data name="ERR_RefPropertyCannotHaveSetAccessor" xml:space="preserve">
    <value>Properties which return by reference cannot have set accessors</value>
  </data>
  <data name="ERR_CantChangeRefReturnOnOverride" xml:space="preserve">
    <value>'{0}' must match by reference return of overridden member '{1}'</value>
  </data>
  <data name="ERR_MustNotHaveRefReturn" xml:space="preserve">
    <value>By-reference returns may only be used in methods that return by reference</value>
  </data>
  <data name="ERR_MustHaveRefReturn" xml:space="preserve">
    <value>By-value returns may only be used in methods that return by value</value>
  </data>
  <data name="ERR_RefReturnMustHaveIdentityConversion" xml:space="preserve">
    <value>The return expression must be of type '{0}' because this method returns by reference</value>
  </data>
  <data name="ERR_CloseUnimplementedInterfaceMemberWrongRefReturn" xml:space="preserve">
    <value>'{0}' does not implement interface member '{1}'. '{2}' cannot implement '{1}' because it does not have matching return by reference.</value>
  </data>
  <data name="ERR_BadIteratorReturnRef" xml:space="preserve">
    <value>The body of '{0}' cannot be an iterator block because '{0}' returns by reference</value>
  </data>
  <data name="ERR_BadRefReturnExpressionTree" xml:space="preserve">
    <value>Lambda expressions that return by reference cannot be converted to expression trees</value>
  </data>
  <data name="ERR_RefReturningCallInExpressionTree" xml:space="preserve">
    <value>An expression tree lambda may not contain a call to a method, property, or indexer that returns by reference</value>
  </data>
  <data name="ERR_RefReturnLvalueExpected" xml:space="preserve">
    <value>An expression cannot be used in this context because it may not be passed or returned by reference</value>
  </data>
  <data name="ERR_RefReturnNonreturnableLocal" xml:space="preserve">
    <value>Cannot return '{0}' by reference because it was initialized to a value that cannot be returned by reference</value>
  </data>
  <data name="ERR_RefReturnNonreturnableLocal2" xml:space="preserve">
    <value>Cannot return by reference a member of '{0}' because it was initialized to a value that cannot be returned by reference</value>
  </data>
  <data name="ERR_RefReturnReadonlyLocal" xml:space="preserve">
    <value>Cannot return '{0}' by reference because it is read-only</value>
  </data>
  <data name="ERR_RefReturnRangeVariable" xml:space="preserve">
    <value>Cannot return the range variable '{0}' by reference</value>
  </data>
  <data name="ERR_RefReturnReadonlyLocalCause" xml:space="preserve">
    <value>Cannot return '{0}' by reference because it is a '{1}'</value>
  </data>
  <data name="ERR_RefReturnReadonlyLocal2Cause" xml:space="preserve">
    <value>Cannot return fields of '{0}' by reference because it is a '{1}'</value>
  </data>
  <data name="ERR_RefReturnReadonly" xml:space="preserve">
    <value>A readonly field cannot be returned by writable reference</value>
  </data>
  <data name="ERR_RefReturnReadonlyStatic" xml:space="preserve">
    <value>A static readonly field cannot be returned by writable reference</value>
  </data>
  <data name="ERR_RefReturnReadonly2" xml:space="preserve">
    <value>Members of readonly field '{0}' cannot be returned by writable reference</value>
  </data>
  <data name="ERR_RefReturnReadonlyStatic2" xml:space="preserve">
    <value>Fields of static readonly field '{0}' cannot be returned by writable reference</value>
  </data>
  <data name="ERR_RefReturnParameter" xml:space="preserve">
    <value>Cannot return a parameter by reference '{0}' because it is not a ref or out parameter</value>
  </data>
  <data name="ERR_RefReturnParameter2" xml:space="preserve">
    <value>Cannot return by reference a member of parameter '{0}' because it is not a ref or out parameter</value>
  </data>
  <data name="ERR_RefReturnLocal" xml:space="preserve">
    <value>Cannot return local '{0}' by reference because it is not a ref local</value>
  </data>
  <data name="ERR_RefReturnLocal2" xml:space="preserve">
    <value>Cannot return a member of local '{0}' by reference because it is not a ref local</value>
  </data>
  <data name="ERR_RefReturnStructThis" xml:space="preserve">
    <value>Struct members cannot return 'this' or other instance members by reference</value>
  </data>
  <data name="ERR_EscapeOther" xml:space="preserve">
    <value>Expression cannot be used in this context because it may indirectly expose variables outside of their declaration scope</value>
  </data>
  <data name="ERR_EscapeLocal" xml:space="preserve">
    <value>Cannot use local '{0}' in this context because it may expose referenced variables outside of their declaration scope</value>
  </data>
  <data name="ERR_EscapeCall" xml:space="preserve">
    <value>Cannot use a result of '{0}' in this context because it may expose variables referenced by parameter '{1}' outside of their declaration scope</value>
  </data>
  <data name="ERR_EscapeCall2" xml:space="preserve">
    <value>Cannot use a member of result of '{0}' in this context because it may expose variables referenced by parameter '{1}' outside of their declaration scope</value>
  </data>
  <data name="ERR_CallArgMixing" xml:space="preserve">
    <value>This combination of arguments to '{0}' is disallowed because it may expose variables referenced by parameter '{1}' outside of their declaration scope</value>
  </data>
  <data name="ERR_MismatchedRefEscapeInTernary" xml:space="preserve">
    <value>Branches of a ref ternary operator cannot refer to variables with incompatible declaration scopes</value>
  </data>
  <data name="ERR_EscapeStackAlloc" xml:space="preserve">
    <value>A result of a stackalloc expression of type '{0}' cannot be used in this context because it may be exposed outside of the containing method</value>
  </data>
  <data name="ERR_InitializeByValueVariableWithReference" xml:space="preserve">
    <value>Cannot initialize a by-value variable with a reference</value>
  </data>
  <data name="ERR_InitializeByReferenceVariableWithValue" xml:space="preserve">
    <value>Cannot initialize a by-reference variable with a value</value>
  </data>
  <data name="ERR_RefAssignmentMustHaveIdentityConversion" xml:space="preserve">
    <value>The expression must be of type '{0}' because it is being assigned by reference</value>
  </data>
  <data name="ERR_ByReferenceVariableMustBeInitialized" xml:space="preserve">
    <value>A declaration of a by-reference variable must have an initializer</value>
  </data>
  <data name="ERR_AnonDelegateCantUseLocal" xml:space="preserve">
    <value>Cannot use ref local '{0}' inside an anonymous method, lambda expression, or query expression</value>
  </data>
  <data name="ERR_BadIteratorLocalType" xml:space="preserve">
    <value>Iterators cannot have by-reference locals</value>
  </data>
  <data name="ERR_BadAsyncLocalType" xml:space="preserve">
    <value>Async methods cannot have by-reference locals</value>
  </data>
  <data name="ERR_RefReturningCallAndAwait" xml:space="preserve">
    <value>'await' cannot be used in an expression containing a call to '{0}' because it returns by reference</value>
  </data>
  <data name="ERR_RefConditionalAndAwait" xml:space="preserve">
    <value>'await' cannot be used in an expression containing a ref conditional operator</value>
  </data>
  <data name="ERR_RefConditionalNeedsTwoRefs" xml:space="preserve">
    <value>Both conditional operator values must be ref values or neither may be a ref value</value>
  </data>
  <data name="ERR_RefConditionalDifferentTypes" xml:space="preserve">
    <value>The expression must be of type '{0}' to match the alternative ref value</value>
  </data>
  <data name="ERR_ExpressionTreeContainsLocalFunction" xml:space="preserve">
    <value>An expression tree may not contain a reference to a local function</value>
  </data>
  <data name="ERR_DynamicLocalFunctionParamsParameter" xml:space="preserve">
    <value>Cannot pass argument with dynamic type to params parameter '{0}' of local function '{1}'.</value>
  </data>
  <data name="SyntaxTreeIsNotASubmission" xml:space="preserve">
    <value>Syntax tree should be created from a submission.</value>
  </data>
  <data name="ERR_TooManyUserStrings" xml:space="preserve">
    <value>Combined length of user strings used by the program exceeds allowed limit. Try to decrease use of string literals.</value>
  </data>
  <data name="ERR_PatternNullableType" xml:space="preserve">
    <value>It is not legal to use nullable type '{0}' in a pattern; use the underlying type '{1}' instead.</value>
  </data>
  <data name="ERR_BadIsPatternExpression" xml:space="preserve">
    <value>Invalid operand for pattern match; value required, but found '{0}'.</value>
  </data>
  <data name="ERR_PeWritingFailure" xml:space="preserve">
    <value>An error occurred while writing the output file: {0}.</value>
  </data>
  <data name="ERR_TupleDuplicateElementName" xml:space="preserve">
    <value>Tuple element names must be unique.</value>
  </data>
  <data name="ERR_TupleReservedElementName" xml:space="preserve">
    <value>Tuple element name '{0}' is only allowed at position {1}.</value>
  </data>
  <data name="ERR_TupleReservedElementNameAnyPosition" xml:space="preserve">
    <value>Tuple element name '{0}' is disallowed at any position.</value>
  </data>
  <data name="ERR_PredefinedTypeMemberNotFoundInAssembly" xml:space="preserve">
    <value>Member '{0}' was not found on type '{1}' from assembly '{2}'.</value>
  </data>
  <data name="IDS_FeatureTuples" xml:space="preserve">
    <value>tuples</value>
  </data>
  <data name="ERR_MissingDeconstruct" xml:space="preserve">
    <value>No suitable Deconstruct instance or extension method was found for type '{0}', with {1} out parameters and a void return type.</value>
  </data>
  <data name="ERR_DeconstructRequiresExpression" xml:space="preserve">
    <value>Deconstruct assignment requires an expression with a type on the right-hand-side.</value>
  </data>
  <data name="ERR_SwitchExpressionValueExpected" xml:space="preserve">
    <value>The switch expression must be a value; found '{0}'.</value>
  </data>
  <data name="ERR_PatternIsSubsumed" xml:space="preserve">
    <value>The switch case has already been handled by a previous case.</value>
  </data>
  <data name="ERR_PatternWrongType" xml:space="preserve">
    <value>An expression of type '{0}' cannot be handled by a pattern of type '{1}'.</value>
  </data>
  <data name="WRN_AttributeIgnoredWhenPublicSigning" xml:space="preserve">
    <value>Attribute '{0}' is ignored when public signing is specified.</value>
  </data>
  <data name="WRN_AttributeIgnoredWhenPublicSigning_Title" xml:space="preserve">
    <value>Attribute is ignored when public signing is specified.</value>
  </data>
  <data name="ERR_OptionMustBeAbsolutePath" xml:space="preserve">
    <value>Option '{0}' must be an absolute path.</value>
  </data>
  <data name="ERR_ConversionNotTupleCompatible" xml:space="preserve">
    <value>Tuple with {0} elements cannot be converted to type '{1}'.</value>
  </data>
  <data name="IDS_FeatureOutVar" xml:space="preserve">
    <value>out variable declaration</value>
  </data>
  <data name="ERR_ImplicitlyTypedOutVariableUsedInTheSameArgumentList" xml:space="preserve">
    <value>Reference to an implicitly-typed out variable '{0}' is not permitted in the same argument list.</value>
  </data>
  <data name="ERR_TypeInferenceFailedForImplicitlyTypedOutVariable" xml:space="preserve">
    <value>Cannot infer the type of implicitly-typed out variable '{0}'.</value>
  </data>
  <data name="ERR_TypeInferenceFailedForImplicitlyTypedDeconstructionVariable" xml:space="preserve">
    <value>Cannot infer the type of implicitly-typed deconstruction variable '{0}'.</value>
  </data>
  <data name="ERR_DiscardTypeInferenceFailed" xml:space="preserve">
    <value>Cannot infer the type of implicitly-typed discard.</value>
  </data>
  <data name="ERR_DeconstructWrongCardinality" xml:space="preserve">
    <value>Cannot deconstruct a tuple of '{0}' elements into '{1}' variables.</value>
  </data>
  <data name="ERR_CannotDeconstructDynamic" xml:space="preserve">
    <value>Cannot deconstruct dynamic objects.</value>
  </data>
  <data name="ERR_DeconstructTooFewElements" xml:space="preserve">
    <value>Deconstruction must contain at least two variables.</value>
  </data>
  <data name="TypeMustBeVar" xml:space="preserve">
    <value>The type must be 'var'.</value>
  </data>
  <data name="WRN_TupleLiteralNameMismatch" xml:space="preserve">
    <value>The tuple element name '{0}' is ignored because a different name or no name is specified by the target type '{1}'.</value>
  </data>
  <data name="WRN_TupleLiteralNameMismatch_Title" xml:space="preserve">
    <value>The tuple element name is ignored because a different name or no name is specified by the assignment target.</value>
  </data>
  <data name="WRN_TupleBinopLiteralNameMismatch" xml:space="preserve">
    <value>The tuple element name '{0}' is ignored because a different name or no name is specified on the other side of the tuple == or != operator.</value>
  </data>
  <data name="WRN_TupleBinopLiteralNameMismatch_Title" xml:space="preserve">
    <value>The tuple element name is ignored because a different name or no name is specified on the other side of the tuple == or != operator.</value>
  </data>
  <data name="ERR_PredefinedValueTupleTypeMustBeStruct" xml:space="preserve">
    <value>Predefined type '{0}' must be a struct.</value>
  </data>
  <data name="ERR_NewWithTupleTypeSyntax" xml:space="preserve">
    <value>'new' cannot be used with tuple type. Use a tuple literal expression instead.</value>
  </data>
  <data name="ERR_DeconstructionVarFormDisallowsSpecificType" xml:space="preserve">
    <value>Deconstruction 'var (...)' form disallows a specific type for 'var'.</value>
  </data>
  <data name="ERR_TupleElementNamesAttributeMissing" xml:space="preserve">
    <value>Cannot define a class or member that utilizes tuples because the compiler required type '{0}' cannot be found. Are you missing a reference?</value>
  </data>
  <data name="ERR_ExplicitTupleElementNamesAttribute" xml:space="preserve">
    <value>Cannot reference 'System.Runtime.CompilerServices.TupleElementNamesAttribute' explicitly. Use the tuple syntax to define tuple names.</value>
  </data>
  <data name="ERR_ExpressionTreeContainsOutVariable" xml:space="preserve">
    <value>An expression tree may not contain an out argument variable declaration.</value>
  </data>
  <data name="ERR_ExpressionTreeContainsDiscard" xml:space="preserve">
    <value>An expression tree may not contain a discard.</value>
  </data>
  <data name="ERR_ExpressionTreeContainsIsMatch" xml:space="preserve">
    <value>An expression tree may not contain an 'is' pattern-matching operator.</value>
  </data>
  <data name="ERR_ExpressionTreeContainsTupleLiteral" xml:space="preserve">
    <value>An expression tree may not contain a tuple literal.</value>
  </data>
  <data name="ERR_ExpressionTreeContainsTupleConversion" xml:space="preserve">
    <value>An expression tree may not contain a tuple conversion.</value>
  </data>
  <data name="ERR_SourceLinkRequiresPdb" xml:space="preserve">
    <value>/sourcelink switch is only supported when emitting PDB.</value>
  </data>
  <data name="ERR_CannotEmbedWithoutPdb" xml:space="preserve">
    <value>/embed switch is only supported when emitting a PDB.</value>
  </data>
  <data name="ERR_InvalidInstrumentationKind" xml:space="preserve">
    <value>Invalid instrumentation kind: {0}</value>
  </data>
  <data name="ERR_InvalidHashAlgorithmName" xml:space="preserve">
    <value>Invalid hash algorithm name: '{0}'</value>
  </data>
  <data name="ERR_VarInvocationLvalueReserved" xml:space="preserve">
    <value>The syntax 'var (...)' as an lvalue is reserved.</value>
  </data>
  <data name="ERR_SemiOrLBraceOrArrowExpected" xml:space="preserve">
    <value>{ or ; or =&gt; expected</value>
  </data>
  <data name="ERR_ThrowMisplaced" xml:space="preserve">
    <value>A throw expression is not allowed in this context.</value>
  </data>
  <data name="ERR_MixedDeconstructionUnsupported" xml:space="preserve">
    <value>A deconstruction cannot mix declarations and expressions on the left-hand-side.</value>
  </data>
  <data name="ERR_DeclarationExpressionNotPermitted" xml:space="preserve">
    <value>A declaration is not allowed in this context.</value>
  </data>
  <data name="ERR_MustDeclareForeachIteration" xml:space="preserve">
    <value>A foreach loop must declare its iteration variables.</value>
  </data>
  <data name="ERR_TupleElementNamesInDeconstruction" xml:space="preserve">
    <value>Tuple element names are not permitted on the left of a deconstruction.</value>
  </data>
  <data name="ERR_PossibleBadNegCast" xml:space="preserve">
    <value>To cast a negative value, you must enclose the value in parentheses.</value>
  </data>
  <data name="ERR_ExpressionTreeContainsThrowExpression" xml:space="preserve">
    <value>An expression tree may not contain a throw-expression.</value>
  </data>
  <data name="ERR_BadAssemblyName" xml:space="preserve">
    <value>Invalid assembly name: {0}</value>
  </data>
  <data name="ERR_BadAsyncMethodBuilderTaskProperty" xml:space="preserve">
    <value>For type '{0}' to be used as an AsyncMethodBuilder for type '{1}', its Task property should return type '{1}' instead of type '{2}'.</value>
  </data>
  <data name="ERR_AttributesInLocalFuncDecl" xml:space="preserve">
    <value>Attributes are not allowed on local function parameters or type parameters</value>
  </data>
  <data name="ERR_TypeForwardedToMultipleAssemblies" xml:space="preserve">
    <value>Module '{0}' in assembly '{1}' is forwarding the type '{2}' to multiple assemblies: '{3}' and '{4}'.</value>
  </data>
  <data name="ERR_PatternDynamicType" xml:space="preserve">
    <value>It is not legal to use the type 'dynamic' in a pattern.</value>
  </data>
  <data name="ERR_BadDynamicMethodArgDefaultLiteral" xml:space="preserve">
    <value>Cannot use a default literal as an argument to a dynamically dispatched operation.</value>
  </data>
  <data name="ERR_BadDocumentationMode" xml:space="preserve">
    <value>Provided documentation mode is unsupported or invalid: '{0}'.</value>
  </data>
  <data name="ERR_BadSourceCodeKind" xml:space="preserve">
    <value>Provided source code kind is unsupported or invalid: '{0}'</value>
  </data>
  <data name="ERR_BadLanguageVersion" xml:space="preserve">
    <value>Provided language version is unsupported or invalid: '{0}'.</value>
  </data>
  <data name="ERR_InvalidPreprocessingSymbol" xml:space="preserve">
    <value>Invalid name for a preprocessing symbol; '{0}' is not a valid identifier</value>
  </data>
  <data name="ERR_FeatureNotAvailableInVersion7_1" xml:space="preserve">
    <value>Feature '{0}' is not available in C# 7.1. Please use language version {1} or greater.</value>
  </data>
  <data name="ERR_FeatureNotAvailableInVersion7_2" xml:space="preserve">
    <value>Feature '{0}' is not available in C# 7.2. Please use language version {1} or greater.</value>
  </data>
  <data name="ERR_FeatureNotAvailableInVersion7_3" xml:space="preserve">
    <value>Feature '{0}' is not available in C# 7.3. Please use language version {1} or greater.</value>
  </data>
  <data name="ERR_FeatureNotAvailableInVersion8" xml:space="preserve">
    <value>Feature '{0}' is not available in C# 8.0. Please use language version {1} or greater.</value>
  </data>
  <data name="ERR_LanguageVersionCannotHaveLeadingZeroes" xml:space="preserve">
    <value>Specified language version '{0}' cannot have leading zeroes</value>
  </data>
  <data name="ERR_VoidAssignment" xml:space="preserve">
    <value>A value of type 'void' may not be assigned.</value>
  </data>
  <data name="WRN_Experimental" xml:space="preserve">
    <value>'{0}' is for evaluation purposes only and is subject to change or removal in future updates.</value>
  </data>
  <data name="WRN_Experimental_Title" xml:space="preserve">
    <value>Type is for evaluation purposes only and is subject to change or removal in future updates.</value>
  </data>
  <data name="ERR_CompilerAndLanguageVersion" xml:space="preserve">
    <value>Compiler version: '{0}'. Language version: {1}.</value>
  </data>
  <data name="IDS_FeatureAsyncMain" xml:space="preserve">
    <value>async main</value>
  </data>
  <data name="ERR_TupleInferredNamesNotAvailable" xml:space="preserve">
    <value>Tuple element name '{0}' is inferred. Please use language version {1} or greater to access an element by its inferred name.</value>
  </data>
  <data name="ERR_AltInterpolatedVerbatimStringsNotAvailable" xml:space="preserve">
    <value>To use '@$' instead of '$@' for an interpolated verbatim string, please use language version {0} or greater.</value>
  </data>
  <data name="WRN_AttributesOnBackingFieldsNotAvailable" xml:space="preserve">
    <value>Field-targeted attributes on auto-properties are not supported in language version {0}. Please use language version {1} or greater.</value>
  </data>
  <data name="WRN_AttributesOnBackingFieldsNotAvailable_Title" xml:space="preserve">
    <value>Field-targeted attributes on auto-properties are not supported in this version of the language.</value>
  </data>
  <data name="ERR_DefaultInSwitch" xml:space="preserve">
    <value>A default literal 'default' is not valid as a case constant. Use another literal (e.g. '0' or 'null') as appropriate. If you intended to write the default label, use 'default:' without 'case'.</value>
  </data>
  <data name="ERR_VoidInTuple" xml:space="preserve">
    <value>A tuple may not contain a value of type 'void'.</value>
  </data>
  <data name="IDS_FeatureStaticNullChecking" xml:space="preserve">
    <value>static null checking</value>
  </data>
  <data name="WRN_ConvertingNullableToNonNullable" xml:space="preserve">
    <value>Converting null literal or possible null value to non-nullable type.</value>
  </data>
  <data name="WRN_ConvertingNullableToNonNullable_Title" xml:space="preserve">
    <value>Converting null literal or possible null value to non-nullable type.</value>
  </data>
  <data name="WRN_NullReferenceAssignment" xml:space="preserve">
    <value>Possible null reference assignment.</value>
  </data>
  <data name="WRN_NullReferenceAssignment_Title" xml:space="preserve">
    <value>Possible null reference assignment.</value>
  </data>
  <data name="WRN_NullReferenceReceiver" xml:space="preserve">
    <value>Possible dereference of a null reference.</value>
  </data>
  <data name="WRN_NullReferenceReceiver_Title" xml:space="preserve">
    <value>Possible dereference of a null reference.</value>
  </data>
  <data name="WRN_NullReferenceReturn" xml:space="preserve">
    <value>Possible null reference return.</value>
  </data>
  <data name="WRN_NullReferenceReturn_Title" xml:space="preserve">
    <value>Possible null reference return.</value>
  </data>
  <data name="WRN_NullReferenceArgument" xml:space="preserve">
    <value>Possible null reference argument for parameter '{0}' in '{1}'.</value>
  </data>
  <data name="WRN_NullReferenceArgument_Title" xml:space="preserve">
    <value>Possible null reference argument.</value>
  </data>
  <data name="HDN_NullCheckIsProbablyAlwaysTrue" xml:space="preserve">
    <value>Result of the comparison is possibly always true.</value>
  </data>
  <data name="HDN_NullCheckIsProbablyAlwaysTrue_Title" xml:space="preserve">
    <value>Result of the comparison is possibly always true.</value>
  </data>
  <data name="HDN_NullCheckIsProbablyAlwaysFalse" xml:space="preserve">
    <value>Result of the comparison is possibly always false.</value>
  </data>
  <data name="HDN_NullCheckIsProbablyAlwaysFalse_Title" xml:space="preserve">
    <value>Result of the comparison is possibly always false.</value>
  </data>
  <data name="HDN_ExpressionIsProbablyNeverNull" xml:space="preserve">
    <value>Expression is probably never null.</value>
  </data>
  <data name="HDN_ExpressionIsProbablyNeverNull_Title" xml:space="preserve">
    <value>Expression is probably never null.</value>
  </data>
  <data name="WRN_NullabilityMismatchInTypeOnOverride" xml:space="preserve">
    <value>Nullability of reference types in type doesn't match overridden member.</value>
  </data>
  <data name="WRN_NullabilityMismatchInTypeOnOverride_Title" xml:space="preserve">
    <value>Nullability of reference types in type doesn't match overridden member.</value>
  </data>
  <data name="WRN_NullabilityMismatchInReturnTypeOnOverride" xml:space="preserve">
    <value>Nullability of reference types in return type doesn't match overridden member.</value>
  </data>
  <data name="WRN_NullabilityMismatchInReturnTypeOnOverride_Title" xml:space="preserve">
    <value>Nullability of reference types in return type doesn't match overridden member.</value>
  </data>
  <data name="WRN_NullabilityMismatchInParameterTypeOnOverride" xml:space="preserve">
    <value>Nullability of reference types in type of parameter '{0}' doesn't match overridden member.</value>
  </data>
  <data name="WRN_NullabilityMismatchInParameterTypeOnOverride_Title" xml:space="preserve">
    <value>Nullability of reference types in type of parameter doesn't match overridden member.</value>
  </data>
  <data name="WRN_NullabilityMismatchInParameterTypeOnPartial" xml:space="preserve">
    <value>Nullability of reference types in type of parameter '{0}' doesn't match partial method declaration.</value>
  </data>
  <data name="WRN_NullabilityMismatchInParameterTypeOnPartial_Title" xml:space="preserve">
    <value>Nullability of reference types in type of parameter doesn't match partial method declaration.</value>
  </data>
  <data name="WRN_NullabilityMismatchInTypeOnImplicitImplementation" xml:space="preserve">
    <value>Nullability of reference types in type doesn't match implicitly implemented member '{0}'.</value>
  </data>
  <data name="WRN_NullabilityMismatchInTypeOnImplicitImplementation_Title" xml:space="preserve">
    <value>Nullability of reference types in type doesn't match implicitly implemented member.</value>
  </data>
  <data name="WRN_NullabilityMismatchInReturnTypeOnImplicitImplementation" xml:space="preserve">
    <value>Nullability of reference types in return type doesn't match implicitly implemented member '{0}'.</value>
  </data>
  <data name="WRN_NullabilityMismatchInReturnTypeOnImplicitImplementation_Title" xml:space="preserve">
    <value>Nullability of reference types in return type doesn't match implicitly implemented member.</value>
  </data>
  <data name="WRN_NullabilityMismatchInParameterTypeOnImplicitImplementation" xml:space="preserve">
    <value>Nullability of reference types in type of parameter '{0}' doesn't match implicitly implemented member '{1}'.</value>
  </data>
  <data name="WRN_NullabilityMismatchInParameterTypeOnImplicitImplementation_Title" xml:space="preserve">
    <value>Nullability of reference types in type of parameter doesn't match implicitly implemented member.</value>
  </data>
  <data name="WRN_NullabilityMismatchInTypeOnExplicitImplementation" xml:space="preserve">
    <value>Nullability of reference types in type doesn't match implemented member '{0}'.</value>
  </data>
  <data name="WRN_NullabilityMismatchInTypeOnExplicitImplementation_Title" xml:space="preserve">
    <value>Nullability of reference types in type doesn't match implemented member.</value>
  </data>
  <data name="WRN_NullabilityMismatchInReturnTypeOnExplicitImplementation" xml:space="preserve">
    <value>Nullability of reference types in return type doesn't match implemented member '{0}'.</value>
  </data>
  <data name="WRN_NullabilityMismatchInReturnTypeOnExplicitImplementation_Title" xml:space="preserve">
    <value>Nullability of reference types in return type doesn't match implemented member.</value>
  </data>
  <data name="WRN_NullabilityMismatchInParameterTypeOnExplicitImplementation" xml:space="preserve">
    <value>Nullability of reference types in type of parameter '{0}' doesn't match implemented member '{1}'.</value>
  </data>
  <data name="WRN_NullabilityMismatchInParameterTypeOnExplicitImplementation_Title" xml:space="preserve">
    <value>Nullability of reference types in type of parameter doesn't match implemented member.</value>
  </data>
  <data name="WRN_UninitializedNonNullableField" xml:space="preserve">
    <value>Non-nullable {0} '{1}' is uninitialized.</value>
  </data>
  <data name="WRN_UninitializedNonNullableField_Title" xml:space="preserve">
    <value>Non-nullable field is uninitialized.</value>
  </data>
  <data name="WRN_NullabilityMismatchInAssignment" xml:space="preserve">
    <value>Nullability of reference types in value of type '{0}' doesn't match target type '{1}'.</value>
  </data>
  <data name="WRN_NullabilityMismatchInAssignment_Title" xml:space="preserve">
    <value>Nullability of reference types in value doesn't match target type.</value>
  </data>
  <data name="WRN_NullabilityMismatchInArgument" xml:space="preserve">
    <value>Nullability of reference types in argument of type '{0}' doesn't match target type '{1}' for parameter '{2}' in '{3}'.</value>
  </data>
  <data name="WRN_NullabilityMismatchInArgument_Title" xml:space="preserve">
    <value>Nullability of reference types in argument doesn't match target type.</value>
  </data>
  <data name="WRN_NullabilityMismatchInReturnTypeOfTargetDelegate" xml:space="preserve">
    <value>Nullability of reference types in return type of '{0}' doesn't match the target delegate '{1}'.</value>
  </data>
  <data name="WRN_NullabilityMismatchInReturnTypeOfTargetDelegate_Title" xml:space="preserve">
    <value>Nullability of reference types in return type doesn't match the target delegate.</value>
  </data>
  <data name="WRN_NullabilityMismatchInParameterTypeOfTargetDelegate" xml:space="preserve">
    <value>Nullability of reference types in type of parameter '{0}' of '{1}' doesn't match the target delegate '{2}'.</value>
  </data>
  <data name="WRN_NullabilityMismatchInParameterTypeOfTargetDelegate_Title" xml:space="preserve">
    <value>Nullability of reference types in type of parameter doesn't match the target delegate.</value>
  </data>
  <data name="WRN_NullAsNonNullable" xml:space="preserve">
    <value>Cannot convert null literal to non-nullable reference or unconstrained type parameter.</value>
  </data>
  <data name="WRN_NullAsNonNullable_Title" xml:space="preserve">
    <value>Cannot convert null literal to non-nullable reference or unconstrained type parameter.</value>
  </data>
  <data name="WRN_NoBestNullabilityConditionalExpression" xml:space="preserve">
    <value>No best nullability for operands of conditional expression '{0}' and '{1}'.</value>
  </data>
  <data name="WRN_NoBestNullabilityConditionalExpression_Title" xml:space="preserve">
    <value>No best nullability for operands of conditional expression.</value>
  </data>
  <data name="ERR_AnnotationDisallowedInObjectCreation" xml:space="preserve">
    <value>Cannot use a nullable reference type in object creation.</value>
  </data>
  <data name="WRN_NullabilityMismatchInTypeParameterConstraint" xml:space="preserve">
    <value>The type '{3}' cannot be used as type parameter '{2}' in the generic type or method '{0}'. Nullability of type argument '{3}' doesn't match constraint type '{1}'.</value>
  </data>
  <data name="WRN_NullabilityMismatchInTypeParameterConstraint_Title" xml:space="preserve">
    <value>The type cannot be used as type parameter in the generic type or method. Nullability of type argument doesn't match constraint type.</value>
  </data>
  <data name="WRN_MissingNonNullTypesContextForAnnotation" xml:space="preserve">
    <value>The annotation for nullable reference types should only be used in code within a '[NonNullTypes(true)]' context.</value>
  </data>
  <data name="WRN_MissingNonNullTypesContextForAnnotation_Title" xml:space="preserve">
    <value>The annotation for nullable reference types should only be used in code within a '[NonNullTypes(true)]' context.</value>
  </data>
  <data name="ERR_ExplicitNullableAttribute" xml:space="preserve">
    <value>Explicit application of 'System.Runtime.CompilerServices.NullableAttribute' is not allowed.</value>
  </data>
  <data name="ERR_NullableUnconstrainedTypeParameter" xml:space="preserve">
    <value>A nullable type parameter must be known to be a value type or non-nullable reference type. Consider adding a 'class', 'struct', or type constraint.</value>
  </data>
  <data name="WRN_SuppressionOperatorNotReferenceType" xml:space="preserve">
    <value>The suppression operator (!) can only be applied to reference types.</value>
  </data>
  <data name="WRN_SuppressionOperatorNotReferenceType_Title" xml:space="preserve">
    <value>The suppression operator (!) can only be applied to reference types.</value>
  </data>
  <data name="ERR_NonNullTypesNotAvailable" xml:space="preserve">
    <value>Please use language version {0} or greater to use the NonNullTypes attribute.</value>
  </data>
  <data name="WRN_MissingNonNullTypesContext" xml:space="preserve">
    <value>The suppression operator (!) should be used in code with a '[NonNullTypes(true/false)]' context.</value>
  </data>
  <data name="WRN_MissingNonNullTypesContext_Title" xml:space="preserve">
    <value>The suppression operator (!) should be used in code with a '[NonNullTypes(true/false)]' context.</value>
  </data>
  <data name="ERR_NonTaskMainCantBeAsync" xml:space="preserve">
    <value>A void or int returning entry point cannot be async</value>
  </data>
  <data name="ERR_PatternWrongGenericTypeInVersion" xml:space="preserve">
    <value>An expression of type '{0}' cannot be handled by a pattern of type '{1}' in C# {2}. Please use language version {3} or greater.</value>
  </data>
  <data name="WRN_UnreferencedLocalFunction" xml:space="preserve">
    <value>The local function '{0}' is declared but never used</value>
  </data>
  <data name="WRN_UnreferencedLocalFunction_Title" xml:space="preserve">
    <value>Local function is declared but never used</value>
  </data>
  <data name="ERR_LocalFunctionMissingBody" xml:space="preserve">
    <value>'{0}' is a local function and must therefore always have a body.</value>
  </data>
  <data name="ERR_InvalidDebugInfo" xml:space="preserve">
    <value>Unable to read debug information of method '{0}' (token 0x{1:X8}) from assembly '{2}'</value>
  </data>
  <data name="IConversionExpressionIsNotCSharpConversion" xml:space="preserve">
    <value>{0} is not a valid C# conversion expression</value>
  </data>
  <data name="ERR_DynamicLocalFunctionTypeParameter" xml:space="preserve">
    <value>Cannot pass argument with dynamic type to generic local function '{0}' with inferred type arguments.</value>
  </data>
  <data name="IDS_FeatureLeadingDigitSeparator" xml:space="preserve">
    <value>leading digit separator</value>
  </data>
  <data name="ERR_ExplicitReservedAttr" xml:space="preserve">
    <value>Do not use '{0}'. This is reserved for compiler usage.</value>
  </data>
  <data name="ERR_TypeReserved" xml:space="preserve">
    <value>The type name '{0}' is reserved to be used by the compiler.</value>
  </data>
  <data name="ERR_InExtensionMustBeValueType" xml:space="preserve">
    <value>The first parameter of an 'in' extension method '{0}' must be a value type.</value>
  </data>
  <data name="ERR_FieldsInRoStruct" xml:space="preserve">
    <value>Instance fields of readonly structs must be readonly.</value>
  </data>
  <data name="ERR_AutoPropsInRoStruct" xml:space="preserve">
    <value>Auto-implemented instance properties in readonly structs must be readonly.</value>
  </data>
  <data name="ERR_FieldlikeEventsInRoStruct" xml:space="preserve">
    <value>Field-like events are not allowed in readonly structs.</value>
  </data>
  <data name="IDS_FeatureRefExtensionMethods" xml:space="preserve">
    <value>ref extension methods</value>
  </data>
  <data name="ERR_StackAllocConversionNotPossible" xml:space="preserve">
    <value>Conversion of a stackalloc expression of type '{0}' to type '{1}' is not possible.</value>
  </data>
  <data name="ERR_RefExtensionMustBeValueTypeOrConstrainedToOne" xml:space="preserve">
    <value>The first parameter of a 'ref' extension method '{0}' must be a value type or a generic type constrained to struct.</value>
  </data>
  <data name="ERR_OutAttrOnInParam" xml:space="preserve">
    <value>An in parameter cannot have the Out attribute.</value>
  </data>
  <data name="ICompoundAssignmentOperationIsNotCSharpCompoundAssignment" xml:space="preserve">
    <value>{0} is not a valid C# compound assignment operation</value>
  </data>
  <data name="WRN_FilterIsConstantFalse" xml:space="preserve">
    <value>Filter expression is a constant 'false', consider removing the catch clause</value>
  </data>
  <data name="WRN_FilterIsConstantFalse_Title" xml:space="preserve">
    <value>Filter expression is a constant 'false'</value>
  </data>
  <data name="WRN_FilterIsConstantFalseRedundantTryCatch" xml:space="preserve">
    <value>Filter expression is a constant 'false', consider removing the try-catch block</value>
  </data>
  <data name="WRN_FilterIsConstantFalseRedundantTryCatch_Title" xml:space="preserve">
    <value>Filter expression is a constant 'false'. </value>
  </data>
  <data name="ERR_ConditionalInInterpolation" xml:space="preserve">
    <value>A conditional expression cannot be used directly in a string interpolation because the ':' ends the interpolation. Parenthesize the conditional expression.</value>
  </data>
  <data name="ERR_DefaultInPattern" xml:space="preserve">
    <value>A default literal 'default' is not valid as a pattern. Use another literal (e.g. '0' or 'null') as appropriate. To match everything, use a discard pattern 'var _'.</value>
  </data>
  <data name="ERR_InDynamicMethodArg" xml:space="preserve">
    <value>Arguments with 'in' modifier cannot be used in dynamically dispatched expessions.</value>
  </data>
  <data name="ERR_TupleSizesMismatchForBinOps" xml:space="preserve">
    <value>Tuple types used as operands of an == or != operator must have matching cardinalities. But this operator has tuple types of cardinality {0} on the left and {1} on the right.</value>
  </data>
  <data name="ERR_RefLocalOrParamExpected" xml:space="preserve">
    <value>The left-hand side of a ref assignment must be a ref local or parameter.</value>
  </data>
  <data name="ERR_RefAssignNarrower" xml:space="preserve">
    <value>Cannot ref-assign '{1}' to '{0}' because '{1}' has a narrower escape scope than '{0}'.</value>
  </data>
  <data name="IDS_FeatureEnumGenericTypeConstraint" xml:space="preserve">
    <value>enum generic type constraints</value>
  </data>
  <data name="IDS_FeatureDelegateGenericTypeConstraint" xml:space="preserve">
    <value>delegate generic type constraints</value>
  </data>
  <data name="IDS_FeatureUnmanagedGenericTypeConstraint" xml:space="preserve">
    <value>unmanaged generic type constraints</value>
  </data>
  <data name="ERR_NewBoundWithUnmanaged" xml:space="preserve">
    <value>The 'new()' constraint cannot be used with the 'unmanaged' constraint</value>
  </data>
  <data name="ERR_UnmanagedConstraintMustBeFirst" xml:space="preserve">
    <value>The 'unmanaged' constraint must come before any other constraints</value>
  </data>
  <data name="ERR_UnmanagedConstraintNotSatisfied" xml:space="preserve">
    <value>The type '{2}' must be a non-nullable value type, along with all fields at any level of nesting, in order to use it as parameter '{1}' in the generic type or method '{0}'</value>
  </data>
  <data name="ERR_ConWithUnmanagedCon" xml:space="preserve">
    <value>Type parameter '{1}' has the 'unmanaged' constraint so '{1}' cannot be used as a constraint for '{0}'</value>
  </data>
  <data name="ERR_InvalidObjectCreation" xml:space="preserve">
    <value>Invalid object creation</value>
  </data>
  <data name="IDS_FeatureStackAllocInitializer" xml:space="preserve">
    <value>stackalloc initializer</value>
  </data>
  <data name="ERR_InvalidStackAllocArray" xml:space="preserve">
    <value>"Invalid rank specifier: expected ']'</value>
  </data>
  <data name="IDS_FeatureExpressionVariablesInQueriesAndInitializers" xml:space="preserve">
    <value>declaration of expression variables in member initializers and queries</value>
  </data>
  <data name="IDS_FeatureIndexingMovableFixedBuffers" xml:space="preserve">
    <value>indexing movable fixed buffers</value>
  </data>
  <data name="ERR_CantUseInOrOutInArglist" xml:space="preserve">
    <value>__arglist cannot have an argument passed by 'in' or 'out'</value>
  </data>
  <data name="SyntaxTreeNotFound" xml:space="preserve">
    <value>SyntaxTree is not part of the compilation</value>
  </data>
  <data name="ERR_OutVariableCannotBeByRef" xml:space="preserve">
    <value>An out variable cannot be declared as a ref local</value>
  </data>
<<<<<<< HEAD
  <data name="ERR_TripleDotNotAllowed" xml:space="preserve">
    <value>Unexpected character sequence '...'</value>
  </data>
  <data name="ERR_FeatureNotAvailableInVersion8" xml:space="preserve">
    <value>Feature '{0}' is not available in C# 8. Please use language version {1} or greater.</value>
  </data>
  <data name="IDS_FeatureIndexOperator" xml:space="preserve">
    <value>index operator</value>
  </data>
  <data name="IDS_FeatureRangeOperator" xml:space="preserve">
    <value>range operator</value>
=======
  <data name="IDS_FeatureCoalesceAssignmentExpression" xml:space="preserve">
    <value>coalescing assignment</value>
  </data>
  <data name="CannotCreateConstructedFromConstructed" xml:space="preserve">
    <value>Cannot create constructed generic type from another constructed generic type.</value>
  </data>
  <data name="CannotCreateConstructedFromNongeneric" xml:space="preserve">
    <value>Cannot create constructed generic type from non-generic type.</value>
  </data>
  <data name="WRN_DefaultLiteralConvertedToNullIsNotIntended" xml:space="preserve">
    <value>'default' is converted to 'null', not 'default({0})'</value>
  </data>
  <data name="WRN_DefaultLiteralConvertedToNullIsNotIntended_Title" xml:space="preserve">
    <value>'default' is converted to 'null'</value>
  </data>
  <data name="IDS_FeatureUnconstrainedTypeParameterInNullCoalescingOperator" xml:space="preserve">
    <value>unconstrained type parameters in null coalescing operator</value>
  </data>
  <data name="WRN_NullabilityMismatchInConstraintsOnImplicitImplementation" xml:space="preserve">
    <value>Nullability in constraints for type parameter '{0}' of method '{1}' doesn't match the constraints for type parameter '{2}' of interface method '{3}'. Consider using an explicit interface implementation instead.</value>
  </data>
  <data name="WRN_NullabilityMismatchInConstraintsOnImplicitImplementation_Title" xml:space="preserve">
    <value>Nullability in constraints for type parameter doesn't match the constraints for type parameter in implicitly implemented interface method'.</value>
  </data>
  <data name="WRN_NullabilityMismatchInTypeParameterReferenceTypeConstraint" xml:space="preserve">
    <value>The type '{2}' cannot be used as type parameter '{1}' in the generic type or method '{0}'. Nullability of type argument '{2}' doesn't match 'class' constraint.</value>
  </data>
  <data name="WRN_NullabilityMismatchInTypeParameterReferenceTypeConstraint_Title" xml:space="preserve">
    <value>The type cannot be used as type parameter in the generic type or method. Nullability of type argument doesn't match 'class' constraint.</value>
  </data>
  <data name="IDS_FeatureObjectGenericTypeConstraint" xml:space="preserve">
    <value>object generic type constraint</value>
>>>>>>> 83d18908
  </data>
</root><|MERGE_RESOLUTION|>--- conflicted
+++ resolved
@@ -5543,51 +5543,46 @@
   <data name="ERR_OutVariableCannotBeByRef" xml:space="preserve">
     <value>An out variable cannot be declared as a ref local</value>
   </data>
-<<<<<<< HEAD
+  <data name="IDS_FeatureCoalesceAssignmentExpression" xml:space="preserve">
+    <value>coalescing assignment</value>
+  </data>
+  <data name="CannotCreateConstructedFromConstructed" xml:space="preserve">
+    <value>Cannot create constructed generic type from another constructed generic type.</value>
+  </data>
+  <data name="CannotCreateConstructedFromNongeneric" xml:space="preserve">
+    <value>Cannot create constructed generic type from non-generic type.</value>
+  </data>
+  <data name="WRN_DefaultLiteralConvertedToNullIsNotIntended" xml:space="preserve">
+    <value>'default' is converted to 'null', not 'default({0})'</value>
+  </data>
+  <data name="WRN_DefaultLiteralConvertedToNullIsNotIntended_Title" xml:space="preserve">
+    <value>'default' is converted to 'null'</value>
+  </data>
+  <data name="IDS_FeatureUnconstrainedTypeParameterInNullCoalescingOperator" xml:space="preserve">
+    <value>unconstrained type parameters in null coalescing operator</value>
+  </data>
+  <data name="WRN_NullabilityMismatchInConstraintsOnImplicitImplementation" xml:space="preserve">
+    <value>Nullability in constraints for type parameter '{0}' of method '{1}' doesn't match the constraints for type parameter '{2}' of interface method '{3}'. Consider using an explicit interface implementation instead.</value>
+  </data>
+  <data name="WRN_NullabilityMismatchInConstraintsOnImplicitImplementation_Title" xml:space="preserve">
+    <value>Nullability in constraints for type parameter doesn't match the constraints for type parameter in implicitly implemented interface method'.</value>
+  </data>
+  <data name="WRN_NullabilityMismatchInTypeParameterReferenceTypeConstraint" xml:space="preserve">
+    <value>The type '{2}' cannot be used as type parameter '{1}' in the generic type or method '{0}'. Nullability of type argument '{2}' doesn't match 'class' constraint.</value>
+  </data>
+  <data name="WRN_NullabilityMismatchInTypeParameterReferenceTypeConstraint_Title" xml:space="preserve">
+    <value>The type cannot be used as type parameter in the generic type or method. Nullability of type argument doesn't match 'class' constraint.</value>
+  </data>
+  <data name="IDS_FeatureObjectGenericTypeConstraint" xml:space="preserve">
+    <value>object generic type constraint</value>
+  </data>
   <data name="ERR_TripleDotNotAllowed" xml:space="preserve">
     <value>Unexpected character sequence '...'</value>
   </data>
-  <data name="ERR_FeatureNotAvailableInVersion8" xml:space="preserve">
-    <value>Feature '{0}' is not available in C# 8. Please use language version {1} or greater.</value>
-  </data>
   <data name="IDS_FeatureIndexOperator" xml:space="preserve">
     <value>index operator</value>
   </data>
   <data name="IDS_FeatureRangeOperator" xml:space="preserve">
     <value>range operator</value>
-=======
-  <data name="IDS_FeatureCoalesceAssignmentExpression" xml:space="preserve">
-    <value>coalescing assignment</value>
-  </data>
-  <data name="CannotCreateConstructedFromConstructed" xml:space="preserve">
-    <value>Cannot create constructed generic type from another constructed generic type.</value>
-  </data>
-  <data name="CannotCreateConstructedFromNongeneric" xml:space="preserve">
-    <value>Cannot create constructed generic type from non-generic type.</value>
-  </data>
-  <data name="WRN_DefaultLiteralConvertedToNullIsNotIntended" xml:space="preserve">
-    <value>'default' is converted to 'null', not 'default({0})'</value>
-  </data>
-  <data name="WRN_DefaultLiteralConvertedToNullIsNotIntended_Title" xml:space="preserve">
-    <value>'default' is converted to 'null'</value>
-  </data>
-  <data name="IDS_FeatureUnconstrainedTypeParameterInNullCoalescingOperator" xml:space="preserve">
-    <value>unconstrained type parameters in null coalescing operator</value>
-  </data>
-  <data name="WRN_NullabilityMismatchInConstraintsOnImplicitImplementation" xml:space="preserve">
-    <value>Nullability in constraints for type parameter '{0}' of method '{1}' doesn't match the constraints for type parameter '{2}' of interface method '{3}'. Consider using an explicit interface implementation instead.</value>
-  </data>
-  <data name="WRN_NullabilityMismatchInConstraintsOnImplicitImplementation_Title" xml:space="preserve">
-    <value>Nullability in constraints for type parameter doesn't match the constraints for type parameter in implicitly implemented interface method'.</value>
-  </data>
-  <data name="WRN_NullabilityMismatchInTypeParameterReferenceTypeConstraint" xml:space="preserve">
-    <value>The type '{2}' cannot be used as type parameter '{1}' in the generic type or method '{0}'. Nullability of type argument '{2}' doesn't match 'class' constraint.</value>
-  </data>
-  <data name="WRN_NullabilityMismatchInTypeParameterReferenceTypeConstraint_Title" xml:space="preserve">
-    <value>The type cannot be used as type parameter in the generic type or method. Nullability of type argument doesn't match 'class' constraint.</value>
-  </data>
-  <data name="IDS_FeatureObjectGenericTypeConstraint" xml:space="preserve">
-    <value>object generic type constraint</value>
->>>>>>> 83d18908
   </data>
 </root>