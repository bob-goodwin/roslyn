--- conflicted
+++ resolved
@@ -4672,27 +4672,25 @@
   <data name="SyntaxTreeFromLoadNoRemoveReplace" xml:space="preserve">
     <value>SyntaxTree '{0}' resulted from a #load directive and cannot be removed or replaced directly.</value>
   </data>
-<<<<<<< HEAD
+  <data name="ERR_SourceFileReferencesNotSupported" xml:space="preserve">
+    <value>Source file references are not supported.</value>
+  </data>
+  <data name="ERR_ExpressionTreeContainsLocalFunction" xml:space="preserve">
+    <value>An expression tree may not contain a reference to a local function</value>
+  </data>
+  <data name="ERR_ReturnTypesDontMatch" xml:space="preserve">
+    <value>Cannot infer the return type of '{0}' due to differing return types.</value>
+  </data>
+  <data name="ERR_DynamicLocalFunctionParameter" xml:space="preserve">
+    <value>Cannot invoke the local function '{0}' with dynamic parameters.</value>
+  </data>
+  <data name="ERR_CantInferVoid" xml:space="preserve">
+    <value>Cannot infer the type of '{0}' as it does not return a value.</value>
+  </data>
   <data name="ERR_PatternNullableType" xml:space="preserve">
     <value>It is not legal to use nullable type '{0}' in a pattern; use the underlying type '{1}' instead.</value>
   </data>
   <data name="ERR_BadIsPatternExpression" xml:space="preserve">
     <value>Invalid operand for pattern match.</value>
-=======
-  <data name="ERR_SourceFileReferencesNotSupported" xml:space="preserve">
-    <value>Source file references are not supported.</value>
-  </data>
-  <data name="ERR_ExpressionTreeContainsLocalFunction" xml:space="preserve">
-    <value>An expression tree may not contain a reference to a local function</value>
-  </data>
-  <data name="ERR_ReturnTypesDontMatch" xml:space="preserve">
-    <value>Cannot infer the return type of '{0}' due to differing return types.</value>
-  </data>
-  <data name="ERR_DynamicLocalFunctionParameter" xml:space="preserve">
-    <value>Cannot invoke the local function '{0}' with dynamic parameters.</value>
-  </data>
-  <data name="ERR_CantInferVoid" xml:space="preserve">
-    <value>Cannot infer the type of '{0}' as it does not return a value.</value>
->>>>>>> 1d7795fc
   </data>
 </root>