--- conflicted
+++ resolved
@@ -407,10 +407,6 @@
                     }
                     else if (localFuncsInProgress.Contains(localFunc))
                     {
-<<<<<<< HEAD
-                        // CS4013: Instance of type '{0}' cannot be used inside an anonymous function, query expression, iterator block or async method
-                        this.Diagnostics.Add(ErrorCode.ERR_SpecialByRefInLambda, syntax.Location, hoistedField.Type.TypeSymbol);
-=======
                         continue;
                     }
 
@@ -429,7 +425,6 @@
                     if (transitivelyTrue)
                     {
                         continue;
->>>>>>> 2355a7be
                     }
                 }
 
@@ -605,13 +600,8 @@
                 return proxyField.Replacement(syntax, frameType => FramePointer(syntax, frameType));
             }
 
-<<<<<<< HEAD
-            var localFrame = framePointer as LocalSymbol;
+            var localFrame = (LocalSymbol)framePointer;
             return new BoundLocal(syntax, localFrame, null, localFrame.Type.TypeSymbol);
-=======
-            var localFrame = (LocalSymbol)framePointer;
-            return new BoundLocal(syntax, localFrame, null, localFrame.Type);
->>>>>>> 2355a7be
         }
 
         private static void InsertAndFreePrologue(ArrayBuilder<BoundStatement> result, ArrayBuilder<BoundExpression> prologue)
@@ -888,54 +878,6 @@
             }
         }
 
-<<<<<<< HEAD
-        private void RemapLocalFunction(
-            CSharpSyntaxNode syntax, MethodSymbol symbol,
-            out BoundExpression receiver, out MethodSymbol method,
-            ref ImmutableArray<BoundExpression> parameters,
-            ImmutableArray<TypeSymbolWithAnnotations> typeArguments = default(ImmutableArray<TypeSymbolWithAnnotations>))
-        {
-            Debug.Assert(symbol.MethodKind == MethodKind.LocalFunction);
-
-            var constructed = symbol as ConstructedMethodSymbol;
-            if (constructed != null)
-            {
-                RemapLocalFunction(syntax, constructed.ConstructedFrom, out receiver, out method, ref parameters, this.TypeMap.SubstituteTypes(constructed.TypeArguments));
-                return;
-            }
-
-            var mappedLocalFunction = _localFunctionMap[(LocalFunctionSymbol)symbol];
-
-            var lambda = mappedLocalFunction.Symbol;
-            var frameCount = lambda.ExtraSynthesizedParameterCount;
-            if (frameCount != 0)
-            {
-                Debug.Assert(!parameters.IsDefault);
-                var builder = ArrayBuilder<BoundExpression>.GetInstance();
-                builder.AddRange(parameters);
-                var start = lambda.ParameterCount - frameCount;
-                for (int i = start; i < lambda.ParameterCount; i++)
-                {
-                    // will always be a LambdaFrame, it's always a closure class
-                    var frameType = (NamedTypeSymbol)lambda.Parameters[i].Type.TypeSymbol.OriginalDefinition;
-                    if (frameType.IsGenericType)
-                    {
-                        var typeParameters = ((LambdaFrame)frameType).ConstructedFromTypeParameters;
-                        var subst = this.TypeMap.SubstituteTypeParameters(typeParameters);
-                        frameType = frameType.Construct(subst);
-                    }
-                    var frame = FrameOfType(syntax, frameType);
-                    builder.Add(frame);
-                }
-                parameters = builder.ToImmutableAndFree();
-            }
-
-            method = lambda;
-            NamedTypeSymbol constructedFrame;
-            RemapLambdaOrLocalFunction(syntax, symbol, typeArguments, mappedLocalFunction.ClosureKind, ref method, out receiver, out constructedFrame);
-        }
-
-=======
         /// <remarks>
         /// This pass doesn't rewrite the local function calls themselves
         /// because we may encounter a call to a local function that has yet
@@ -944,7 +886,6 @@
         /// The final lowering of the call will be in the
         /// <see cref="LocalFunctionReferenceRewriter" />
         /// </remarks>
->>>>>>> 2355a7be
         public override BoundNode VisitCall(BoundCall node)
         {
             if (node.Method.MethodKind == MethodKind.LocalFunction)
