﻿// Copyright (c) Microsoft.  All Rights Reserved.  Licensed under the Apache License, Version 2.0.  See License.txt in the project root for license information.

using System.Collections.Generic;
using System.Collections.Immutable;
using System.Diagnostics;
using Microsoft.CodeAnalysis.CodeGen;
using Microsoft.CodeAnalysis.PooledObjects;
using Microsoft.CodeAnalysis.CSharp.Emit;
using Roslyn.Utilities;

namespace Microsoft.CodeAnalysis.CSharp.Symbols
{
    /// <summary>
    /// a bound node rewriter that rewrites types properly (which in some cases the automatically-generated
    /// base class does not).  This is used in the lambda rewriter, the iterator rewriter, and the async rewriter.
    /// </summary>
    internal abstract partial class MethodToClassRewriter : BoundTreeRewriterWithStackGuard
    {
        // For each captured variable, information about its replacement.  May be populated lazily (that is, not all
        // upfront) by subclasses.  Specifically, the async rewriter produces captured symbols for temps, including
        // ref locals, lazily.
        // The lambda rewriter also saves/restores the proxies across passes, since local function
        // reference rewriting is done in a separate pass but still requires the frame proxies
        // created in the first pass.
        protected Dictionary<Symbol, CapturedSymbolReplacement> proxies = new Dictionary<Symbol, CapturedSymbolReplacement>();

        // A mapping from every local variable to its replacement local variable.  Local variables are replaced when
        // their types change due to being inside of a generic method.  Otherwise we reuse the original local (even
        // though its containing method is not correct because the code is moved into another method)
        protected readonly Dictionary<LocalSymbol, LocalSymbol> localMap = new Dictionary<LocalSymbol, LocalSymbol>();

        // A mapping for types in the original method to types in its replacement.  This is mainly necessary
        // when the original method was generic, as type parameters in the original method are mapping into
        // type parameters of the resulting class.
        protected abstract TypeMap TypeMap { get; }

        // Subclasses override this method to fetch a frame pointer.
        protected abstract BoundExpression FramePointer(SyntaxNode syntax, NamedTypeSymbol frameClass);

        protected abstract MethodSymbol CurrentMethod { get; }

        // Containing type for any synthesized members.
        protected abstract NamedTypeSymbol ContainingType { get; }

        /// <summary> A not-null collection of synthesized methods generated for the current source type. </summary>
        protected readonly TypeCompilationState CompilationState;

        protected readonly DiagnosticBag Diagnostics;
        protected readonly VariableSlotAllocator slotAllocatorOpt;

        protected MethodToClassRewriter(VariableSlotAllocator slotAllocatorOpt, TypeCompilationState compilationState, DiagnosticBag diagnostics)
        {
            Debug.Assert(compilationState != null);
            Debug.Assert(diagnostics != null);

            this.CompilationState = compilationState;
            this.Diagnostics = diagnostics;
            this.slotAllocatorOpt = slotAllocatorOpt;
        }

        /// <summary>
        /// Returns true if the specified local/parameter needs to be hoisted to a field.
        /// Variable may be hoisted even if it is not captured, to improve debugging experience.
        /// </summary>
        protected abstract bool NeedsProxy(Symbol localOrParameter);

        protected void RewriteLocals(ImmutableArray<LocalSymbol> locals, ArrayBuilder<LocalSymbol> newLocals)
        {
            foreach (var local in locals)
            {
                LocalSymbol newLocal;
                if (TryRewriteLocal(local, out newLocal))
                {
                    newLocals.Add(newLocal);
                }
            }
        }

        protected bool TryRewriteLocal(LocalSymbol local, out LocalSymbol newLocal)
        {
            if (NeedsProxy(local))
            {
                // no longer a local symbol
                newLocal = null;
                return false;
            }

            if (localMap.TryGetValue(local, out newLocal))
            {
                return true;
            }

            var newType = VisitType(local.Type.TypeSymbol);
            if (newType == local.Type.TypeSymbol)
            {
                newLocal = local;
            }
            else
            {
                newLocal = new TypeSubstitutedLocalSymbol(local, TypeSymbolWithAnnotations.Create(newType), CurrentMethod);
                localMap.Add(local, newLocal);
            }

            return true;
        }

        private ImmutableArray<LocalSymbol> RewriteLocals(ImmutableArray<LocalSymbol> locals)
        {
            if (locals.IsEmpty) return locals;
            var newLocals = ArrayBuilder<LocalSymbol>.GetInstance();
            RewriteLocals(locals, newLocals);
            return newLocals.ToImmutableAndFree();
        }

        public override BoundNode VisitCatchBlock(BoundCatchBlock node)
        {
            if (!node.Locals.IsDefaultOrEmpty)
            {
                // Yield/await aren't supported in catch block atm, but we need to rewrite the type 
                // of the variables owned by the catch block. Note that one of these variables might be a closure frame reference.
                var newLocals = RewriteLocals(node.Locals);

                return node.Update(
                    newLocals,
                    (BoundExpression)this.Visit(node.ExceptionSourceOpt),
                    this.VisitType(node.ExceptionTypeOpt),
                    (BoundExpression)this.Visit(node.ExceptionFilterOpt),
                    (BoundBlock)this.Visit(node.Body),
                    node.IsSynthesizedAsyncCatchAll);
            }

            return base.VisitCatchBlock(node);
        }

        public override BoundNode VisitBlock(BoundBlock node)
        {
            var newLocals = RewriteLocals(node.Locals);
            var newLocalFunctions = node.LocalFunctions;
            var newStatements = VisitList(node.Statements);
            return node.Update(newLocals, newLocalFunctions, newStatements);
        }

        public override abstract BoundNode VisitScope(BoundScope node);

        public override BoundNode VisitSequence(BoundSequence node)
        {
            var newLocals = RewriteLocals(node.Locals);
            var newSideEffects = VisitList<BoundExpression>(node.SideEffects);
            var newValue = (BoundExpression)this.Visit(node.Value);
            var newType = this.VisitType(node.Type);
            return node.Update(newLocals, newSideEffects, newValue, newType);
        }

        public override BoundNode VisitSwitchStatement(BoundSwitchStatement node)
        {
            var preambleOpt = (BoundStatement)this.Visit(node.LoweredPreambleOpt);
            var newInnerLocals = RewriteLocals(node.InnerLocals);
            BoundExpression boundExpression = (BoundExpression)this.Visit(node.Expression);
            ImmutableArray<BoundSwitchSection> switchSections = (ImmutableArray<BoundSwitchSection>)this.VisitList(node.SwitchSections);
            return node.Update(preambleOpt, boundExpression, node.ConstantTargetOpt, newInnerLocals, node.InnerLocalFunctions, switchSections, node.BreakLabel, node.StringEquality);
        }

        public override BoundNode VisitForStatement(BoundForStatement node)
        {
            var newOuterLocals = RewriteLocals(node.OuterLocals);
            BoundStatement initializer = (BoundStatement)this.Visit(node.Initializer);
            var newInnerLocals = RewriteLocals(node.InnerLocals);
            BoundExpression condition = (BoundExpression)this.Visit(node.Condition);
            BoundStatement increment = (BoundStatement)this.Visit(node.Increment);
            BoundStatement body = (BoundStatement)this.Visit(node.Body);
            return node.Update(newOuterLocals, initializer, newInnerLocals, condition, increment, body, node.BreakLabel, node.ContinueLabel);
        }

        public override BoundNode VisitDoStatement(BoundDoStatement node)
        {
            var newLocals = RewriteLocals(node.Locals);
            BoundExpression condition = (BoundExpression)this.Visit(node.Condition);
            BoundStatement body = (BoundStatement)this.Visit(node.Body);
            return node.Update(newLocals, condition, body, node.BreakLabel, node.ContinueLabel);
        }

        public override BoundNode VisitWhileStatement(BoundWhileStatement node)
        {
            var newLocals = RewriteLocals(node.Locals);
            BoundExpression condition = (BoundExpression)this.Visit(node.Condition);
            BoundStatement body = (BoundStatement)this.Visit(node.Body);
            return node.Update(newLocals, condition, body, node.BreakLabel, node.ContinueLabel);
        }

        public override BoundNode VisitUsingStatement(BoundUsingStatement node)
        {
<<<<<<< HEAD
            var newLocals = RewriteLocals(node.Locals);
            BoundMultipleLocalDeclarations declarationsOpt = (BoundMultipleLocalDeclarations)this.Visit(node.DeclarationsOpt);
            BoundExpression expressionOpt = (BoundExpression)this.Visit(node.ExpressionOpt);
            BoundStatement body = (BoundStatement)this.Visit(node.Body);
            Conversion disposableConversion = RewriteConversion(node.IDisposableConversion);
            return node.Update(newLocals, declarationsOpt, expressionOpt, disposableConversion, body, node.DisposeMethodOpt);
=======
            // Using statements have been lowered away before the lambda and async rewriters
            throw ExceptionUtilities.Unreachable;
>>>>>>> 4904a145
        }

        private Conversion RewriteConversion(Conversion conversion)
        {
            switch (conversion.Kind)
            {
                case ConversionKind.ExplicitUserDefined:
                case ConversionKind.ImplicitUserDefined:
                    return new Conversion(conversion.Kind, VisitMethodSymbol(conversion.Method), conversion.IsExtensionMethod);
                case ConversionKind.MethodGroup:
                    throw ExceptionUtilities.UnexpectedValue(conversion.Kind);
                default:
                    return conversion;
            }
        }

        public sealed override TypeSymbol VisitType(TypeSymbol type)
        {
            return TypeMap.SubstituteType(type).TypeSymbol;
        }

        public override BoundNode VisitMethodInfo(BoundMethodInfo node)
        {
            var rewrittenMethod = VisitMethodSymbol(node.Method);
            // No need to rewrite the node's type, because it is always System.Reflection.MethodInfo
            return node.Update(rewrittenMethod, node.GetMethodFromHandle, node.Type);
        }

        public override BoundNode VisitPropertyAccess(BoundPropertyAccess node)
        {
            var rewrittenPropertySymbol = VisitPropertySymbol(node.PropertySymbol);
            var rewrittenReceiver = (BoundExpression)Visit(node.ReceiverOpt);
            return node.Update(rewrittenReceiver, rewrittenPropertySymbol, node.ResultKind, VisitType(node.Type));
        }

        public override BoundNode VisitCall(BoundCall node)
        {
            var rewrittenMethodSymbol = VisitMethodSymbol(node.Method);
            var rewrittenReceiver = (BoundExpression)this.Visit(node.ReceiverOpt);
            var rewrittenArguments = (ImmutableArray<BoundExpression>)this.VisitList(node.Arguments);
            var rewrittenType = this.VisitType(node.Type);

            Debug.Assert(rewrittenMethodSymbol.IsMetadataVirtual() == node.Method.IsMetadataVirtual());

            // If the original receiver was a base access and it was rewritten, 
            // change the method to point to the wrapper method
            if (BaseReferenceInReceiverWasRewritten(node.ReceiverOpt, rewrittenReceiver) && node.Method.IsMetadataVirtual())
            {
                rewrittenMethodSymbol = GetMethodWrapperForBaseNonVirtualCall(rewrittenMethodSymbol, node.Syntax);
            }

            return node.Update(
                rewrittenReceiver,
                rewrittenMethodSymbol,
                rewrittenArguments,
                node.ArgumentNamesOpt,
                node.ArgumentRefKindsOpt,
                node.IsDelegateCall,
                node.Expanded,
                node.InvokedAsExtensionMethod,
                node.ArgsToParamsOpt,
                node.ResultKind,
                node.BinderOpt,
                rewrittenType);
        }

        private MethodSymbol GetMethodWrapperForBaseNonVirtualCall(MethodSymbol methodBeingCalled, SyntaxNode syntax)
        {
            var newMethod = GetOrCreateBaseFunctionWrapper(methodBeingCalled, syntax);
            if (!newMethod.IsGenericMethod)
            {
                return newMethod;
            }

            //  for generic methods we need to construct the method to be actually called
            Debug.Assert(methodBeingCalled.IsGenericMethod);
            var typeArgs = methodBeingCalled.TypeArguments;
            Debug.Assert(typeArgs.Length == newMethod.Arity);

            var visitedTypeArgs = ArrayBuilder<TypeSymbolWithAnnotations>.GetInstance(typeArgs.Length);
            foreach (var typeArg in typeArgs)
            {
                visitedTypeArgs.Add(typeArg.WithTypeAndModifiers(VisitType(typeArg.TypeSymbol), typeArg.CustomModifiers));
            }

            return newMethod.Construct(visitedTypeArgs.ToImmutableAndFree());
        }

        private MethodSymbol GetOrCreateBaseFunctionWrapper(MethodSymbol methodBeingWrapped, SyntaxNode syntax)
        {
            methodBeingWrapped = methodBeingWrapped.ConstructedFrom;

            MethodSymbol wrapper = this.CompilationState.GetMethodWrapper(methodBeingWrapped);
            if ((object)wrapper != null)
            {
                return wrapper;
            }

            var containingType = this.ContainingType;

            //  create a method symbol
            string methodName = GeneratedNames.MakeBaseMethodWrapperName(this.CompilationState.NextWrapperMethodIndex);
            wrapper = new BaseMethodWrapperSymbol(containingType, methodBeingWrapped, syntax, methodName);

            //  add the method to module
            if (this.CompilationState.Emitting)
            {
                this.CompilationState.ModuleBuilderOpt.AddSynthesizedDefinition(containingType, wrapper);
            }

            Debug.Assert(wrapper.SynthesizesLoweredBoundBody);
            wrapper.GenerateMethodBody(this.CompilationState, this.Diagnostics);
            return wrapper;
        }

        private bool TryReplaceWithProxy(Symbol parameterOrLocal, SyntaxNode syntax, out BoundNode replacement)
        {
            CapturedSymbolReplacement proxy;
            if (proxies.TryGetValue(parameterOrLocal, out proxy))
            {
                replacement = proxy.Replacement(syntax, frameType => FramePointer(syntax, frameType));
                return true;
            }

            replacement = null;
            return false;
        }

        public sealed override BoundNode VisitParameter(BoundParameter node)
        {
            BoundNode replacement;
            if (TryReplaceWithProxy(node.ParameterSymbol, node.Syntax, out replacement))
            {
                return replacement;
            }

            // Non-captured and expression tree lambda parameters don't have a proxy.
            return VisitUnhoistedParameter(node);
        }

        protected virtual BoundNode VisitUnhoistedParameter(BoundParameter node)
        {
            return base.VisitParameter(node);
        }

        public sealed override BoundNode VisitLocal(BoundLocal node)
        {
            BoundNode replacement;
            if (TryReplaceWithProxy(node.LocalSymbol, node.Syntax, out replacement))
            {
                return replacement;
            }

            // if a local needs a proxy it should have been allocated by its declaration node.
            Debug.Assert(!NeedsProxy(node.LocalSymbol));

            return VisitUnhoistedLocal(node);
        }

        private BoundNode VisitUnhoistedLocal(BoundLocal node)
        {
            LocalSymbol replacementLocal;
            if (this.localMap.TryGetValue(node.LocalSymbol, out replacementLocal))
            {
                return new BoundLocal(node.Syntax, replacementLocal, node.ConstantValueOpt, replacementLocal.Type.TypeSymbol, node.HasErrors);
            }

            return base.VisitLocal(node);
        }

        public override BoundNode VisitAwaitExpression(BoundAwaitExpression node)
        {
            BoundExpression expression = (BoundExpression)this.Visit(node.Expression);
            TypeSymbol type = this.VisitType(node.Type);

            AwaitableInfo info = node.AwaitableInfo;
            return node.Update(
                expression,
                info.Update(VisitMethodSymbol(info.GetAwaiter), VisitPropertySymbol(info.IsCompleted), VisitMethodSymbol(info.GetResult)),
                type);
        }

        public override BoundNode VisitAssignmentOperator(BoundAssignmentOperator node)
        {
            BoundExpression originalLeft = node.Left;

            if (originalLeft.Kind != BoundKind.Local)
            {
                return base.VisitAssignmentOperator(node);
            }

            var leftLocal = (BoundLocal)originalLeft;

            BoundExpression originalRight = node.Right;

            if (leftLocal.LocalSymbol.RefKind != RefKind.None &&
                node.IsRef &&
                NeedsProxy(leftLocal.LocalSymbol))
            {
                Debug.Assert(!proxies.ContainsKey(leftLocal.LocalSymbol));
                Debug.Assert(originalRight.Kind != BoundKind.ConvertedStackAllocExpression);
                //spilling ref local variables
                throw ExceptionUtilities.Unreachable;
            }

            if (NeedsProxy(leftLocal.LocalSymbol) && !proxies.ContainsKey(leftLocal.LocalSymbol))
            {
                Debug.Assert(leftLocal.LocalSymbol.DeclarationKind == LocalDeclarationKind.None);
                // spilling temp variables
                throw ExceptionUtilities.Unreachable;
            }

            BoundExpression rewrittenLeft = (BoundExpression)this.Visit(leftLocal);
            BoundExpression rewrittenRight = (BoundExpression)this.Visit(originalRight);
            TypeSymbol rewrittenType = VisitType(node.Type);

            // Check if we're assigning the result of stackalloc to a hoisted local.
            // If we are, we need to store the result in a temp local and then assign
            // the value of the local to the field corresponding to the hoisted local.
            // If the receiver of the field is on the stack when the stackalloc happens,
            // popping it will free the memory (?) or otherwise cause verification issues.
            // DevDiv Bugs 59454
            if (rewrittenLeft.Kind != BoundKind.Local && originalRight.Kind == BoundKind.ConvertedStackAllocExpression)
            {
                // From ILGENREC::genAssign:
                // DevDiv Bugs 59454: Handle hoisted local initialized with a stackalloc
                // NOTE: Need to check for cast of stackalloc on RHS.
                // If LHS isLocal, then genAddr is a noop so regular case works fine.

                SyntheticBoundNodeFactory factory = new SyntheticBoundNodeFactory(this.CurrentMethod, rewrittenLeft.Syntax, this.CompilationState, this.Diagnostics);
                BoundAssignmentOperator tempAssignment;
                BoundLocal tempLocal = factory.StoreToTemp(rewrittenRight, out tempAssignment);

                Debug.Assert(!node.IsRef);
                BoundAssignmentOperator rewrittenAssignment = node.Update(rewrittenLeft, tempLocal, node.IsRef, rewrittenType);

                return new BoundSequence(
                    node.Syntax,
                    ImmutableArray.Create<LocalSymbol>(tempLocal.LocalSymbol),
                    ImmutableArray.Create<BoundExpression>(tempAssignment),
                    rewrittenAssignment,
                    rewrittenType);
            }

            return node.Update(rewrittenLeft, rewrittenRight, node.IsRef, rewrittenType);
        }

        public override BoundNode VisitFieldInfo(BoundFieldInfo node)
        {
            var rewrittenField = ((FieldSymbol)node.Field.OriginalDefinition)
                .AsMember((NamedTypeSymbol)this.VisitType(node.Field.ContainingType));
            return node.Update(rewrittenField, node.GetFieldFromHandle, node.Type);
        }

        public override BoundNode VisitFieldAccess(BoundFieldAccess node)
        {
            BoundExpression receiverOpt = (BoundExpression)this.Visit(node.ReceiverOpt);
            TypeSymbol type = this.VisitType(node.Type);
            var fieldSymbol = ((FieldSymbol)node.FieldSymbol.OriginalDefinition)
                .AsMember((NamedTypeSymbol)this.VisitType(node.FieldSymbol.ContainingType));
            return node.Update(receiverOpt, fieldSymbol, node.ConstantValueOpt, node.ResultKind, type);
        }

        public override BoundNode VisitObjectCreationExpression(BoundObjectCreationExpression node)
        {
            var rewritten = (BoundObjectCreationExpression)base.VisitObjectCreationExpression(node);
            if (rewritten.Type != node.Type && (object)node.Constructor != null)
            {
                MethodSymbol ctor = VisitMethodSymbol(node.Constructor);
                rewritten = rewritten.Update(
                    ctor,
                    rewritten.Arguments,
                    rewritten.ArgumentNamesOpt,
                    rewritten.ArgumentRefKindsOpt,
                    rewritten.Expanded,
                    rewritten.ArgsToParamsOpt,
                    rewritten.ConstantValueOpt,
                    rewritten.InitializerExpressionOpt,
                    rewritten.BinderOpt,
                    rewritten.Type);
            }

            return rewritten;
        }

        public override BoundNode VisitDelegateCreationExpression(BoundDelegateCreationExpression node)
        {
            BoundExpression originalArgument = node.Argument;
            BoundExpression rewrittenArgument = (BoundExpression)this.Visit(originalArgument);
            MethodSymbol method = node.MethodOpt;

            // if the original receiver was BoundKind.BaseReference (i.e. from a method group)
            // and the receiver is overridden, change the method to point to a wrapper method
            if (BaseReferenceInReceiverWasRewritten(originalArgument, rewrittenArgument) && method.IsMetadataVirtual())
            {
                method = GetMethodWrapperForBaseNonVirtualCall(method, originalArgument.Syntax);
            }
            method = VisitMethodSymbol(method);
            TypeSymbol type = this.VisitType(node.Type);
            return node.Update(rewrittenArgument, method, node.IsExtensionMethod, type);
        }

        public override BoundNode VisitLoweredConditionalAccess(BoundLoweredConditionalAccess node)
        {
            BoundExpression receiver = (BoundExpression)this.Visit(node.Receiver);
            BoundExpression whenNotNull = (BoundExpression)this.Visit(node.WhenNotNull);
            BoundExpression whenNullOpt = (BoundExpression)this.Visit(node.WhenNullOpt);
            TypeSymbol type = this.VisitType(node.Type);
            return node.Update(receiver, VisitMethodSymbol(node.HasValueMethodOpt), whenNotNull, whenNullOpt, node.Id, type);
        }

        protected MethodSymbol VisitMethodSymbol(MethodSymbol method)
        {
            if ((object)method == null)
            {
                return null;
            }

            if (method.IsTupleMethod)
            {
                //  Method of a tuple type
                var oldType = method.ContainingType;
                var constructedFrom = method.ConstructedFrom;
                Debug.Assert(oldType.IsTupleType);

                var newType = (NamedTypeSymbol)TypeMap.SubstituteType(oldType).AsTypeSymbolOnly();
                if ((object)newType == oldType)
                {
                    //  tuple type symbol was not rewritten
                    return constructedFrom.ConstructIfGeneric(TypeMap.SubstituteTypes(method.TypeArguments));
                }

                Debug.Assert(newType.IsTupleType);
                Debug.Assert(oldType.TupleElementTypes.Length == newType.TupleElementTypes.Length);

                //  get a new method by position
                var oldMembers = oldType.GetMembers();
                var newMembers = newType.GetMembers();
                Debug.Assert(oldMembers.Length == newMembers.Length);

                for (int i = 0; i < oldMembers.Length; i++)
                {
                    if ((object)constructedFrom == oldMembers[i])
                    {
                        return ((MethodSymbol)newMembers[i]).ConstructIfGeneric(TypeMap.SubstituteTypes(method.TypeArguments));
                    }
                }

                throw ExceptionUtilities.Unreachable;
            }
            else if (method.ContainingType.IsAnonymousType)
            {
                //  Method of an anonymous type
                var newType = (NamedTypeSymbol)TypeMap.SubstituteType(method.ContainingType).AsTypeSymbolOnly();
                if (ReferenceEquals(newType, method.ContainingType))
                {
                    //  Anonymous type symbol was not rewritten
                    return method;
                }

                //  get a new method by name
                foreach (var member in newType.GetMembers(method.Name))
                {
                    if (member.Kind == SymbolKind.Method)
                    {
                        return (MethodSymbol)member;
                    }
                }

                throw ExceptionUtilities.Unreachable;
            }
            else
            {
                //  Method of a regular type
                return ((MethodSymbol)method.OriginalDefinition)
                    .AsMember((NamedTypeSymbol)TypeMap.SubstituteType(method.ContainingType).AsTypeSymbolOnly())
                    .ConstructIfGeneric(TypeMap.SubstituteTypes(method.TypeArguments));
            }
        }

        private PropertySymbol VisitPropertySymbol(PropertySymbol property)
        {
            if ((object)property == null)
            {
                return null;
            }

            if (!property.ContainingType.IsAnonymousType)
            {
                //  Property of a regular type
                return ((PropertySymbol)property.OriginalDefinition)
                    .AsMember((NamedTypeSymbol)TypeMap.SubstituteType(property.ContainingType).AsTypeSymbolOnly());
            }

            //  Method of an anonymous type
            var newType = (NamedTypeSymbol)TypeMap.SubstituteType(property.ContainingType).AsTypeSymbolOnly();
            if (ReferenceEquals(newType, property.ContainingType))
            {
                //  Anonymous type symbol was not rewritten
                return property;
            }

            //  get a new property by name
            foreach (var member in newType.GetMembers(property.Name))
            {
                if (member.Kind == SymbolKind.Property)
                {
                    return (PropertySymbol)member;
                }
            }

            throw ExceptionUtilities.Unreachable;
        }

        private FieldSymbol VisitFieldSymbol(FieldSymbol field)
        {
            //  Property of a regular type
            return ((FieldSymbol)field.OriginalDefinition)
                .AsMember((NamedTypeSymbol)TypeMap.SubstituteType(field.ContainingType).AsTypeSymbolOnly());
        }

        public override BoundNode VisitObjectInitializerMember(BoundObjectInitializerMember node)
        {
            ImmutableArray<BoundExpression> arguments = (ImmutableArray<BoundExpression>)this.VisitList(node.Arguments);
            TypeSymbol type = this.VisitType(node.Type);
            TypeSymbol receiverType = this.VisitType(node.ReceiverType);

            var member = node.MemberSymbol;

            switch (member.Kind)
            {
                case SymbolKind.Field:
                    member = VisitFieldSymbol((FieldSymbol)member);
                    break;
                case SymbolKind.Property:
                    member = VisitPropertySymbol((PropertySymbol)member);
                    break;
            }

            return node.Update(member, arguments, node.ArgumentNamesOpt, node.ArgumentRefKindsOpt, node.Expanded, node.ArgsToParamsOpt, node.ResultKind, receiverType, node.BinderOpt, type);
        }

        private static bool BaseReferenceInReceiverWasRewritten(BoundExpression originalReceiver, BoundExpression rewrittenReceiver)
        {
            return originalReceiver != null && originalReceiver.Kind == BoundKind.BaseReference &&
                   rewrittenReceiver != null && rewrittenReceiver.Kind != BoundKind.BaseReference;
        }

        /// <summary>
        /// A wrapper method that is created for non-virtually calling a base-class 
        /// virtual method from other classes (like those created for lambdas...).
        /// </summary>
        private sealed partial class BaseMethodWrapperSymbol : SynthesizedMethodBaseSymbol
        {
            internal BaseMethodWrapperSymbol(NamedTypeSymbol containingType, MethodSymbol methodBeingWrapped, SyntaxNode syntax, string name)
                : base(containingType, methodBeingWrapped, syntax.SyntaxTree.GetReference(syntax), syntax.GetLocation(), name, DeclarationModifiers.Private)
            {
                Debug.Assert(containingType.ContainingModule is SourceModuleSymbol);
                Debug.Assert(ReferenceEquals(methodBeingWrapped, methodBeingWrapped.ConstructedFrom));
                Debug.Assert(!methodBeingWrapped.IsStatic);

                TypeMap typeMap = null;
                ImmutableArray<TypeParameterSymbol> typeParameters;

                var substitutedType = methodBeingWrapped.ContainingType as SubstitutedNamedTypeSymbol;
                typeMap = ((object)substitutedType == null ? TypeMap.Empty : substitutedType.TypeSubstitution);

                if (!methodBeingWrapped.IsGenericMethod)
                {
                    typeParameters = ImmutableArray<TypeParameterSymbol>.Empty;
                }
                else
                {
                    typeMap = typeMap.WithAlphaRename(methodBeingWrapped, this, out typeParameters);
                }

                AssignTypeMapAndTypeParameters(typeMap, typeParameters);
            }

            internal override void AddSynthesizedAttributes(PEModuleBuilder moduleBuilder, ref ArrayBuilder<SynthesizedAttributeData> attributes)
            {
                base.AddSynthesizedAttributes(moduleBuilder, ref attributes);

                AddSynthesizedAttribute(ref attributes, this.DeclaringCompilation.TrySynthesizeAttribute(WellKnownMember.System_Diagnostics_DebuggerHiddenAttribute__ctor));
            }

            internal override TypeSymbol IteratorElementType
            {
                get
                {
                    // BaseMethodWrapperSymbol should not be rewritten by the IteratorRewriter
                    return null;
                }
            }
        }
    }
}<|MERGE_RESOLUTION|>--- conflicted
+++ resolved
@@ -189,17 +189,12 @@
 
         public override BoundNode VisitUsingStatement(BoundUsingStatement node)
         {
-<<<<<<< HEAD
             var newLocals = RewriteLocals(node.Locals);
             BoundMultipleLocalDeclarations declarationsOpt = (BoundMultipleLocalDeclarations)this.Visit(node.DeclarationsOpt);
             BoundExpression expressionOpt = (BoundExpression)this.Visit(node.ExpressionOpt);
             BoundStatement body = (BoundStatement)this.Visit(node.Body);
             Conversion disposableConversion = RewriteConversion(node.IDisposableConversion);
-            return node.Update(newLocals, declarationsOpt, expressionOpt, disposableConversion, body, node.DisposeMethodOpt);
-=======
-            // Using statements have been lowered away before the lambda and async rewriters
-            throw ExceptionUtilities.Unreachable;
->>>>>>> 4904a145
+            return node.Update(newLocals, declarationsOpt, expressionOpt, disposableConversion, body, node.AwaitOpt, node.DisposeMethodOpt);
         }
 
         private Conversion RewriteConversion(Conversion conversion)
