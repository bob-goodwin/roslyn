--- conflicted
+++ resolved
@@ -726,11 +726,7 @@
                 SyntaxNode syntax = boundConversion.Syntax;
                 ITypeSymbol type = boundConversion.Type;
                 Optional<object> constantValue = ConvertToOptional(boundConversion.ConstantValue);
-<<<<<<< HEAD
                 return new LazyDelegateCreationExpression(target, _semanticModel, syntax, type, constantValue, isImplicit);
-=======
-                return new LazyMethodReferenceExpression(method, isVirtual, instance, method, _semanticModel, syntax, type, constantValue, isImplicit);
->>>>>>> bc932374
             }
             else
             {
@@ -811,7 +807,7 @@
             return new LazyDelegateCreationExpression(target, _semanticModel, syntax, type, constantValue, isImplicit);
         }
 
-        private IMethodBindingExpression CreateBoundMethodGroupSingleMethodOperation(BoundMethodGroup boundMethodGroup, IMethodSymbol methodSymbol, bool suppressVirtualCalls)
+        private IMethodReferenceExpression CreateBoundMethodGroupSingleMethodOperation(BoundMethodGroup boundMethodGroup, IMethodSymbol methodSymbol, bool suppressVirtualCalls)
         {
             bool isVirtual = methodSymbol != null && (methodSymbol.IsAbstract || methodSymbol.IsOverride || methodSymbol.IsVirtual) && !suppressVirtualCalls;
             Lazy<IOperation> instance = new Lazy<IOperation>(() => Create(boundMethodGroup.InstanceOpt));
@@ -819,7 +815,7 @@
             ITypeSymbol bindingType = null;
             Optional<object> bindingConstantValue = ConvertToOptional(boundMethodGroup.ConstantValue);
             bool isImplicit = boundMethodGroup.WasCompilerGenerated;
-            return new LazyMethodBindingExpression(methodSymbol, isVirtual, instance, _semanticModel, bindingSyntax, bindingType, bindingConstantValue, boundMethodGroup.WasCompilerGenerated);
+            return new LazyMethodReferenceExpression(methodSymbol, isVirtual, instance, _semanticModel, bindingSyntax, bindingType, bindingConstantValue, boundMethodGroup.WasCompilerGenerated);
         }
 
         private IIsTypeExpression CreateBoundIsOperatorOperation(BoundIsOperator boundIsOperator)
