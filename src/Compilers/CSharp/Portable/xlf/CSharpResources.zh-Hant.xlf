--- conflicted
+++ resolved
@@ -4397,11 +4397,7 @@
       </trans-unit>
       <trans-unit id="ERR_AnonDelegateCantUse">
         <source>Cannot use ref, out, or in parameter '{0}' inside an anonymous method, lambda expression, query expression, or local function</source>
-<<<<<<< HEAD
-        <target state="needs-review-translation">無法在匿名方法、Lambda 運算式或查詢運算式中使用 ref、out 或 in 參數 '{0}'。</target>
-=======
         <target state="translated">無法在匿名方法、Lambda 運算式、查詢運算式或區域函式中使用 ref、out 或 in 參數 '{0}'</target>
->>>>>>> 7aafab56
         <note />
       </trans-unit>
       <trans-unit id="ERR_IllegalInnerUnsafe">
@@ -7350,7 +7346,7 @@
                               a part of
 -modulename:&lt;string&gt;          Specify the name of the source module
 </source>
-        <target state="translated">
+        <target state="needs-review-translation">
                               Visual C# 編譯器選項
 
                         - 輸出檔案 -
