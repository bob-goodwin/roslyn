﻿// Copyright (c) Microsoft.  All Rights Reserved.  Licensed under the Apache License, Version 2.0.  See License.txt in the project root for license information.

using System;
using System.Collections.Generic;
using System.Collections.Immutable;
using System.Diagnostics;
using Microsoft.CodeAnalysis.CSharp.Symbols;
using Microsoft.CodeAnalysis.CSharp.Syntax;
using Microsoft.CodeAnalysis.PooledObjects;
using Roslyn.Utilities;

namespace Microsoft.CodeAnalysis.CSharp
{
    internal partial class Binder
    {
        private BoundExpression BindCompoundAssignment(AssignmentExpressionSyntax node, DiagnosticBag diagnostics)
        {
            node.Left.CheckDeconstructionCompatibleArgument(diagnostics);

            BoundExpression left = BindValue(node.Left, diagnostics, GetBinaryAssignmentKind(node.Kind()));
            BoundExpression right = BindValue(node.Right, diagnostics, BindValueKind.RValue);
            BinaryOperatorKind kind = SyntaxKindToBinaryOperatorKind(node.Kind());

            // If either operand is bad, don't try to do binary operator overload resolution; that will just
            // make cascading errors.  

            if (left.Kind == BoundKind.EventAccess)
            {
                BinaryOperatorKind kindOperator = kind.Operator();
                switch (kindOperator)
                {
                    case BinaryOperatorKind.Addition:
                    case BinaryOperatorKind.Subtraction:
                        return BindEventAssignment(node, (BoundEventAccess)left, right, kindOperator, diagnostics);

                        // fall-through for other operators, if RHS is dynamic we produce dynamic operation, otherwise we'll report an error ...
                }
            }

            if (left.HasAnyErrors || right.HasAnyErrors)
            {
                // NOTE: no overload resolution candidates.
                return new BoundCompoundAssignmentOperator(node, BinaryOperatorSignature.Error, left, right,
                    Conversion.NoConversion, Conversion.NoConversion, LookupResultKind.Empty, CreateErrorType(), hasErrors: true);
            }

            HashSet<DiagnosticInfo> useSiteDiagnostics = null;

            if (left.HasDynamicType() || right.HasDynamicType())
            {
                if (IsLegalDynamicOperand(right) && IsLegalDynamicOperand(left))
                {
                    var finalDynamicConversion = this.Compilation.Conversions.ClassifyConversionFromExpression(right, left.Type, ref useSiteDiagnostics);
                    diagnostics.Add(node, useSiteDiagnostics);

                    return new BoundCompoundAssignmentOperator(
                        node,
                        new BinaryOperatorSignature(
                            kind.WithType(BinaryOperatorKind.Dynamic).WithOverflowChecksIfApplicable(CheckOverflowAtRuntime),
                            left.Type,
                            right.Type,
                            Compilation.DynamicType),
                        left,
                        right,
                        Conversion.NoConversion,
                        finalDynamicConversion,
                        LookupResultKind.Viable,
                        left.Type,
                        hasErrors: false);
                }
                else
                {
                    Error(diagnostics, ErrorCode.ERR_BadBinaryOps, node, node.OperatorToken.Text, left.Display, right.Display);

                    // error: operator can't be applied on dynamic and a type that is not convertible to dynamic:
                    return new BoundCompoundAssignmentOperator(node, BinaryOperatorSignature.Error, left, right,
                        Conversion.NoConversion, Conversion.NoConversion, LookupResultKind.Empty, CreateErrorType(), hasErrors: true);
                }
            }

            if (left.Kind == BoundKind.EventAccess && !CheckEventValueKind((BoundEventAccess)left, BindValueKind.Assignment, diagnostics))
            {
                // If we're in a place where the event can be assigned, then continue so that we give errors
                // about the types and operator not lining up.  Otherwise, just report that the event can't
                // be used here.

                // NOTE: no overload resolution candidates.
                return new BoundCompoundAssignmentOperator(node, BinaryOperatorSignature.Error, left, right,
                    Conversion.NoConversion, Conversion.NoConversion, LookupResultKind.NotAVariable, CreateErrorType(), hasErrors: true);
            }

            // A compound operator, say, x |= y, is bound as x = (X)( ((T)x) | ((T)y) ). We must determine
            // the binary operator kind, the type conversions from each side to the types expected by
            // the operator, and the type conversion from the return type of the operand to the left hand side.
            // 
            // We can get away with binding the right-hand-side of the operand into its converted form early.
            // This is convenient because first, it is never rewritten into an access to a temporary before
            // the conversion, and second, because that is more convenient for the "d += lambda" case.
            // We want to have the converted (bound) lambda in the bound tree, not the unconverted unbound lambda.

            LookupResultKind resultKind;
            ImmutableArray<MethodSymbol> originalUserDefinedOperators;
            BinaryOperatorAnalysisResult best = this.BinaryOperatorOverloadResolution(kind, left, right, node, diagnostics, out resultKind, out originalUserDefinedOperators);
            if (!best.HasValue)
            {
                ReportAssignmentOperatorError(node, diagnostics, left, right, resultKind);
                return new BoundCompoundAssignmentOperator(node, BinaryOperatorSignature.Error, left, right,
                    Conversion.NoConversion, Conversion.NoConversion, resultKind, originalUserDefinedOperators, CreateErrorType(), hasErrors: true);
            }

            // The rules in the spec for determining additional errors are bit confusing. In particular
            // this line is misleading:
            //
            // "for predefined operators ... x op= y is permitted if both x op y and x = y are permitted"
            //
            // That's not accurate in many cases. For example, "x += 1" is permitted if x is string or
            // any enum type, but x = 1 is not legal for strings or enums.
            //
            // The correct rules are spelled out in the spec:
            //
            // Spec §7.17.2:
            // An operation of the form x op= y is processed by applying binary operator overload 
            // resolution (§7.3.4) as if the operation was written x op y. 
            // Let R be the return type of the selected operator, and T the type of x. Then,
            //
            // * If an implicit conversion from an expression of type R to the type T exists, 
            //   the operation is evaluated as x = (T)(x op y), except that x is evaluated only once. 
            //   [no cast is inserted, unless the conversion is implicit dynamic]
            // * Otherwise, if 
            //   (1) the selected operator is a predefined operator, 
            //   (2) if R is explicitly convertible to T, and 
            //   (3.1) if y is implicitly convertible to T or 
            //   (3.2) the operator is a shift operator... [then cast the result to T]
            // * Otherwise ... a binding-time error occurs.

            // So let's tease that out. There are two possible errors: the conversion from the
            // operator result type to the left hand type could be bad, and the conversion
            // from the right hand side to the left hand type could be bad. 
            //
            // We report the first error under the following circumstances:
            //
            // * The final conversion is bad, or
            // * The final conversion is explicit and the selected operator is not predefined
            //
            // We report the second error under the following circumstances:
            //
            // * The final conversion is explicit, and
            // * The selected operator is predefined, and
            // * the selected operator is not a shift, and
            // * the right-to-left conversion is not implicit

            bool hasError = false;

            BinaryOperatorSignature bestSignature = best.Signature;

            if (CheckOverflowAtRuntime)
            {
                bestSignature = new BinaryOperatorSignature(
                    bestSignature.Kind.WithOverflowChecksIfApplicable(CheckOverflowAtRuntime),
                    bestSignature.LeftType,
                    bestSignature.RightType,
                    bestSignature.ReturnType,
                    bestSignature.Method);
            }

            BoundExpression rightConverted = CreateConversion(right, best.RightConversion, bestSignature.RightType, diagnostics);

            var leftType = left.Type;
            Conversion finalConversion = Conversions.ClassifyConversionFromExpressionType(bestSignature.ReturnType, leftType, ref useSiteDiagnostics);

            bool isPredefinedOperator = !bestSignature.Kind.IsUserDefined();

            if (!finalConversion.IsValid || finalConversion.IsExplicit && !isPredefinedOperator)
            {
                hasError = true;
                GenerateImplicitConversionError(diagnostics, this.Compilation, node, finalConversion, bestSignature.ReturnType, leftType);
            }
            else
            {
                ReportDiagnosticsIfObsolete(diagnostics, finalConversion, node, hasBaseReceiver: false);
            }

            if (finalConversion.IsExplicit &&
                isPredefinedOperator &&
                !kind.IsShift())
            {
                Conversion rightToLeftConversion = this.Conversions.ClassifyConversionFromExpression(right, leftType, ref useSiteDiagnostics);
                if (!rightToLeftConversion.IsImplicit || !rightToLeftConversion.IsValid)
                {
                    hasError = true;
                    GenerateImplicitConversionError(diagnostics, node, rightToLeftConversion, right, leftType);
                }
            }

            diagnostics.Add(node, useSiteDiagnostics);

            if (!hasError && leftType.IsVoidPointer())
            {
                Error(diagnostics, ErrorCode.ERR_VoidError, node);
                hasError = true;
            }

            // Any events that weren't handled above (by BindEventAssignment) are bad - we just followed this 
            // code path for the diagnostics.  Make sure we don't report success.
            Debug.Assert(left.Kind != BoundKind.EventAccess || hasError);

            Conversion leftConversion = best.LeftConversion;
            ReportDiagnosticsIfObsolete(diagnostics, leftConversion, node, hasBaseReceiver: false);

            return new BoundCompoundAssignmentOperator(node, bestSignature, left, rightConverted,
                leftConversion, finalConversion, resultKind, originalUserDefinedOperators, leftType, hasError);
        }

        /// <summary>
        /// For "receiver.event += expr", produce "receiver.add_event(expr)".
        /// For "receiver.event -= expr", produce "receiver.remove_event(expr)".
        /// </summary>
        /// <remarks>
        /// Performs some validation of the accessor that couldn't be done in CheckEventValueKind, because
        /// the specific accessor wasn't known.
        /// </remarks>
        private BoundExpression BindEventAssignment(AssignmentExpressionSyntax node, BoundEventAccess left, BoundExpression right, BinaryOperatorKind opKind, DiagnosticBag diagnostics)
        {
            Debug.Assert(opKind == BinaryOperatorKind.Addition || opKind == BinaryOperatorKind.Subtraction);

            bool hasErrors = false;

            EventSymbol eventSymbol = left.EventSymbol;
            BoundExpression receiverOpt = left.ReceiverOpt;

            TypeSymbol delegateType = left.Type;

            HashSet<DiagnosticInfo> useSiteDiagnostics = null;
            Conversion argumentConversion = this.Conversions.ClassifyConversionFromExpression(right, delegateType, ref useSiteDiagnostics);

            if (!argumentConversion.IsImplicit || !argumentConversion.IsValid) // NOTE: dev10 appears to allow user-defined conversions here.
            {
                hasErrors = true;
                if (delegateType.IsDelegateType()) // Otherwise, suppress cascading.
                {
                    GenerateImplicitConversionError(diagnostics, node, argumentConversion, right, delegateType);
                }
            }

            BoundExpression argument = CreateConversion(right, argumentConversion, delegateType, diagnostics);

            bool isAddition = opKind == BinaryOperatorKind.Addition;
            MethodSymbol method = isAddition ? eventSymbol.AddMethod : eventSymbol.RemoveMethod;

            TypeSymbol type;
            if ((object)method == null)
            {
                type = this.GetSpecialType(SpecialType.System_Void, diagnostics, node); //we know the return type would have been void

                // There will be a diagnostic on the declaration if it is from source.
                if (!eventSymbol.OriginalDefinition.IsFromCompilation(this.Compilation))
                {
                    // CONSIDER: better error code?  ERR_EventNeedsBothAccessors?
                    Error(diagnostics, ErrorCode.ERR_MissingPredefinedMember, node, delegateType, SourceEventSymbol.GetAccessorName(eventSymbol.Name, isAddition));
                }
            }
            else if (eventSymbol.IsWindowsRuntimeEvent)
            {
                // Return type is actually void because this call will be later encapsulated in a call
                // to WindowsRuntimeMarshal.AddEventHandler or RemoveEventHandler, which has the return
                // type of void.
                type = this.GetSpecialType(SpecialType.System_Void, diagnostics, node);
            }
            else
            {
                type = GetTypeOrReturnTypeWithAdjustedNullableAnnotations(method).TypeSymbol;
                if (!this.IsAccessible(method, ref useSiteDiagnostics, this.GetAccessThroughType(receiverOpt)))
                {
                    // CONSIDER: depending on the accessibility (e.g. if it's private), dev10 might just report the whole event bogus.
                    Error(diagnostics, ErrorCode.ERR_BadAccess, node, method);
                    hasErrors = true;
                }
            }

            diagnostics.Add(node, useSiteDiagnostics);

            return new BoundEventAssignmentOperator(
                syntax: node,
                @event: eventSymbol,
                isAddition: isAddition,
                isDynamic: right.HasDynamicType(),
                receiverOpt: receiverOpt,
                argument: argument,
                type: type,
                hasErrors: hasErrors);
        }

        private static bool IsLegalDynamicOperand(BoundExpression operand)
        {
            Debug.Assert(operand != null);

            TypeSymbol type = operand.Type;

            // Literal null is a legal operand to a dynamic operation. The other typeless expressions --
            // method groups, lambdas, anonymous methods -- are not.

            // If the operand is of a class, interface, delegate, array, struct, enum, nullable 
            // or type param types, it's legal to use in a dynamic expression. In short, the type
            // must be one that is convertible to object.

            if ((object)type == null)
            {
                return operand.IsLiteralNull();
            }

            // Pointer types and very special types are not convertible to object.

            return !type.IsPointerType() && !type.IsRestrictedType() && type.SpecialType != SpecialType.System_Void;
        }

        private BoundExpression BindDynamicBinaryOperator(
            BinaryExpressionSyntax node,
            BinaryOperatorKind kind,
            BoundExpression left,
            BoundExpression right,
            DiagnosticBag diagnostics)
        {
            // This method binds binary * / % + - << >> < > <= >= == != & ! ^ && || operators where one or both
            // of the operands are dynamic.
            Debug.Assert((object)left.Type != null && left.Type.IsDynamic() || (object)right.Type != null && right.Type.IsDynamic());

            bool hasError = false;
            bool leftValidOperand = IsLegalDynamicOperand(left);
            bool rightValidOperand = IsLegalDynamicOperand(right);

            if (!leftValidOperand || !rightValidOperand)
            {
                // Operator '{0}' cannot be applied to operands of type '{1}' and '{2}'
                Error(diagnostics, ErrorCode.ERR_BadBinaryOps, node, node.OperatorToken.Text, left.Display, right.Display);
                hasError = true;
            }

            MethodSymbol userDefinedOperator = null;

            if (kind.IsLogical() && leftValidOperand)
            {
                // We need to make sure left is either implicitly convertible to Boolean or has user defined truth operator.
                //   left && right is lowered to {op_False|op_Implicit}(left) ? left : And(left, right) 
                //   left || right is lowered to {op_True|!op_Implicit}(left) ? left : Or(left, right)
                HashSet<DiagnosticInfo> useSiteDiagnostics = null;
                if (!IsValidDynamicCondition(left, isNegative: kind == BinaryOperatorKind.LogicalAnd, useSiteDiagnostics: ref useSiteDiagnostics, userDefinedOperator: out userDefinedOperator))
                {
                    // Dev11 reports ERR_MustHaveOpTF. The error was shared between this case and user-defined binary Boolean operators.
                    // We report two distinct more specific error messages.
                    Error(diagnostics, ErrorCode.ERR_InvalidDynamicCondition, node.Left, left.Type, kind == BinaryOperatorKind.LogicalAnd ? "false" : "true");

                    hasError = true;
                }
                diagnostics.Add(node, useSiteDiagnostics);
            }

            return new BoundBinaryOperator(
                syntax: node,
                operatorKind: (hasError ? kind : kind.WithType(BinaryOperatorKind.Dynamic)).WithOverflowChecksIfApplicable(CheckOverflowAtRuntime),
                left: left,
                right: right,
                constantValueOpt: ConstantValue.NotAvailable,
                methodOpt: userDefinedOperator,
                resultKind: LookupResultKind.Viable,
                type: Compilation.DynamicType,
                hasErrors: hasError);
        }

        protected static bool IsSimpleBinaryOperator(SyntaxKind kind)
        {
            // We deliberately exclude &&, ||, ??, etc. 
            switch (kind)
            {
                case SyntaxKind.AddExpression:
                case SyntaxKind.MultiplyExpression:
                case SyntaxKind.SubtractExpression:
                case SyntaxKind.DivideExpression:
                case SyntaxKind.ModuloExpression:
                case SyntaxKind.EqualsExpression:
                case SyntaxKind.NotEqualsExpression:
                case SyntaxKind.GreaterThanExpression:
                case SyntaxKind.LessThanExpression:
                case SyntaxKind.GreaterThanOrEqualExpression:
                case SyntaxKind.LessThanOrEqualExpression:
                case SyntaxKind.BitwiseAndExpression:
                case SyntaxKind.BitwiseOrExpression:
                case SyntaxKind.ExclusiveOrExpression:
                case SyntaxKind.LeftShiftExpression:
                case SyntaxKind.RightShiftExpression:
                    return true;
            }
            return false;
        }

        private BoundExpression BindSimpleBinaryOperator(BinaryExpressionSyntax node, DiagnosticBag diagnostics)
        {
            // The simple binary operators are left-associative, and expressions of the form
            // a + b + c + d .... are relatively common in machine-generated code. The parser can handle
            // creating a deep-on-the-left syntax tree no problem, and then we promptly blow the stack during
            // semantic analysis. Here we build an explicit stack to handle the left-hand recursion.

            Debug.Assert(IsSimpleBinaryOperator(node.Kind()));

            var syntaxNodes = ArrayBuilder<BinaryExpressionSyntax>.GetInstance();

            ExpressionSyntax current = node;
            while (IsSimpleBinaryOperator(current.Kind()))
            {
                var binOp = (BinaryExpressionSyntax)current;
                syntaxNodes.Push(binOp);
                current = binOp.Left;
            }

            int compoundStringLength = 0;

            BoundExpression result = BindExpression(current, diagnostics);

            if (node.IsKind(SyntaxKind.SubtractExpression)
                && current.IsKind(SyntaxKind.ParenthesizedExpression))
            {
                if (result.Kind == BoundKind.TypeExpression
                    && !((ParenthesizedExpressionSyntax)current).Expression.IsKind(SyntaxKind.ParenthesizedExpression))
                {
                    Error(diagnostics, ErrorCode.ERR_PossibleBadNegCast, node);
                }
                else if (result.Kind == BoundKind.BadExpression)
                {
                    var parenthesizedExpression = (ParenthesizedExpressionSyntax) current;

                    if (parenthesizedExpression.Expression.IsKind(SyntaxKind.IdentifierName)
                        && ((IdentifierNameSyntax) parenthesizedExpression.Expression).Identifier.ValueText == "dynamic")
                    {
                        Error(diagnostics, ErrorCode.ERR_PossibleBadNegCast, node);
                    }
                }
            }

            while (syntaxNodes.Count > 0)
            {
                BinaryExpressionSyntax syntaxNode = syntaxNodes.Pop();
                BindValueKind bindValueKind = GetBinaryAssignmentKind(syntaxNode.Kind());
                BoundExpression left = CheckValue(result, bindValueKind, diagnostics);
                BoundExpression right = BindValue(syntaxNode.Right, diagnostics, BindValueKind.RValue);
                BoundExpression boundOp = BindSimpleBinaryOperator(syntaxNode, diagnostics, left, right, ref compoundStringLength);
                result = boundOp;
            }

            syntaxNodes.Free();
            return result;
        }

        private BoundExpression BindSimpleBinaryOperator(BinaryExpressionSyntax node, DiagnosticBag diagnostics,
            BoundExpression left, BoundExpression right, ref int compoundStringLength)
        {
            BinaryOperatorKind kind = SyntaxKindToBinaryOperatorKind(node.Kind());

            // If either operand is bad, don't try to do binary operator overload resolution; that would just
            // make cascading errors.

            if (left.HasAnyErrors || right.HasAnyErrors)
            {
                // NOTE: no user-defined conversion candidates
                return new BoundBinaryOperator(node, kind, left, right, ConstantValue.NotAvailable, null, LookupResultKind.Empty, GetBinaryOperatorErrorType(kind, diagnostics, node), true);
            }

            TypeSymbol leftType = left.Type;
            TypeSymbol rightType = right.Type;

            if ((object)leftType != null && leftType.IsDynamic() || (object)rightType != null && rightType.IsDynamic())
            {
                return BindDynamicBinaryOperator(node, kind, left, right, diagnostics);
            }

            // SPEC OMISSION: The C# 2.0 spec had a line in it that noted that the expressions "null == null"
            // SPEC OMISSION: and "null != null" were to be automatically treated as the appropriate constant;
            // SPEC OMISSION: overload resolution was to be skipped.  That's because a strict reading
            // SPEC OMISSION: of the overload resolution spec shows that overload resolution would give an
            // SPEC OMISSION: ambiguity error for this case; the expression is ambiguous between the int?,
            // SPEC OMISSION: bool? and string versions of equality.  This line was accidentally edited
            // SPEC OMISSION: out of the C# 3 specification; we should re-insert it. 

            bool leftNull = left.IsLiteralNull();
            bool rightNull = right.IsLiteralNull();
            bool isEquality = kind == BinaryOperatorKind.Equal || kind == BinaryOperatorKind.NotEqual;
            if (isEquality && leftNull && rightNull)
            {
                return new BoundLiteral(node, ConstantValue.Create(kind == BinaryOperatorKind.Equal), GetSpecialType(SpecialType.System_Boolean, diagnostics, node));
            }

            // SPEC: For an operation of one of the forms x == null, null == x, x != null, null != x,
            // SPEC: where x is an expression of nullable type, if operator overload resolution
            // SPEC: fails to find an applicable operator, the result is instead computed from
            // SPEC: the HasValue property of x.

            // Note that the spec says "fails to find an applicable operator", not "fails to
            // find a unique best applicable operator." For example:
            // struct X { 
            //   public static bool operator ==(X? x, double? y) {...}
            //   public static bool operator ==(X? x, decimal? y) {...}
            //
            // The comparison "x == null" should produce an ambiguity error rather
            // that being bound as !x.HasValue. 
            //

            LookupResultKind resultKind;
            ImmutableArray<MethodSymbol> originalUserDefinedOperators;
            var best = this.BinaryOperatorOverloadResolution(kind, left, right, node, diagnostics, out resultKind, out originalUserDefinedOperators);

            // However, as an implementation detail, we never "fail to find an applicable 
            // operator" during overload resolution if we have x == null, etc. We always
            // find at least the reference conversion object == object; the overload resolution
            // code does not reject that.  Therefore what we should do is only bind 
            // "x == null" as a nullable-to-null comparison if overload resolution chooses
            // the reference conversion.

            BoundExpression resultLeft = left;
            BoundExpression resultRight = right;
            MethodSymbol resultMethod = null;
            ConstantValue resultConstant = null;
            BinaryOperatorKind resultOperatorKind;
            TypeSymbol resultType;
            bool hasErrors;

            if (!best.HasValue)
            {
                resultOperatorKind = kind;
                resultType = CreateErrorType();
                hasErrors = true;
            }
            else
            {
                var signature = best.Signature;

                bool isObjectEquality = signature.Kind == BinaryOperatorKind.ObjectEqual || signature.Kind == BinaryOperatorKind.ObjectNotEqual;

                bool isNullableEquality = (object)signature.Method == null &&
                    (signature.Kind.Operator() == BinaryOperatorKind.Equal || signature.Kind.Operator() == BinaryOperatorKind.NotEqual) &&
                    (leftNull && (object)rightType != null && rightType.IsNullableType() ||
                    rightNull && (object)leftType != null && leftType.IsNullableType());

                if (isNullableEquality)
                {
                    resultOperatorKind = kind | BinaryOperatorKind.NullableNull;
                    resultType = GetSpecialType(SpecialType.System_Boolean, diagnostics, node);
                    hasErrors = false;
                }
                else
                {
                    resultOperatorKind = signature.Kind;
                    resultType = signature.ReturnType;
                    resultMethod = signature.Method;
                    resultLeft = CreateConversion(left, best.LeftConversion, signature.LeftType, diagnostics);
                    resultRight = CreateConversion(right, best.RightConversion, signature.RightType, diagnostics);
                    resultConstant = FoldBinaryOperator(node, resultOperatorKind, resultLeft, resultRight, resultType.SpecialType, diagnostics, ref compoundStringLength);
                    HashSet<DiagnosticInfo> useSiteDiagnostics = null;
                    hasErrors = isObjectEquality && !BuiltInOperators.IsValidObjectEquality(Conversions, leftType, leftNull, rightType, rightNull, ref useSiteDiagnostics);
                    diagnostics.Add(node, useSiteDiagnostics);
                }
            }

            if (hasErrors)
            {
                ReportBinaryOperatorError(node, diagnostics, node.OperatorToken, left, right, resultKind);
                resultOperatorKind &= ~BinaryOperatorKind.TypeMask;
            }

            switch (node.Kind())
            {
                case SyntaxKind.EqualsExpression:
                case SyntaxKind.NotEqualsExpression:
                case SyntaxKind.LessThanExpression:
                case SyntaxKind.LessThanOrEqualExpression:
                case SyntaxKind.GreaterThanExpression:
                case SyntaxKind.GreaterThanOrEqualExpression:
                    break;
                default:
                    if (leftType.IsVoidPointer() || rightType.IsVoidPointer())
                    {
                        // CONSIDER: dev10 cascades this, but roslyn doesn't have to.
                        Error(diagnostics, ErrorCode.ERR_VoidError, node);
                        hasErrors = true;
                    }
                    break;
            }

            hasErrors = hasErrors || resultConstant != null && resultConstant.IsBad;

            return new BoundBinaryOperator(
                node,
                resultOperatorKind.WithOverflowChecksIfApplicable(CheckOverflowAtRuntime),
                resultLeft,
                resultRight,
                resultConstant,
                resultMethod,
                resultKind,
                originalUserDefinedOperators,
                resultType,
                hasErrors);
        }

        private static void ReportUnaryOperatorError(CSharpSyntaxNode node, DiagnosticBag diagnostics, string operatorName, BoundExpression operand, LookupResultKind resultKind)
        {
            ErrorCode errorCode = resultKind == LookupResultKind.Ambiguous ?
                ErrorCode.ERR_AmbigUnaryOp : // Operator '{0}' is ambiguous on an operand of type '{1}'
                ErrorCode.ERR_BadUnaryOp;    // Operator '{0}' cannot be applied to operand of type '{1}'

            Error(diagnostics, errorCode, node, operatorName, operand.Display);
        }

        private void ReportAssignmentOperatorError(AssignmentExpressionSyntax node, DiagnosticBag diagnostics, BoundExpression left, BoundExpression right, LookupResultKind resultKind)
        {
            if (((SyntaxKind)node.OperatorToken.RawKind == SyntaxKind.PlusEqualsToken || (SyntaxKind)node.OperatorToken.RawKind == SyntaxKind.MinusEqualsToken) &&
                (object)left.Type != null && left.Type.TypeKind == TypeKind.Delegate)
            {
                // Special diagnostic for delegate += and -= about wrong right-hand-side
                HashSet<DiagnosticInfo> useSiteDiagnostics = null;
                var conversion = this.Conversions.ClassifyConversionFromExpression(right, left.Type, ref useSiteDiagnostics);
                Debug.Assert(!conversion.IsImplicit);
                GenerateImplicitConversionError(diagnostics, right.Syntax, conversion, right, left.Type);
                // discard use-site diagnostics
            }
            else
            {
                ReportBinaryOperatorError(node, diagnostics, node.OperatorToken, left, right, resultKind);
            }
        }

        private static void ReportBinaryOperatorError(ExpressionSyntax node, DiagnosticBag diagnostics, SyntaxToken operatorToken, BoundExpression left, BoundExpression right, LookupResultKind resultKind)
        {
            if ((operatorToken.Kind() == SyntaxKind.EqualsEqualsToken || operatorToken.Kind() == SyntaxKind.ExclamationEqualsToken) &&
                (left.IsLiteralDefault() && right.IsLiteralDefault()))
            {
                Error(diagnostics, ErrorCode.ERR_AmbigBinaryOpsOnDefault, node, operatorToken.Text);
                return;
            }

            if (left.IsLiteralDefault() || right.IsLiteralDefault())
            {
                Error(diagnostics, ErrorCode.ERR_BadOpOnNullOrDefault, node, operatorToken.Text, "default");
                return;
            }

            ErrorCode errorCode = resultKind == LookupResultKind.Ambiguous ?
                ErrorCode.ERR_AmbigBinaryOps : // Operator '{0}' is ambiguous on operands of type '{1}' and '{2}'
                ErrorCode.ERR_BadBinaryOps;    // Operator '{0}' cannot be applied to operands of type '{1}' and '{2}'

            Error(diagnostics, errorCode, node, operatorToken.Text, left.Display, right.Display);
        }

        private BoundExpression BindConditionalLogicalOperator(BinaryExpressionSyntax node, DiagnosticBag diagnostics)
        {
            Debug.Assert(node.Kind() == SyntaxKind.LogicalOrExpression || node.Kind() == SyntaxKind.LogicalAndExpression);

            // Do not blow the stack due to a deep recursion on the left. 

            BinaryExpressionSyntax binary = node;
            ExpressionSyntax child;

            while (true)
            {
                child = binary.Left;
                var childAsBinary = child as BinaryExpressionSyntax;

                if (childAsBinary == null ||
                    (childAsBinary.Kind() != SyntaxKind.LogicalOrExpression && childAsBinary.Kind() != SyntaxKind.LogicalAndExpression))
                {
                    break;
                }

                binary = childAsBinary;
            }

            BoundExpression left = BindValue(child, diagnostics, BindValueKind.RValue);

            do
            {
                binary = (BinaryExpressionSyntax)child.Parent;
                BoundExpression right = BindValue(binary.Right, diagnostics, BindValueKind.RValue);

                left = BindConditionalLogicalOperator(binary, left, right, diagnostics);
                child = binary;
            }
            while ((object)child != node);

            return left;
        }

        private BoundExpression BindConditionalLogicalOperator(BinaryExpressionSyntax node, BoundExpression left, BoundExpression right, DiagnosticBag diagnostics)
        {
            BinaryOperatorKind kind = SyntaxKindToBinaryOperatorKind(node.Kind());

            Debug.Assert(kind == BinaryOperatorKind.LogicalAnd || kind == BinaryOperatorKind.LogicalOr);

            // If either operand is bad, don't try to do binary operator overload resolution; that will just
            // make cascading errors.  

            if (left.HasAnyErrors || right.HasAnyErrors)
            {
                // NOTE: no candidate user-defined operators.
                return new BoundBinaryOperator(node, kind, left, right, ConstantValue.NotAvailable, methodOpt: null,
                    resultKind: LookupResultKind.Empty, type: GetBinaryOperatorErrorType(kind, diagnostics, node), hasErrors: true);
            }

            // Let's take an easy out here. The vast majority of the time the operands will
            // both be bool. This is the only situation in which the expression can be a 
            // constant expression, so do the folding now if we can.

            if ((object)left.Type != null && left.Type.SpecialType == SpecialType.System_Boolean &&
                (object)right.Type != null && right.Type.SpecialType == SpecialType.System_Boolean)
            {
                var constantValue = FoldBinaryOperator(node, kind | BinaryOperatorKind.Bool, left, right, SpecialType.System_Boolean, diagnostics);

                // NOTE: no candidate user-defined operators.
                return new BoundBinaryOperator(node, kind | BinaryOperatorKind.Bool, left, right, constantValue, methodOpt: null,
                    resultKind: LookupResultKind.Viable, type: left.Type, hasErrors: constantValue != null && constantValue.IsBad);
            }

            if (left.HasDynamicType() || right.HasDynamicType())
            {
                return BindDynamicBinaryOperator(node, kind, left, right, diagnostics);
            }

            LookupResultKind lookupResult;
            ImmutableArray<MethodSymbol> originalUserDefinedOperators;
            var best = this.BinaryOperatorOverloadResolution(kind, left, right, node, diagnostics, out lookupResult, out originalUserDefinedOperators);

            // SPEC: If overload resolution fails to find a single best operator, or if overload
            // SPEC: resolution selects one of the predefined integer logical operators, a binding-
            // SPEC: time error occurs.
            //
            // SPEC OMISSION: We should probably clarify that the enum logical operators count as
            // SPEC OMISSION: integer logical operators. Basically the rule here should actually be:
            // SPEC OMISSION: if overload resolution selects something other than a user-defined 
            // SPEC OMISSION: operator or the built in not-lifted operator on bool, an error occurs.
            // 

            if (!best.HasValue)
            {
                ReportBinaryOperatorError(node, diagnostics, node.OperatorToken, left, right, lookupResult);
            }
            else
            {
                // There are two non-error possibilities. Either both operands are implicitly convertible to 
                // bool, or we've got a valid user-defined operator.
                BinaryOperatorSignature signature = best.Signature;

                bool bothBool = signature.LeftType.SpecialType == SpecialType.System_Boolean &&
                        signature.RightType.SpecialType == SpecialType.System_Boolean;

                MethodSymbol trueOperator = null, falseOperator = null;

                if (!bothBool && !signature.Kind.IsUserDefined())
                {
                    ReportBinaryOperatorError(node, diagnostics, node.OperatorToken, left, right, lookupResult);
                }
                else if (bothBool || IsValidUserDefinedConditionalLogicalOperator(node, signature, diagnostics, out trueOperator, out falseOperator))
                {
                    var resultLeft = CreateConversion(left, best.LeftConversion, signature.LeftType, diagnostics);
                    var resultRight = CreateConversion(right, best.RightConversion, signature.RightType, diagnostics);
                    var resultKind = kind | signature.Kind.OperandTypes();
                    if (signature.Kind.IsLifted())
                    {
                        resultKind |= BinaryOperatorKind.Lifted;
                    }

                    if (resultKind.IsUserDefined())
                    {
                        Debug.Assert(trueOperator != null && falseOperator != null);

                        return new BoundUserDefinedConditionalLogicalOperator(
                            node,
                            resultKind,
                            resultLeft,
                            resultRight,
                            signature.Method,
                            trueOperator,
                            falseOperator,
                            lookupResult,
                            originalUserDefinedOperators,
                            signature.ReturnType);
                    }
                    else
                    {
                        Debug.Assert(bothBool);

                        return new BoundBinaryOperator(
                            node,
                            resultKind,
                            resultLeft,
                            resultRight,
                            ConstantValue.NotAvailable,
                            signature.Method,
                            lookupResult,
                            originalUserDefinedOperators,
                            signature.ReturnType);
                    }
                }
            }

            // We've already reported the error.
            return new BoundBinaryOperator(node, kind, left, right, ConstantValue.NotAvailable, null, lookupResult, originalUserDefinedOperators, CreateErrorType(), true);
        }

        private bool IsValidDynamicCondition(BoundExpression left, bool isNegative, ref HashSet<DiagnosticInfo> useSiteDiagnostics, out MethodSymbol userDefinedOperator)
        {
            userDefinedOperator = null;

            var type = left.Type;
            if ((object)type == null)
            {
                return false;
            }

            if (type.IsDynamic())
            {
                return true;
            }

            var implicitConversion = Conversions.ClassifyImplicitConversionFromExpression(left, Compilation.GetSpecialType(SpecialType.System_Boolean), ref useSiteDiagnostics);
            if (implicitConversion.Exists)
            {
                return true;
            }

            if (type.Kind != SymbolKind.NamedType)
            {
                return false;
            }

            var namedType = type as NamedTypeSymbol;
            return HasApplicableBooleanOperator(namedType, isNegative ? WellKnownMemberNames.FalseOperatorName : WellKnownMemberNames.TrueOperatorName, type, ref useSiteDiagnostics, out userDefinedOperator);
        }

        private bool IsValidUserDefinedConditionalLogicalOperator(
            CSharpSyntaxNode syntax,
            BinaryOperatorSignature signature,
            DiagnosticBag diagnostics,
            out MethodSymbol trueOperator,
            out MethodSymbol falseOperator)
        {
            Debug.Assert(signature.Kind.OperandTypes() == BinaryOperatorKind.UserDefined);

            // SPEC: When the operands of && or || are of types that declare an applicable
            // SPEC: user-defined operator & or |, both of the following must be true, where
            // SPEC: T is the type in which the selected operator is defined:

            // SPEC VIOLATION:
            //
            // The native compiler violates the specification, the native compiler allows:
            //
            // public static D? operator &(D? d1, D? d2) { ... }
            // public static bool operator true(D? d) { ... }
            // public static bool operator false(D? d) { ... }
            //
            // to be used as D? && D? or D? || D?. But if you do this:
            //
            // public static D operator &(D d1, D d2) { ... }
            // public static bool operator true(D? d) { ... }
            // public static bool operator false(D? d) { ... }
            //
            // And use the *lifted* form of the operator, this is disallowed.            
            //
            // public static D? operator &(D? d1, D d2) { ... }
            // public static bool operator true(D? d) { ... }
            // public static bool operator false(D? d) { ... }
            //
            // Is not allowed because "the return type must be the same as the type of both operands"
            // which is not at all what the spec says. 
            //
            // We ought not to break backwards compatibility with the native compiler. The spec
            // is plausibly in error; it is possible that this section of the specification was 
            // never updated when nullable types and lifted operators were added to the language. 
            // And it seems like the native compiler's behavior of allowing a nullable
            // version but not a lifted version is a bug that should be fixed.
            //
            // Therefore we will do the following in Roslyn:
            //
            // * The return and parameter types of the chosen operator, whether lifted or unlifted,
            //   must be the same. 
            // * The return and parameter types must be either the enclosing type, or its corresponding
            //   nullable type.
            // * There must be an operator true/operator false that takes the left hand type of the operator.

            // Only classes and structs contain user-defined operators, so we know it is a named type symbol.
            NamedTypeSymbol t = (NamedTypeSymbol)signature.Method.ContainingType;

            // SPEC: The return type and the type of each parameter of the selected operator
            // SPEC: must be T.

            // As mentioned above, we relax this restriction. The types must all be the same.

            bool typesAreSame = signature.LeftType == signature.RightType && signature.LeftType == signature.ReturnType;
            bool typeMatchesContainer = signature.ReturnType == t ||
                signature.ReturnType.IsNullableType() && signature.ReturnType.GetNullableUnderlyingType() == t;

            if (!typesAreSame || !typeMatchesContainer)
            {
                // CS0217: In order to be applicable as a short circuit operator a user-defined logical 
                // operator ('{0}') must have the same return type and parameter types

                Error(diagnostics, ErrorCode.ERR_BadBoolOp, syntax, signature.Method);

                trueOperator = null;
                falseOperator = null;
                return false;
            }

            // SPEC: T must contain declarations of operator true and operator false.

            // As mentioned above, we need more than just op true and op false existing; we need
            // to know that the first operand can be passed to it. 

            HashSet<DiagnosticInfo> useSiteDiagnostics = null;
            if (!HasApplicableBooleanOperator(t, WellKnownMemberNames.TrueOperatorName, signature.LeftType, ref useSiteDiagnostics, out trueOperator) ||
                !HasApplicableBooleanOperator(t, WellKnownMemberNames.FalseOperatorName, signature.LeftType, ref useSiteDiagnostics, out falseOperator))
            {
                // I have changed the wording of this error message. The original wording was:

                // CS0218: The type ('T') must contain declarations of operator true and operator false

                // I have changed that to:

                // CS0218: In order to be applicable as a short circuit operator, the declaring type
                // '{1}' of user-defined operator '{0}' must declare operator true and operator false.

                Error(diagnostics, ErrorCode.ERR_MustHaveOpTF, syntax, signature.Method, t);
                diagnostics.Add(syntax, useSiteDiagnostics);

                trueOperator = null;
                falseOperator = null;
                return false;
            }

            diagnostics.Add(syntax, useSiteDiagnostics);

            // For the remainder of this method the comments WOLOG assume that we're analyzing an &&. The
            // exact same issues apply to ||.

            // Note that the mere *existence* of operator true and operator false is sufficient.  They
            // are already constrained to take either T or T?. Since we know that the applicable 
            // T.& takes (T, T), we know that both sides of the && are implicitly convertible
            // to T, and therefore the left side is implicitly convertible to T or T?.  

            // SPEC: The expression x && y is evaluated as T.false(x) ? x : T.&(x,y) ... except that
            // SPEC: x is only evaluated once.
            //
            // DELIBERATE SPEC VIOLATION: The native compiler does not actually evaluate x&&y in this 
            // manner. Suppose X is of type X. The code above is equivalent to:
            //
            // X temp = x, then evaluate:
            // T.false(temp) ? temp : T.&(temp, y)
            //
            // What the native compiler actually evaluates is:
            // 
            // T temp = x, then evaluate
            // T.false(temp) ? temp : T.&(temp, y)
            //
            // That is a small difference but it has an observable effect. For example:
            // 
            // class V { public static implicit operator T(V v) { ... } }
            // class X : V { public static implicit operator T?(X x) { ... } }
            // struct T {
            //   public static operator false(T? t) { ... }
            //   public static operator true(T? t) { ... }
            //   public static T operator &(T t1, T t2) { ... }
            // }
            //
            // Under the spec'd interpretation, if we had x of type X and y of type T then x && y is
            //
            // X temp = x;
            // T.false(temp) ? temp : T.&(temp, y)
            //
            // which would then be analyzed as:
            //
            // T.false(X.op_Implicit_To_Nullable_T(temp)) ? 
            //     V.op_Implicit_To_T(temp) : 
            //     T.&(op_Implicit_To_T(temp), y)
            //
            // But the native compiler actually generates:
            //
            // T temp = V.Op_Implicit_To_T(x);
            // T.false(new T?(temp)) ? temp : T.&(temp, y)
            //
            // That is, the native compiler converts the temporary to the type of the declaring operator type
            // regardless of the fact that there is a better conversion for the T.false call.
            //
            // We choose to match the native compiler behavior here; we might consider fixing
            // the spec to match the compiler.
            //
            // With this decision we need not keep track of any extra information in the bound 
            // binary operator node; we need to know the left hand side converted to T, the right
            // hand side converted to T, and the method symbol of the chosen T.&(T, T) method. 
            // The rewriting pass has enough information to deduce which T.false is to be called,
            // and can convert the T to T? if necessary.

            return true;
        }

        private bool HasApplicableBooleanOperator(NamedTypeSymbol containingType, string name, TypeSymbol argumentType, ref HashSet<DiagnosticInfo> useSiteDiagnostics, out MethodSymbol @operator)
        {
            for (var type = containingType; type != null; type = type.BaseTypeWithDefinitionUseSiteDiagnostics(ref useSiteDiagnostics))
            {
                var operators = type.GetOperators(name);
                for (var i = 0; i < operators.Length; i++)
                {
                    var op = operators[i];
                    if (op.ParameterCount == 1 && op.DeclaredAccessibility == Accessibility.Public)
                    {
                        var conversion = this.Conversions.ClassifyConversionFromType(argumentType, op.ParameterTypes[0], ref useSiteDiagnostics);
                        if (conversion.IsImplicit)
                        {
                            @operator = op;
                            return true;
                        }
                    }
                }
            }

            @operator = null;
            return false;
        }

        private TypeSymbol GetBinaryOperatorErrorType(BinaryOperatorKind kind, DiagnosticBag diagnostics, CSharpSyntaxNode node)
        {
            switch (kind)
            {
                case BinaryOperatorKind.Equal:
                case BinaryOperatorKind.NotEqual:
                case BinaryOperatorKind.GreaterThan:
                case BinaryOperatorKind.LessThan:
                case BinaryOperatorKind.GreaterThanOrEqual:
                case BinaryOperatorKind.LessThanOrEqual:
                    return GetSpecialType(SpecialType.System_Boolean, diagnostics, node);
                default:
                    return CreateErrorType();
            }
        }

        private BinaryOperatorAnalysisResult BinaryOperatorOverloadResolution(BinaryOperatorKind kind, BoundExpression left, BoundExpression right, CSharpSyntaxNode node, DiagnosticBag diagnostics, out LookupResultKind resultKind, out ImmutableArray<MethodSymbol> originalUserDefinedOperators)
        {
            if (!IsDefaultLiteralAllowedInBinaryOperator(kind, left, right))
            {
                resultKind = LookupResultKind.OverloadResolutionFailure;
                originalUserDefinedOperators = default(ImmutableArray<MethodSymbol>);
                return default(BinaryOperatorAnalysisResult);
            }

            var result = BinaryOperatorOverloadResolutionResult.GetInstance();
            HashSet<DiagnosticInfo> useSiteDiagnostics = null;
            this.OverloadResolution.BinaryOperatorOverloadResolution(kind, left, right, result, ref useSiteDiagnostics);
            diagnostics.Add(node, useSiteDiagnostics);

            var possiblyBest = result.Best;

            if (result.Results.Any())
            {
                var builder = ArrayBuilder<MethodSymbol>.GetInstance();
                foreach (var analysisResult in result.Results)
                {
                    MethodSymbol method = analysisResult.Signature.Method;
                    if ((object)method != null)
                    {
                        builder.Add(method);
                    }
                }
                originalUserDefinedOperators = builder.ToImmutableAndFree();

                if (possiblyBest.HasValue)
                {
                    resultKind = LookupResultKind.Viable;
                }
                else if (result.AnyValid())
                {
                    resultKind = LookupResultKind.Ambiguous;
                }
                else
                {
                    resultKind = LookupResultKind.OverloadResolutionFailure;
                }
            }
            else
            {
                originalUserDefinedOperators = ImmutableArray<MethodSymbol>.Empty;
                resultKind = possiblyBest.HasValue ? LookupResultKind.Viable : LookupResultKind.Empty;
            }

            if (possiblyBest.HasValue &&
                (object)possiblyBest.Signature.Method != null)
            {
                Symbol symbol = possiblyBest.Signature.Method;
                ReportDiagnosticsIfObsolete(diagnostics, symbol, node, hasBaseReceiver: false);
            }

            result.Free();
            return possiblyBest;
        }

        private bool IsDefaultLiteralAllowedInBinaryOperator(BinaryOperatorKind kind, BoundExpression left, BoundExpression right)
        {
            bool isEquality = kind == BinaryOperatorKind.Equal || kind == BinaryOperatorKind.NotEqual;
            if (isEquality)
            {
                return !left.IsLiteralDefault() || !right.IsLiteralDefault();
            }
            else
            {
                return !left.IsLiteralDefault() && !right.IsLiteralDefault();
            }
        }

        private UnaryOperatorAnalysisResult UnaryOperatorOverloadResolution(
            UnaryOperatorKind kind,
            BoundExpression operand,
            CSharpSyntaxNode node,
            DiagnosticBag diagnostics,
            out LookupResultKind resultKind,
            out ImmutableArray<MethodSymbol> originalUserDefinedOperators)
        {
            var result = UnaryOperatorOverloadResolutionResult.GetInstance();
            HashSet<DiagnosticInfo> useSiteDiagnostics = null;
            this.OverloadResolution.UnaryOperatorOverloadResolution(kind, operand, result, ref useSiteDiagnostics);
            diagnostics.Add(node, useSiteDiagnostics);

            var possiblyBest = result.Best;

            if (result.Results.Any())
            {
                var builder = ArrayBuilder<MethodSymbol>.GetInstance();
                foreach (var analysisResult in result.Results)
                {
                    MethodSymbol method = analysisResult.Signature.Method;
                    if ((object)method != null)
                    {
                        builder.Add(method);
                    }
                }
                originalUserDefinedOperators = builder.ToImmutableAndFree();

                if (possiblyBest.HasValue)
                {
                    resultKind = LookupResultKind.Viable;
                }
                else if (result.AnyValid())
                {
                    // Special case: If we have the unary minus operator applied to a ulong, technically that should be
                    // an ambiguity. The ulong could be implicitly converted to float, double or decimal, and then
                    // the unary minus operator could be applied to the result. But though float is better than double,
                    // float is neither better nor worse than decimal. However it seems odd to give an ambiguity error
                    // when trying to do something such as applying a unary minus operator to an unsigned long.

                    if (kind == UnaryOperatorKind.UnaryMinus &&
                        (object)operand.Type != null &&
                        operand.Type.SpecialType == SpecialType.System_UInt64)
                    {
                        resultKind = LookupResultKind.OverloadResolutionFailure;
                    }
                    else
                    {
                        resultKind = LookupResultKind.Ambiguous;
                    }
                }
                else
                {
                    resultKind = LookupResultKind.OverloadResolutionFailure;
                }
            }
            else
            {
                originalUserDefinedOperators = ImmutableArray<MethodSymbol>.Empty;
                resultKind = possiblyBest.HasValue ? LookupResultKind.Viable : LookupResultKind.Empty;
            }

            if (possiblyBest.HasValue &&
                (object)possiblyBest.Signature.Method != null)
            {
                Symbol symbol = possiblyBest.Signature.Method;
                ReportDiagnosticsIfObsolete(diagnostics, symbol, node, hasBaseReceiver: false);
            }

            result.Free();
            return possiblyBest;
        }

        private static object FoldDecimalBinaryOperators(BinaryOperatorKind kind, ConstantValue valueLeft, ConstantValue valueRight)
        {
            Debug.Assert(valueLeft != null);
            Debug.Assert(valueRight != null);

            // Roslyn uses Decimal.operator+, operator-, etc. for both constant expressions and
            // non-constant expressions. Dev11 uses Decimal.operator+ etc. for non-constant
            // expressions only. This leads to different results between the two compilers
            // for certain constant expressions involving +/-0. (See bug #529730.) For instance,
            // +0 + -0 == +0 in Roslyn and == -0 in Dev11. Similarly, -0 - -0 == -0 in Roslyn, +0 in Dev11.
            // This is a breaking change from the native compiler but seems acceptable since
            // constant and non-constant expressions behave consistently in Roslyn.
            // (In Dev11, (+0 + -0) != (x + y) when x = +0, y = -0.)

            switch (kind)
            {
                case BinaryOperatorKind.DecimalAddition:
                    return valueLeft.DecimalValue + valueRight.DecimalValue;
                case BinaryOperatorKind.DecimalSubtraction:
                    return valueLeft.DecimalValue - valueRight.DecimalValue;
                case BinaryOperatorKind.DecimalMultiplication:
                    return valueLeft.DecimalValue * valueRight.DecimalValue;
                case BinaryOperatorKind.DecimalDivision:
                    return valueLeft.DecimalValue / valueRight.DecimalValue;
                case BinaryOperatorKind.DecimalRemainder:
                    return valueLeft.DecimalValue % valueRight.DecimalValue;
            }

            return null;
        }

        private static object FoldUncheckedIntegralBinaryOperator(BinaryOperatorKind kind, ConstantValue valueLeft, ConstantValue valueRight)
        {
            unchecked
            {
                Debug.Assert(valueLeft != null);
                Debug.Assert(valueRight != null);

                switch (kind)
                {
                    case BinaryOperatorKind.IntAddition:
                        return valueLeft.Int32Value + valueRight.Int32Value;
                    case BinaryOperatorKind.LongAddition:
                        return valueLeft.Int64Value + valueRight.Int64Value;
                    case BinaryOperatorKind.UIntAddition:
                        return valueLeft.UInt32Value + valueRight.UInt32Value;
                    case BinaryOperatorKind.ULongAddition:
                        return valueLeft.UInt64Value + valueRight.UInt64Value;
                    case BinaryOperatorKind.IntSubtraction:
                        return valueLeft.Int32Value - valueRight.Int32Value;
                    case BinaryOperatorKind.LongSubtraction:
                        return valueLeft.Int64Value - valueRight.Int64Value;
                    case BinaryOperatorKind.UIntSubtraction:
                        return valueLeft.UInt32Value - valueRight.UInt32Value;
                    case BinaryOperatorKind.ULongSubtraction:
                        return valueLeft.UInt64Value - valueRight.UInt64Value;
                    case BinaryOperatorKind.IntMultiplication:
                        return valueLeft.Int32Value * valueRight.Int32Value;
                    case BinaryOperatorKind.LongMultiplication:
                        return valueLeft.Int64Value * valueRight.Int64Value;
                    case BinaryOperatorKind.UIntMultiplication:
                        return valueLeft.UInt32Value * valueRight.UInt32Value;
                    case BinaryOperatorKind.ULongMultiplication:
                        return valueLeft.UInt64Value * valueRight.UInt64Value;

                    // even in unchecked context division may overflow:
                    case BinaryOperatorKind.IntDivision:
                        if (valueLeft.Int32Value == int.MinValue && valueRight.Int32Value == -1)
                        {
                            return int.MinValue;
                        }

                        return valueLeft.Int32Value / valueRight.Int32Value;

                    case BinaryOperatorKind.LongDivision:
                        if (valueLeft.Int64Value == long.MinValue && valueRight.Int64Value == -1)
                        {
                            return long.MinValue;
                        }

                        return valueLeft.Int64Value / valueRight.Int64Value;
                }

                return null;
            }
        }

        private static object FoldCheckedIntegralBinaryOperator(BinaryOperatorKind kind, ConstantValue valueLeft, ConstantValue valueRight)
        {
            checked
            {
                Debug.Assert(valueLeft != null);
                Debug.Assert(valueRight != null);

                switch (kind)
                {
                    case BinaryOperatorKind.IntAddition:
                        return valueLeft.Int32Value + valueRight.Int32Value;
                    case BinaryOperatorKind.LongAddition:
                        return valueLeft.Int64Value + valueRight.Int64Value;
                    case BinaryOperatorKind.UIntAddition:
                        return valueLeft.UInt32Value + valueRight.UInt32Value;
                    case BinaryOperatorKind.ULongAddition:
                        return valueLeft.UInt64Value + valueRight.UInt64Value;
                    case BinaryOperatorKind.IntSubtraction:
                        return valueLeft.Int32Value - valueRight.Int32Value;
                    case BinaryOperatorKind.LongSubtraction:
                        return valueLeft.Int64Value - valueRight.Int64Value;
                    case BinaryOperatorKind.UIntSubtraction:
                        return valueLeft.UInt32Value - valueRight.UInt32Value;
                    case BinaryOperatorKind.ULongSubtraction:
                        return valueLeft.UInt64Value - valueRight.UInt64Value;
                    case BinaryOperatorKind.IntMultiplication:
                        return valueLeft.Int32Value * valueRight.Int32Value;
                    case BinaryOperatorKind.LongMultiplication:
                        return valueLeft.Int64Value * valueRight.Int64Value;
                    case BinaryOperatorKind.UIntMultiplication:
                        return valueLeft.UInt32Value * valueRight.UInt32Value;
                    case BinaryOperatorKind.ULongMultiplication:
                        return valueLeft.UInt64Value * valueRight.UInt64Value;
                    case BinaryOperatorKind.IntDivision:
                        return valueLeft.Int32Value / valueRight.Int32Value;
                    case BinaryOperatorKind.LongDivision:
                        return valueLeft.Int64Value / valueRight.Int64Value;
                }

                return null;
            }
        }

        internal static TypeSymbol GetEnumType(BinaryOperatorKind kind, BoundExpression left, BoundExpression right)
        {
            switch (kind)
            {
                case BinaryOperatorKind.EnumAndUnderlyingAddition:
                case BinaryOperatorKind.EnumAndUnderlyingSubtraction:
                case BinaryOperatorKind.EnumAnd:
                case BinaryOperatorKind.EnumOr:
                case BinaryOperatorKind.EnumXor:
                case BinaryOperatorKind.EnumEqual:
                case BinaryOperatorKind.EnumGreaterThan:
                case BinaryOperatorKind.EnumGreaterThanOrEqual:
                case BinaryOperatorKind.EnumLessThan:
                case BinaryOperatorKind.EnumLessThanOrEqual:
                case BinaryOperatorKind.EnumNotEqual:
                case BinaryOperatorKind.EnumSubtraction:
                    return left.Type;
                case BinaryOperatorKind.UnderlyingAndEnumAddition:
                case BinaryOperatorKind.UnderlyingAndEnumSubtraction:
                    return right.Type;
                default:
                    throw ExceptionUtilities.UnexpectedValue(kind);
            }
        }

        internal static SpecialType GetEnumPromotedType(SpecialType underlyingType)
        {
            switch (underlyingType)
            {
                case SpecialType.System_Byte:
                case SpecialType.System_SByte:
                case SpecialType.System_Int16:
                case SpecialType.System_UInt16:
                    return SpecialType.System_Int32;

                case SpecialType.System_Int32:
                case SpecialType.System_UInt32:
                case SpecialType.System_Int64:
                case SpecialType.System_UInt64:
                    return underlyingType;

                default:
                    throw ExceptionUtilities.UnexpectedValue(underlyingType);
            }
        }


        private ConstantValue FoldEnumBinaryOperator(
            CSharpSyntaxNode syntax,
            BinaryOperatorKind kind,
            BoundExpression left,
            BoundExpression right,
            DiagnosticBag diagnostics)
        {
            Debug.Assert(left != null);
            Debug.Assert(right != null);
            Debug.Assert(kind.IsEnum());
            Debug.Assert(!kind.IsLifted());

            // A built-in binary operation on constant enum operands is evaluated into an operation on 
            // constants of the underlying type U of the enum type E. Comparison operators are lowered as
            // simply computing U<U. All other operators are computed as (E)(U op U) or in the case of 
            // E-E, (U)(U-U).  

            TypeSymbol enumType = GetEnumType(kind, left, right);
            TypeSymbol underlyingType = enumType.GetEnumUnderlyingType();

            BoundExpression newLeftOperand = CreateConversion(left, underlyingType, diagnostics);
            BoundExpression newRightOperand = CreateConversion(right, underlyingType, diagnostics);

            // If the underlying type is byte, sbyte, short, ushort or nullables of those then we'll need
            // to convert it up to int or int? because there are no + - * & | ^ < > <= >= == != operators
            // on byte, sbyte, short or ushort. They all convert to int.

            SpecialType operandSpecialType = GetEnumPromotedType(underlyingType.SpecialType);
            TypeSymbol operandType = (operandSpecialType == underlyingType.SpecialType) ?
                underlyingType :
                GetSpecialType(operandSpecialType, diagnostics, syntax);

            newLeftOperand = CreateConversion(newLeftOperand, operandType, diagnostics);
            newRightOperand = CreateConversion(newRightOperand, operandType, diagnostics);

            BinaryOperatorKind newKind = kind.Operator().WithType(newLeftOperand.Type.SpecialType);

            SpecialType operatorType = SpecialType.None;

            switch (newKind.Operator())
            {
                case BinaryOperatorKind.Addition:
                case BinaryOperatorKind.Subtraction:
                case BinaryOperatorKind.And:
                case BinaryOperatorKind.Or:
                case BinaryOperatorKind.Xor:
                    operatorType = operandType.SpecialType;
                    break;

                case BinaryOperatorKind.LessThan:
                case BinaryOperatorKind.LessThanOrEqual:
                case BinaryOperatorKind.GreaterThan:
                case BinaryOperatorKind.GreaterThanOrEqual:
                case BinaryOperatorKind.Equal:
                case BinaryOperatorKind.NotEqual:
                    operatorType = SpecialType.System_Boolean;
                    break;

                default:
                    throw ExceptionUtilities.UnexpectedValue(newKind.Operator());
            }

            var constantValue = FoldBinaryOperator(syntax, newKind, newLeftOperand, newRightOperand, operatorType, diagnostics);

            if (operatorType != SpecialType.System_Boolean && constantValue != null && !constantValue.IsBad)
            {
                TypeSymbol resultType = kind == BinaryOperatorKind.EnumSubtraction ? underlyingType : enumType;

                // We might need to convert back to the underlying type.
                return FoldConstantNumericConversion(syntax, constantValue, resultType, diagnostics);
            }

            return constantValue;
        }

        // Returns null if the operator can't be evaluated at compile time.
        private ConstantValue FoldBinaryOperator(
            CSharpSyntaxNode syntax,
            BinaryOperatorKind kind,
            BoundExpression left,
            BoundExpression right,
            SpecialType resultType,
            DiagnosticBag diagnostics)
        {
            int compoundStringLength = 0;
            return FoldBinaryOperator(syntax, kind, left, right, resultType, diagnostics, ref compoundStringLength);
        }

        // Returns null if the operator can't be evaluated at compile time.
        private ConstantValue FoldBinaryOperator(
            CSharpSyntaxNode syntax,
            BinaryOperatorKind kind,
            BoundExpression left,
            BoundExpression right,
            SpecialType resultType,
            DiagnosticBag diagnostics,
            ref int compoundStringLength)
        {
            Debug.Assert(left != null);
            Debug.Assert(right != null);

            if (left.HasAnyErrors || right.HasAnyErrors)
            {
                return null;
            }

            // SPEC VIOLATION: see method definition for details
            ConstantValue nullableEqualityResult = TryFoldingNullableEquality(kind, left, right);
            if (nullableEqualityResult != null)
            {
                return nullableEqualityResult;
            }

            var valueLeft = left.ConstantValue;
            var valueRight = right.ConstantValue;
            if (valueLeft == null || valueRight == null)
            {
                return null;
            }

            if (valueLeft.IsBad || valueRight.IsBad)
            {
                return ConstantValue.Bad;
            }

            if (kind.IsEnum() && !kind.IsLifted())
            {
                return FoldEnumBinaryOperator(syntax, kind, left, right, diagnostics);
            }

            // Divisions by zero on integral types and decimal always fail even in an unchecked context.
            if (IsDivisionByZero(kind, valueRight))
            {
                Error(diagnostics, ErrorCode.ERR_IntDivByZero, syntax);
                return ConstantValue.Bad;
            }

            object newValue = null;

            // Certain binary operations never fail; bool & bool, for example. If we are in one of those
            // cases, simply fold the operation and return.
            //
            // Although remainder and division always overflow at runtime with arguments int.MinValue/long.MinValue and -1 
            // (regardless of checked context) the constant folding behavior is different. 
            // Remainder never overflows at compile time while division does.
            newValue = FoldNeverOverflowBinaryOperators(kind, valueLeft, valueRight);
            if (newValue != null)
            {
                return ConstantValue.Create(newValue, resultType);
            }

            ConstantValue concatResult = FoldStringConcatenation(kind, valueLeft, valueRight, ref compoundStringLength);
            if (concatResult != null)
            {
                if (concatResult.IsBad)
                {
                    Error(diagnostics, ErrorCode.ERR_ConstantStringTooLong, syntax);
                }

                return concatResult;
            }

            // Certain binary operations always fail if they overflow even when in an unchecked context;
            // decimal + decimal, for example. If we are in one of those cases, make the attempt. If it
            // succeeds, return the result. If not, give a compile-time error regardless of context.
            try
            {
                newValue = FoldDecimalBinaryOperators(kind, valueLeft, valueRight);
            }
            catch (OverflowException)
            {
                Error(diagnostics, ErrorCode.ERR_DecConstError, syntax);
                return ConstantValue.Bad;
            }

            if (newValue != null)
            {
                return ConstantValue.Create(newValue, resultType);
            }

            if (CheckOverflowAtCompileTime)
            {
                try
                {
                    newValue = FoldCheckedIntegralBinaryOperator(kind, valueLeft, valueRight);
                }
                catch (OverflowException)
                {
                    Error(diagnostics, ErrorCode.ERR_CheckedOverflow, syntax);
                    return ConstantValue.Bad;
                }
            }
            else
            {
                newValue = FoldUncheckedIntegralBinaryOperator(kind, valueLeft, valueRight);
            }

            if (newValue != null)
            {
                return ConstantValue.Create(newValue, resultType);
            }

            return null;
        }

        /// <summary>
        /// If one of the (unconverted) operands has constant value null and the other has
        /// a null constant value other than null, then they are definitely not equal
        /// and we can give a constant value for either == or !=.  This is a spec violation
        /// that we retain from Dev10.
        /// </summary>
        /// <param name="kind">The operator kind.  Nothing will happen if it is not a lifted equality operator.</param>
        /// <param name="left">The left-hand operand of the operation (possibly wrapped in a conversion).</param>
        /// <param name="right">The right-hand operand of the operation (possibly wrapped in a conversion).</param>
        /// <returns>
        /// If the operator represents lifted equality, then constant value true if both arguments have constant
        /// value null, constant value false if exactly one argument has constant value null, and null otherwise.
        /// If the operator represents lifted inequality, then constant value false if both arguments have constant
        /// value null, constant value true if exactly one argument has constant value null, and null otherwise.
        /// </returns>
        /// <remarks>
        /// SPEC VIOLATION: according to the spec (section 7.19) constant expressions cannot
        /// include implicit nullable conversions or nullable subexpressions.  However, Dev10
        /// specifically folds over lifted == and != (see ExpressionBinder::TryFoldingNullableEquality).
        /// Dev 10 does do compile-time evaluation of simple lifted operators, but it does so
        /// in a rewriting pass (see NullableRewriter) - they are not treated as constant values.
        /// </remarks>
        private static ConstantValue TryFoldingNullableEquality(BinaryOperatorKind kind, BoundExpression left, BoundExpression right)
        {
            if (kind.IsLifted())
            {
                BinaryOperatorKind op = kind.Operator();
                if (op == BinaryOperatorKind.Equal || op == BinaryOperatorKind.NotEqual)
                {
                    if (left.Kind == BoundKind.Conversion && right.Kind == BoundKind.Conversion)
                    {
                        BoundConversion leftConv = (BoundConversion)left;
                        BoundConversion rightConv = (BoundConversion)right;
                        ConstantValue leftConstant = leftConv.Operand.ConstantValue;
                        ConstantValue rightConstant = rightConv.Operand.ConstantValue;

                        if (leftConstant != null && rightConstant != null)
                        {
                            bool leftIsNull = leftConstant.IsNull;
                            bool rightIsNull = rightConstant.IsNull;
                            if (leftIsNull || rightIsNull)
                            {
                                // IMPL CHANGE: Dev10 raises WRN_NubExprIsConstBool in some cases, but that really doesn't
                                // make sense (why warn that a constant has a constant value?).
                                return (leftIsNull == rightIsNull) == (op == BinaryOperatorKind.Equal) ? ConstantValue.True : ConstantValue.False;
                            }
                        }
                    }
                }
            }

            return null;
        }

        // Some binary operators on constants never overflow, regardless of whether the context is checked or not.
        private static object FoldNeverOverflowBinaryOperators(BinaryOperatorKind kind, ConstantValue valueLeft, ConstantValue valueRight)
        {
            Debug.Assert(valueLeft != null);
            Debug.Assert(valueRight != null);

            // Note that we *cannot* do folding on single-precision floats as doubles to preserve precision,
            // as that would cause incorrect rounding that would be impossible to correct afterwards.
            switch (kind)
            {
                case BinaryOperatorKind.ObjectEqual:
                    if (valueLeft.IsNull) return valueRight.IsNull;
                    if (valueRight.IsNull) return false;
                    break;
                case BinaryOperatorKind.ObjectNotEqual:
                    if (valueLeft.IsNull) return !valueRight.IsNull;
                    if (valueRight.IsNull) return true;
                    break;
                case BinaryOperatorKind.DoubleAddition:
                    return valueLeft.DoubleValue + valueRight.DoubleValue;
                case BinaryOperatorKind.FloatAddition:
                    return valueLeft.SingleValue + valueRight.SingleValue;
                case BinaryOperatorKind.DoubleSubtraction:
                    return valueLeft.DoubleValue - valueRight.DoubleValue;
                case BinaryOperatorKind.FloatSubtraction:
                    return valueLeft.SingleValue - valueRight.SingleValue;
                case BinaryOperatorKind.DoubleMultiplication:
                    return valueLeft.DoubleValue * valueRight.DoubleValue;
                case BinaryOperatorKind.FloatMultiplication:
                    return valueLeft.SingleValue * valueRight.SingleValue;
                case BinaryOperatorKind.DoubleDivision:
                    return valueLeft.DoubleValue / valueRight.DoubleValue;
                case BinaryOperatorKind.FloatDivision:
                    return valueLeft.SingleValue / valueRight.SingleValue;
                case BinaryOperatorKind.DoubleRemainder:
                    return valueLeft.DoubleValue % valueRight.DoubleValue;
                case BinaryOperatorKind.FloatRemainder:
                    return valueLeft.SingleValue % valueRight.SingleValue;
                case BinaryOperatorKind.IntLeftShift:
                    return valueLeft.Int32Value << valueRight.Int32Value;
                case BinaryOperatorKind.LongLeftShift:
                    return valueLeft.Int64Value << valueRight.Int32Value;
                case BinaryOperatorKind.UIntLeftShift:
                    return valueLeft.UInt32Value << valueRight.Int32Value;
                case BinaryOperatorKind.ULongLeftShift:
                    return valueLeft.UInt64Value << valueRight.Int32Value;
                case BinaryOperatorKind.IntRightShift:
                    return valueLeft.Int32Value >> valueRight.Int32Value;
                case BinaryOperatorKind.LongRightShift:
                    return valueLeft.Int64Value >> valueRight.Int32Value;
                case BinaryOperatorKind.UIntRightShift:
                    return valueLeft.UInt32Value >> valueRight.Int32Value;
                case BinaryOperatorKind.ULongRightShift:
                    return valueLeft.UInt64Value >> valueRight.Int32Value;
                case BinaryOperatorKind.BoolAnd:
                    return valueLeft.BooleanValue & valueRight.BooleanValue;
                case BinaryOperatorKind.IntAnd:
                    return valueLeft.Int32Value & valueRight.Int32Value;
                case BinaryOperatorKind.LongAnd:
                    return valueLeft.Int64Value & valueRight.Int64Value;
                case BinaryOperatorKind.UIntAnd:
                    return valueLeft.UInt32Value & valueRight.UInt32Value;
                case BinaryOperatorKind.ULongAnd:
                    return valueLeft.UInt64Value & valueRight.UInt64Value;
                case BinaryOperatorKind.BoolOr:
                    return valueLeft.BooleanValue | valueRight.BooleanValue;
                case BinaryOperatorKind.IntOr:
                    return valueLeft.Int32Value | valueRight.Int32Value;
                case BinaryOperatorKind.LongOr:
                    return valueLeft.Int64Value | valueRight.Int64Value;
                case BinaryOperatorKind.UIntOr:
                    return valueLeft.UInt32Value | valueRight.UInt32Value;
                case BinaryOperatorKind.ULongOr:
                    return valueLeft.UInt64Value | valueRight.UInt64Value;
                case BinaryOperatorKind.BoolXor:
                    return valueLeft.BooleanValue ^ valueRight.BooleanValue;
                case BinaryOperatorKind.IntXor:
                    return valueLeft.Int32Value ^ valueRight.Int32Value;
                case BinaryOperatorKind.LongXor:
                    return valueLeft.Int64Value ^ valueRight.Int64Value;
                case BinaryOperatorKind.UIntXor:
                    return valueLeft.UInt32Value ^ valueRight.UInt32Value;
                case BinaryOperatorKind.ULongXor:
                    return valueLeft.UInt64Value ^ valueRight.UInt64Value;
                case BinaryOperatorKind.LogicalBoolAnd:
                    return valueLeft.BooleanValue && valueRight.BooleanValue;
                case BinaryOperatorKind.LogicalBoolOr:
                    return valueLeft.BooleanValue || valueRight.BooleanValue;
                case BinaryOperatorKind.BoolEqual:
                    return valueLeft.BooleanValue == valueRight.BooleanValue;
                case BinaryOperatorKind.StringEqual:
                    return valueLeft.StringValue == valueRight.StringValue;
                case BinaryOperatorKind.DecimalEqual:
                    return valueLeft.DecimalValue == valueRight.DecimalValue;
                case BinaryOperatorKind.FloatEqual:
                    return valueLeft.SingleValue == valueRight.SingleValue;
                case BinaryOperatorKind.DoubleEqual:
                    return valueLeft.DoubleValue == valueRight.DoubleValue;
                case BinaryOperatorKind.IntEqual:
                    return valueLeft.Int32Value == valueRight.Int32Value;
                case BinaryOperatorKind.LongEqual:
                    return valueLeft.Int64Value == valueRight.Int64Value;
                case BinaryOperatorKind.UIntEqual:
                    return valueLeft.UInt32Value == valueRight.UInt32Value;
                case BinaryOperatorKind.ULongEqual:
                    return valueLeft.UInt64Value == valueRight.UInt64Value;
                case BinaryOperatorKind.BoolNotEqual:
                    return valueLeft.BooleanValue != valueRight.BooleanValue;
                case BinaryOperatorKind.StringNotEqual:
                    return valueLeft.StringValue != valueRight.StringValue;
                case BinaryOperatorKind.DecimalNotEqual:
                    return valueLeft.DecimalValue != valueRight.DecimalValue;
                case BinaryOperatorKind.FloatNotEqual:
                    return valueLeft.SingleValue != valueRight.SingleValue;
                case BinaryOperatorKind.DoubleNotEqual:
                    return valueLeft.DoubleValue != valueRight.DoubleValue;
                case BinaryOperatorKind.IntNotEqual:
                    return valueLeft.Int32Value != valueRight.Int32Value;
                case BinaryOperatorKind.LongNotEqual:
                    return valueLeft.Int64Value != valueRight.Int64Value;
                case BinaryOperatorKind.UIntNotEqual:
                    return valueLeft.UInt32Value != valueRight.UInt32Value;
                case BinaryOperatorKind.ULongNotEqual:
                    return valueLeft.UInt64Value != valueRight.UInt64Value;
                case BinaryOperatorKind.DecimalLessThan:
                    return valueLeft.DecimalValue < valueRight.DecimalValue;
                case BinaryOperatorKind.FloatLessThan:
                    return valueLeft.SingleValue < valueRight.SingleValue;
                case BinaryOperatorKind.DoubleLessThan:
                    return valueLeft.DoubleValue < valueRight.DoubleValue;
                case BinaryOperatorKind.IntLessThan:
                    return valueLeft.Int32Value < valueRight.Int32Value;
                case BinaryOperatorKind.LongLessThan:
                    return valueLeft.Int64Value < valueRight.Int64Value;
                case BinaryOperatorKind.UIntLessThan:
                    return valueLeft.UInt32Value < valueRight.UInt32Value;
                case BinaryOperatorKind.ULongLessThan:
                    return valueLeft.UInt64Value < valueRight.UInt64Value;
                case BinaryOperatorKind.DecimalGreaterThan:
                    return valueLeft.DecimalValue > valueRight.DecimalValue;
                case BinaryOperatorKind.FloatGreaterThan:
                    return valueLeft.SingleValue > valueRight.SingleValue;
                case BinaryOperatorKind.DoubleGreaterThan:
                    return valueLeft.DoubleValue > valueRight.DoubleValue;
                case BinaryOperatorKind.IntGreaterThan:
                    return valueLeft.Int32Value > valueRight.Int32Value;
                case BinaryOperatorKind.LongGreaterThan:
                    return valueLeft.Int64Value > valueRight.Int64Value;
                case BinaryOperatorKind.UIntGreaterThan:
                    return valueLeft.UInt32Value > valueRight.UInt32Value;
                case BinaryOperatorKind.ULongGreaterThan:
                    return valueLeft.UInt64Value > valueRight.UInt64Value;
                case BinaryOperatorKind.DecimalLessThanOrEqual:
                    return valueLeft.DecimalValue <= valueRight.DecimalValue;
                case BinaryOperatorKind.FloatLessThanOrEqual:
                    return valueLeft.SingleValue <= valueRight.SingleValue;
                case BinaryOperatorKind.DoubleLessThanOrEqual:
                    return valueLeft.DoubleValue <= valueRight.DoubleValue;
                case BinaryOperatorKind.IntLessThanOrEqual:
                    return valueLeft.Int32Value <= valueRight.Int32Value;
                case BinaryOperatorKind.LongLessThanOrEqual:
                    return valueLeft.Int64Value <= valueRight.Int64Value;
                case BinaryOperatorKind.UIntLessThanOrEqual:
                    return valueLeft.UInt32Value <= valueRight.UInt32Value;
                case BinaryOperatorKind.ULongLessThanOrEqual:
                    return valueLeft.UInt64Value <= valueRight.UInt64Value;
                case BinaryOperatorKind.DecimalGreaterThanOrEqual:
                    return valueLeft.DecimalValue >= valueRight.DecimalValue;
                case BinaryOperatorKind.FloatGreaterThanOrEqual:
                    return valueLeft.SingleValue >= valueRight.SingleValue;
                case BinaryOperatorKind.DoubleGreaterThanOrEqual:
                    return valueLeft.DoubleValue >= valueRight.DoubleValue;
                case BinaryOperatorKind.IntGreaterThanOrEqual:
                    return valueLeft.Int32Value >= valueRight.Int32Value;
                case BinaryOperatorKind.LongGreaterThanOrEqual:
                    return valueLeft.Int64Value >= valueRight.Int64Value;
                case BinaryOperatorKind.UIntGreaterThanOrEqual:
                    return valueLeft.UInt32Value >= valueRight.UInt32Value;
                case BinaryOperatorKind.ULongGreaterThanOrEqual:
                    return valueLeft.UInt64Value >= valueRight.UInt64Value;
                case BinaryOperatorKind.UIntDivision:
                    return valueLeft.UInt32Value / valueRight.UInt32Value;
                case BinaryOperatorKind.ULongDivision:
                    return valueLeft.UInt64Value / valueRight.UInt64Value;

                // MinValue % -1 always overflows at runtime but never at compile time
                case BinaryOperatorKind.IntRemainder:
                    return (valueRight.Int32Value != -1) ? valueLeft.Int32Value % valueRight.Int32Value : 0;
                case BinaryOperatorKind.LongRemainder:
                    return (valueRight.Int64Value != -1) ? valueLeft.Int64Value % valueRight.Int64Value : 0;
                case BinaryOperatorKind.UIntRemainder:
                    return valueLeft.UInt32Value % valueRight.UInt32Value;
                case BinaryOperatorKind.ULongRemainder:
                    return valueLeft.UInt64Value % valueRight.UInt64Value;
            }

            return null;
        }

        /// <summary>
        /// Returns ConstantValue.Bad if, and only if, compound string length is out of supported limit.
        /// The <paramref name="compoundStringLength"/> parameter contains value corresponding to the 
        /// left node, or zero, which will trigger inference. Upon return, it will 
        /// be adjusted to correspond future result node.
        /// </summary>
        private static ConstantValue FoldStringConcatenation(BinaryOperatorKind kind, ConstantValue valueLeft, ConstantValue valueRight, ref int compoundStringLength)
        {
            Debug.Assert(valueLeft != null);
            Debug.Assert(valueRight != null);

            if (kind == BinaryOperatorKind.StringConcatenation)
            {
                string leftValue = valueLeft.StringValue ?? string.Empty;
                string rightValue = valueRight.StringValue ?? string.Empty;

                if (compoundStringLength == 0)
                {
                    // Infer. Keep it simple for now.
                    compoundStringLength = leftValue.Length;
                }

                Debug.Assert(compoundStringLength >= leftValue.Length);

                long newCompoundLength = (long)compoundStringLength + (long)leftValue.Length + (long)rightValue.Length;

                if (newCompoundLength > int.MaxValue)
                {
                    return ConstantValue.Bad;
                }

                ConstantValue result;

                try
                {
                    result = ConstantValue.Create(String.Concat(leftValue, rightValue));
                    compoundStringLength = (int)newCompoundLength;
                }
                catch (System.OutOfMemoryException)
                {
                    return ConstantValue.Bad;
                }

                return result;
            }

            return null;
        }

        private static BinaryOperatorKind SyntaxKindToBinaryOperatorKind(SyntaxKind kind)
        {
            switch (kind)
            {
                case SyntaxKind.MultiplyAssignmentExpression:
                case SyntaxKind.MultiplyExpression: return BinaryOperatorKind.Multiplication;
                case SyntaxKind.DivideAssignmentExpression:
                case SyntaxKind.DivideExpression: return BinaryOperatorKind.Division;
                case SyntaxKind.ModuloAssignmentExpression:
                case SyntaxKind.ModuloExpression: return BinaryOperatorKind.Remainder;
                case SyntaxKind.AddAssignmentExpression:
                case SyntaxKind.AddExpression: return BinaryOperatorKind.Addition;
                case SyntaxKind.SubtractAssignmentExpression:
                case SyntaxKind.SubtractExpression: return BinaryOperatorKind.Subtraction;
                case SyntaxKind.RightShiftAssignmentExpression:
                case SyntaxKind.RightShiftExpression: return BinaryOperatorKind.RightShift;
                case SyntaxKind.LeftShiftAssignmentExpression:
                case SyntaxKind.LeftShiftExpression: return BinaryOperatorKind.LeftShift;
                case SyntaxKind.EqualsExpression: return BinaryOperatorKind.Equal;
                case SyntaxKind.NotEqualsExpression: return BinaryOperatorKind.NotEqual;
                case SyntaxKind.GreaterThanExpression: return BinaryOperatorKind.GreaterThan;
                case SyntaxKind.LessThanExpression: return BinaryOperatorKind.LessThan;
                case SyntaxKind.GreaterThanOrEqualExpression: return BinaryOperatorKind.GreaterThanOrEqual;
                case SyntaxKind.LessThanOrEqualExpression: return BinaryOperatorKind.LessThanOrEqual;
                case SyntaxKind.AndAssignmentExpression:
                case SyntaxKind.BitwiseAndExpression: return BinaryOperatorKind.And;
                case SyntaxKind.OrAssignmentExpression:
                case SyntaxKind.BitwiseOrExpression: return BinaryOperatorKind.Or;
                case SyntaxKind.ExclusiveOrAssignmentExpression:
                case SyntaxKind.ExclusiveOrExpression: return BinaryOperatorKind.Xor;
                case SyntaxKind.LogicalAndExpression: return BinaryOperatorKind.LogicalAnd;
                case SyntaxKind.LogicalOrExpression: return BinaryOperatorKind.LogicalOr;
                default: throw ExceptionUtilities.UnexpectedValue(kind);
            }
        }

        private BoundExpression BindIncrementOperator(CSharpSyntaxNode node, ExpressionSyntax operandSyntax, SyntaxToken operatorToken, DiagnosticBag diagnostics)
        {
            operandSyntax.CheckDeconstructionCompatibleArgument(diagnostics);

            BoundExpression operand = BindValue(operandSyntax, diagnostics, BindValueKind.IncrementDecrement);
            UnaryOperatorKind kind = SyntaxKindToUnaryOperatorKind(node.Kind());

            // If the operand is bad, avoid generating cascading errors.
            if (operand.HasAnyErrors)
            {
                // NOTE: no candidate user-defined operators.
                return new BoundIncrementOperator(
                    node,
                    kind,
                    operand,
                    null,
                    Conversion.NoConversion,
                    Conversion.NoConversion,
                    LookupResultKind.Empty,
                    GetSpecialType(SpecialType.System_Object, diagnostics, node),
                    hasErrors: true);
            }

            // The operand has to be a variable, property or indexer, so it must have a type.
            var operandType = operand.Type;
            Debug.Assert((object)operandType != null);

            if (operandType.IsDynamic())
            {
                return new BoundIncrementOperator(
                    node,
                    kind.WithType(UnaryOperatorKind.Dynamic).WithOverflowChecksIfApplicable(CheckOverflowAtRuntime),
                    operand,
                    methodOpt: null,
                    operandConversion: Conversion.NoConversion,
                    resultConversion: Conversion.NoConversion,
                    resultKind: LookupResultKind.Viable,
                    originalUserDefinedOperatorsOpt: default(ImmutableArray<MethodSymbol>),
                    type: operandType,
                    hasErrors: false);
            }

            LookupResultKind resultKind;
            ImmutableArray<MethodSymbol> originalUserDefinedOperators;
            var best = this.UnaryOperatorOverloadResolution(kind, operand, node, diagnostics, out resultKind, out originalUserDefinedOperators);
            if (!best.HasValue)
            {
                ReportUnaryOperatorError(node, diagnostics, operatorToken.Text, operand, resultKind);
                return new BoundIncrementOperator(
                    node,
                    kind,
                    operand,
                    null,
                    Conversion.NoConversion,
                    Conversion.NoConversion,
                    resultKind,
                    originalUserDefinedOperators,
                    GetSpecialType(SpecialType.System_Object, diagnostics, node),
                    hasErrors: true);
            }

            var signature = best.Signature;

            HashSet<DiagnosticInfo> useSiteDiagnostics = null;
            var resultConversion = Conversions.ClassifyConversionFromType(signature.ReturnType, operandType, ref useSiteDiagnostics);
            diagnostics.Add(node, useSiteDiagnostics);

            bool hasErrors = false;
            if (!resultConversion.IsImplicit || !resultConversion.IsValid)
            {
                GenerateImplicitConversionError(diagnostics, this.Compilation, node, resultConversion, signature.ReturnType, operandType);
                hasErrors = true;
            }
            else
            {
                ReportDiagnosticsIfObsolete(diagnostics, resultConversion, node, hasBaseReceiver: false);
            }

            if (!hasErrors && operandType.IsVoidPointer())
            {
                Error(diagnostics, ErrorCode.ERR_VoidError, node);
                hasErrors = true;
            }

            Conversion operandConversion = best.Conversion;

            ReportDiagnosticsIfObsolete(diagnostics, operandConversion, node, hasBaseReceiver: false);

            return new BoundIncrementOperator(
                node,
                signature.Kind.WithOverflowChecksIfApplicable(CheckOverflowAtRuntime),
                operand,
                signature.Method,
                operandConversion,
                resultConversion,
                resultKind,
                originalUserDefinedOperators,
                operandType,
                hasErrors);
        }

        // Based on ExpressionBinder::bindPtrIndirection.
        private BoundExpression BindPointerIndirectionExpression(PrefixUnaryExpressionSyntax node, DiagnosticBag diagnostics)
        {
            BoundExpression operand = BindValue(node.Operand, diagnostics, GetUnaryAssignmentKind(node.Kind()));

            TypeSymbol pointedAtType;
            bool hasErrors;
            BindPointerIndirectionExpressionInternal(node, operand, diagnostics, out pointedAtType, out hasErrors);

            return new BoundPointerIndirectionOperator(node, operand, pointedAtType ?? CreateErrorType(), hasErrors);
        }

        private static void BindPointerIndirectionExpressionInternal(CSharpSyntaxNode node, BoundExpression operand, DiagnosticBag diagnostics, out TypeSymbol pointedAtType, out bool hasErrors)
        {
            var operandType = operand.Type as PointerTypeSymbol;

            hasErrors = operand.HasAnyErrors; // This would propagate automatically, but by reading it explicitly we can reduce cascading.

            if ((object)operandType == null)
            {
                pointedAtType = null;

                if (!hasErrors)
                {
                    // NOTE: Dev10 actually reports ERR_BadUnaryOp if the operand has Type == null,
                    // but this seems clearer.
                    Error(diagnostics, ErrorCode.ERR_PtrExpected, node);
                    hasErrors = true;
                }
            }
            else
            {
                pointedAtType = operandType.PointedAtType.TypeSymbol;

                if (pointedAtType.SpecialType == SpecialType.System_Void)
                {
                    pointedAtType = null;

                    if (!hasErrors)
                    {
                        Error(diagnostics, ErrorCode.ERR_VoidError, node);
                        hasErrors = true;
                    }
                }
            }
        }

        // Based on ExpressionBinder::bindPtrAddr.
        private BoundExpression BindAddressOfExpression(PrefixUnaryExpressionSyntax node, DiagnosticBag diagnostics)
        {
            BoundExpression operand = BindValue(node.Operand, diagnostics, BindValueKind.AddressOf);

            bool hasErrors = operand.HasAnyErrors; // This would propagate automatically, but by reading it explicitly we can reduce cascading.
            bool isFixedStatementAddressOfExpression = SyntaxFacts.IsFixedStatementExpression(node);

            switch (operand.Kind)
            {
                case BoundKind.MethodGroup:
                case BoundKind.Lambda:
                case BoundKind.UnboundLambda:
                    {
                        Debug.Assert(hasErrors);
                        return new BoundAddressOfOperator(node, operand, CreateErrorType(), hasErrors: true);
                    }
            }

            TypeSymbol operandType = operand.Type;
            Debug.Assert((object)operandType != null, "BindValue should have caught a null operand type");

            bool isManagedType = operandType.IsManagedType;
            bool allowManagedAddressOf = Flags.Includes(BinderFlags.AllowManagedAddressOf);
            if (!allowManagedAddressOf)
            {
                if (!hasErrors && isManagedType)
                {
                    hasErrors = true;
                    Error(diagnostics, ErrorCode.ERR_ManagedAddr, node, operandType);
                }

                if (!hasErrors)
                {
                    Symbol accessedLocalOrParameterOpt;
                    if (IsNonMoveableVariable(operand, out accessedLocalOrParameterOpt) == isFixedStatementAddressOfExpression)
                    {
                        Error(diagnostics, isFixedStatementAddressOfExpression ? ErrorCode.ERR_FixedNotNeeded : ErrorCode.ERR_FixedNeeded, node);
                        hasErrors = true;
                    }
                }
            }

            TypeSymbol pointerType = new PointerTypeSymbol(TypeSymbolWithAnnotations.Create(isManagedType && allowManagedAddressOf
                ? GetSpecialType(SpecialType.System_IntPtr, diagnostics, node)
<<<<<<< HEAD
                : operandType ?? CreateErrorType()));
            return new BoundAddressOfOperator(node, operand, isFixedStatementAddressOfExpression, pointerType, hasErrors);
=======
                : operandType ?? CreateErrorType());

            return new BoundAddressOfOperator(node, operand, pointerType, hasErrors);
>>>>>>> 844fea4d
        }

        // Basically a port of ExpressionBinder::isFixedExpression, which basically implements spec section 18.3.
        // Renamed because there are already too many things called "fixed".
        // NOTE: internal purely for testing purposes.
        internal bool IsNonMoveableVariable(BoundExpression expr, out Symbol accessedLocalOrParameterOpt)
        {
            accessedLocalOrParameterOpt = null;

            while (true)
            {
                BoundKind exprKind = expr.Kind;
                switch (exprKind)
                {
                    case BoundKind.FieldAccess:
                    case BoundKind.EventAccess:
                        {
                            FieldSymbol fieldSymbol;
                            BoundExpression receiver;
                            if (exprKind == BoundKind.FieldAccess)
                            {
                                BoundFieldAccess fieldAccess = (BoundFieldAccess)expr;
                                fieldSymbol = fieldAccess.FieldSymbol;
                                receiver = fieldAccess.ReceiverOpt;
                            }
                            else
                            {
                                BoundEventAccess eventAccess = (BoundEventAccess)expr;
                                if (!eventAccess.IsUsableAsField || eventAccess.EventSymbol.IsWindowsRuntimeEvent)
                                {
                                    return false;
                                }
                                EventSymbol eventSymbol = eventAccess.EventSymbol;
                                fieldSymbol = eventSymbol.AssociatedField;
                                receiver = eventAccess.ReceiverOpt;
                            }

                            if ((object)fieldSymbol == null || fieldSymbol.IsStatic || (object)receiver == null)
                            {
                                return false;
                            }

                            var unusedDiagnostics = DiagnosticBag.GetInstance();
                            bool receiverIsLValue = CheckValueKind(receiver, BindValueKind.AddressOf, unusedDiagnostics);
                            unusedDiagnostics.Free();

                            if (!receiverIsLValue)
                            {
                                return false;
                            }

                            // NOTE: type parameters will already have been weeded out, since a
                            // variable of type parameter type has to be cast to an effective
                            // base or interface type before its fields can be accessed and a
                            // conversion isn't an lvalue.
                            if (receiver.Type.IsReferenceType)
                            {
                                return false;
                            }

                            expr = receiver;
                            continue;
                        }
                    case BoundKind.RangeVariable:
                        {
                            // NOTE: there are cases where you can take the address of a range variable.
                            // e.g. from x in new int[3] select *(&x)
                            BoundRangeVariable variableAccess = (BoundRangeVariable)expr;
                            expr = variableAccess.Value; //Check the underlying expression.
                            continue;
                        }
                    case BoundKind.Parameter:
                        {
                            BoundParameter parameterAccess = (BoundParameter)expr;
                            ParameterSymbol parameterSymbol = parameterAccess.ParameterSymbol;
                            accessedLocalOrParameterOpt = parameterSymbol;
                            return parameterSymbol.RefKind == RefKind.None;
                        }
                    case BoundKind.ThisReference:
                    case BoundKind.BaseReference:
                        {
                            accessedLocalOrParameterOpt = this.ContainingMemberOrLambda.EnclosingThisSymbol();
                            return false;
                        }
                    case BoundKind.Local:
                        {
                            BoundLocal localAccess = (BoundLocal)expr;
                            LocalSymbol localSymbol = localAccess.LocalSymbol;
                            accessedLocalOrParameterOpt = localSymbol;
                            // NOTE: The spec says that this is moveable if it is captured by an anonymous function,
                            // but that will be reported separately and error-recovery is better if we say that
                            // such locals are not moveable.
                            return localSymbol.RefKind == RefKind.None;
                        }
                    case BoundKind.PointerIndirectionOperator: //Covers ->, since the receiver will be one of these.
                    case BoundKind.PointerElementAccess:
                    case BoundKind.StackAllocArrayCreation:
                        {
                            return true;
                        }
                    case BoundKind.PropertyAccess: // Never a variable.
                    case BoundKind.IndexerAccess: // Never a variable.
                    default:
                        {
                            return false;
                        }
                }
            }
        }

        private BoundExpression BindUnaryOperator(PrefixUnaryExpressionSyntax node, DiagnosticBag diagnostics)
        {
            BoundExpression operand = BindValue(node.Operand, diagnostics, GetUnaryAssignmentKind(node.Kind()));
            BoundLiteral constant = BindIntegralMinValConstants(node, operand, diagnostics);
            return constant ?? BindUnaryOperatorCore(node, node.OperatorToken.Text, operand, diagnostics);
        }

        private BoundExpression BindUnaryOperatorCore(CSharpSyntaxNode node, string operatorText, BoundExpression operand, DiagnosticBag diagnostics)
        {
            UnaryOperatorKind kind = SyntaxKindToUnaryOperatorKind(node.Kind());

            bool isOperandTypeNull = operand.IsLiteralNull() || operand.IsLiteralDefault();
            if (isOperandTypeNull)
            {
                // Dev10 does not allow unary prefix operators to be applied to the null literal
                // (or other typeless expressions).
                Error(diagnostics, ErrorCode.ERR_BadOpOnNullOrDefault, node, operatorText, operand.Display);
            }

            // If the operand is bad, avoid generating cascading errors.
            if (operand.HasAnyErrors || isOperandTypeNull)
            {
                // Note: no candidate user-defined operators.
                return new BoundUnaryOperator(node, kind, operand, ConstantValue.NotAvailable,
                    methodOpt: null,
                    resultKind: LookupResultKind.Empty,
                    type: GetSpecialType(SpecialType.System_Object, diagnostics, node),
                    hasErrors: true);
            }

            // If the operand is dynamic then we do not attempt to do overload resolution at compile
            // time; we defer that until runtime. If we did overload resolution then the dynamic
            // operand would be implicitly convertible to the parameter type of each operator 
            // signature, and therefore every operator would be an applicable candidate. Instead 
            // of changing overload resolution to handle dynamic, we just handle it here and let
            // overload resolution implement the specification.

            if (operand.HasDynamicType())
            {
                return new BoundUnaryOperator(
                    syntax: node,
                    operatorKind: kind.WithType(UnaryOperatorKind.Dynamic).WithOverflowChecksIfApplicable(CheckOverflowAtRuntime),
                    operand: operand,
                    constantValueOpt: ConstantValue.NotAvailable,
                    methodOpt: null,
                    resultKind: LookupResultKind.Viable,
                    type: operand.Type);
            }

            LookupResultKind resultKind;
            ImmutableArray<MethodSymbol> originalUserDefinedOperators;
            var best = this.UnaryOperatorOverloadResolution(kind, operand, node, diagnostics, out resultKind, out originalUserDefinedOperators);
            if (!best.HasValue)
            {
                ReportUnaryOperatorError(node, diagnostics, operatorText, operand, resultKind);
                return new BoundUnaryOperator(
                    node,
                    kind,
                    operand,
                    ConstantValue.NotAvailable,
                    null,
                    resultKind,
                    originalUserDefinedOperators,
                    GetSpecialType(SpecialType.System_Object, diagnostics, node),
                    hasErrors: true);
            }

            var signature = best.Signature;

            var resultOperand = CreateConversion(operand.Syntax, operand, best.Conversion, false, signature.OperandType, diagnostics);
            var resultType = signature.ReturnType;
            UnaryOperatorKind resultOperatorKind = signature.Kind;
            var resultMethod = signature.Method;
            var resultConstant = FoldUnaryOperator(node, resultOperatorKind, resultOperand, resultType.SpecialType, diagnostics);

            return new BoundUnaryOperator(
                node,
                resultOperatorKind.WithOverflowChecksIfApplicable(CheckOverflowAtRuntime),
                resultOperand,
                resultConstant,
                resultMethod,
                resultKind,
                resultType);
        }

        private ConstantValue FoldEnumUnaryOperator(
            CSharpSyntaxNode syntax,
            UnaryOperatorKind kind,
            BoundExpression operand,
            DiagnosticBag diagnostics)
        {
            var underlyingType = operand.Type.GetEnumUnderlyingType();

            BoundExpression newOperand = CreateConversion(operand, underlyingType, diagnostics);

            // We may have to upconvert the type if it is a byte, sbyte, short, ushort
            // or nullable of those, because there is no ~ operator
            var upconvertSpecialType = GetEnumPromotedType(underlyingType.SpecialType);
            var upconvertType = upconvertSpecialType == underlyingType.SpecialType ?
                underlyingType :
                GetSpecialType(upconvertSpecialType, diagnostics, syntax);

            newOperand = CreateConversion(newOperand, upconvertType, diagnostics);

            UnaryOperatorKind newKind = kind.Operator().WithType(upconvertSpecialType);

            var constantValue = FoldUnaryOperator(syntax, newKind, operand, upconvertType.SpecialType, diagnostics);

            // Convert back to the underlying type
            if (!constantValue.IsBad)
            {
                // Do an unchecked conversion if bitwise complement
                var binder = kind.Operator() == UnaryOperatorKind.BitwiseComplement ?
                    this.WithCheckedOrUncheckedRegion(@checked: false) : this;
                return binder.FoldConstantNumericConversion(syntax, constantValue, underlyingType, diagnostics);
            }

            return constantValue;
        }

        private ConstantValue FoldUnaryOperator(
            CSharpSyntaxNode syntax,
            UnaryOperatorKind kind,
            BoundExpression operand,
            SpecialType resultType,
            DiagnosticBag diagnostics)
        {
            Debug.Assert(operand != null);
            // UNDONE: report errors when in a checked context.

            if (operand.HasAnyErrors)
            {
                return null;
            }

            var value = operand.ConstantValue;
            if (value == null || value.IsBad)
            {
                return value;
            }

            if (kind.IsEnum() && !kind.IsLifted())
            {
                return FoldEnumUnaryOperator(syntax, kind, operand, diagnostics);
            }

            var newValue = FoldNeverOverflowUnaryOperator(kind, value);
            if (newValue != null)
            {
                return ConstantValue.Create(newValue, resultType);
            }

            if (CheckOverflowAtCompileTime)
            {
                try
                {
                    newValue = FoldCheckedIntegralUnaryOperator(kind, value);
                }
                catch (OverflowException)
                {
                    Error(diagnostics, ErrorCode.ERR_CheckedOverflow, syntax);
                    return ConstantValue.Bad;
                }
            }
            else
            {
                newValue = FoldUncheckedIntegralUnaryOperator(kind, value);
            }

            if (newValue != null)
            {
                return ConstantValue.Create(newValue, resultType);
            }

            return null;
        }

        private static object FoldNeverOverflowUnaryOperator(UnaryOperatorKind kind, ConstantValue value)
        {
            // Note that we do operations on single-precision floats as double-precision.
            switch (kind)
            {
                case UnaryOperatorKind.DecimalUnaryMinus:
                    return -value.DecimalValue;
                case UnaryOperatorKind.DoubleUnaryMinus:
                case UnaryOperatorKind.FloatUnaryMinus:
                    return -value.DoubleValue;
                case UnaryOperatorKind.DecimalUnaryPlus:
                    return +value.DecimalValue;
                case UnaryOperatorKind.FloatUnaryPlus:
                case UnaryOperatorKind.DoubleUnaryPlus:
                    return +value.DoubleValue;
                case UnaryOperatorKind.LongUnaryPlus:
                    return +value.Int64Value;
                case UnaryOperatorKind.ULongUnaryPlus:
                    return +value.UInt64Value;
                case UnaryOperatorKind.IntUnaryPlus:
                    return +value.Int32Value;
                case UnaryOperatorKind.UIntUnaryPlus:
                    return +value.UInt32Value;
                case UnaryOperatorKind.BoolLogicalNegation:
                    return !value.BooleanValue;
                case UnaryOperatorKind.IntBitwiseComplement:
                    return ~value.Int32Value;
                case UnaryOperatorKind.LongBitwiseComplement:
                    return ~value.Int64Value;
                case UnaryOperatorKind.UIntBitwiseComplement:
                    return ~value.UInt32Value;
                case UnaryOperatorKind.ULongBitwiseComplement:
                    return ~value.UInt64Value;
            }

            return null;
        }

        private static object FoldUncheckedIntegralUnaryOperator(UnaryOperatorKind kind, ConstantValue value)
        {
            unchecked
            {
                switch (kind)
                {
                    case UnaryOperatorKind.LongUnaryMinus:
                        return -value.Int64Value;
                    case UnaryOperatorKind.IntUnaryMinus:
                        return -value.Int32Value;
                }
            }

            return null;
        }

        private static object FoldCheckedIntegralUnaryOperator(UnaryOperatorKind kind, ConstantValue value)
        {
            checked
            {
                switch (kind)
                {
                    case UnaryOperatorKind.LongUnaryMinus:
                        return -value.Int64Value;
                    case UnaryOperatorKind.IntUnaryMinus:
                        return -value.Int32Value;
                }
            }

            return null;
        }

        private static UnaryOperatorKind SyntaxKindToUnaryOperatorKind(SyntaxKind kind)
        {
            switch (kind)
            {
                case SyntaxKind.PreIncrementExpression: return UnaryOperatorKind.PrefixIncrement;
                case SyntaxKind.PostIncrementExpression: return UnaryOperatorKind.PostfixIncrement;
                case SyntaxKind.PreDecrementExpression: return UnaryOperatorKind.PrefixDecrement;
                case SyntaxKind.PostDecrementExpression: return UnaryOperatorKind.PostfixDecrement;
                case SyntaxKind.UnaryPlusExpression: return UnaryOperatorKind.UnaryPlus;
                case SyntaxKind.UnaryMinusExpression: return UnaryOperatorKind.UnaryMinus;
                case SyntaxKind.LogicalNotExpression: return UnaryOperatorKind.LogicalNegation;
                case SyntaxKind.BitwiseNotExpression: return UnaryOperatorKind.BitwiseComplement;
                default: throw ExceptionUtilities.UnexpectedValue(kind);
            }
        }

        private static BindValueKind GetBinaryAssignmentKind(SyntaxKind kind)
        {
            switch (kind)
            {
                case SyntaxKind.SimpleAssignmentExpression:
                    return BindValueKind.Assignment;
                case SyntaxKind.AddAssignmentExpression:
                case SyntaxKind.AndAssignmentExpression:
                case SyntaxKind.DivideAssignmentExpression:
                case SyntaxKind.ExclusiveOrAssignmentExpression:
                case SyntaxKind.LeftShiftAssignmentExpression:
                case SyntaxKind.ModuloAssignmentExpression:
                case SyntaxKind.MultiplyAssignmentExpression:
                case SyntaxKind.OrAssignmentExpression:
                case SyntaxKind.RightShiftAssignmentExpression:
                case SyntaxKind.SubtractAssignmentExpression:
                    return BindValueKind.CompoundAssignment;
                default:
                    return BindValueKind.RValue;
            }
        }

        private static BindValueKind GetUnaryAssignmentKind(SyntaxKind kind)
        {
            switch (kind)
            {
                case SyntaxKind.PreDecrementExpression:
                case SyntaxKind.PreIncrementExpression:
                case SyntaxKind.PostDecrementExpression:
                case SyntaxKind.PostIncrementExpression:
                    return BindValueKind.IncrementDecrement;
                case SyntaxKind.AddressOfExpression:
                    Debug.Assert(false, "Should be handled separately.");
                    goto default;
                default:
                    return BindValueKind.RValue;
            }
        }

        private BoundLiteral BindIntegralMinValConstants(PrefixUnaryExpressionSyntax node, BoundExpression operand, DiagnosticBag diagnostics)
        {
            // SPEC: To permit the smallest possible int and long values to be written as decimal integer 
            // SPEC: literals, the following two rules exist:

            // SPEC: When a decimal-integer-literal with the value 2147483648 and no integer-type-suffix 
            // SPEC: appears as the token immediately following a unary minus operator token, the result is a 
            // SPEC: constant of type int with the value −2147483648. 

            // SPEC: When a decimal-integer-literal with the value 9223372036854775808 and no integer-type-suffix 
            // SPEC: or the integer-type-suffix L or l appears as the token immediately following a unary minus 
            // SPEC: operator token, the result is a constant of type long with the value −9223372036854775808. 

            if (node.Kind() != SyntaxKind.UnaryMinusExpression)
            {
                return null;
            }

            if (node.Operand != operand.Syntax || operand.Syntax.Kind() != SyntaxKind.NumericLiteralExpression)
            {
                return null;
            }

            var literal = (LiteralExpressionSyntax)operand.Syntax;
            var token = literal.Token;
            if (token.Value is uint)
            {
                uint value = (uint)token.Value;
                if (value != 2147483648U)
                {
                    return null;
                }

                if (token.Text.Contains("u") || token.Text.Contains("U") || token.Text.Contains("l") || token.Text.Contains("L"))
                {
                    return null;
                }

                return new BoundLiteral(node, ConstantValue.Create((int)-2147483648), GetSpecialType(SpecialType.System_Int32, diagnostics, node));
            }
            else if (token.Value is ulong)
            {
                var value = (ulong)token.Value;
                if (value != 9223372036854775808UL)
                {
                    return null;
                }

                if (token.Text.Contains("u") || token.Text.Contains("U"))
                {
                    return null;
                }

                return new BoundLiteral(node, ConstantValue.Create(-9223372036854775808), GetSpecialType(SpecialType.System_Int64, diagnostics, node));
            }

            return null;
        }

        private static bool IsDivisionByZero(BinaryOperatorKind kind, ConstantValue valueRight)
        {
            Debug.Assert(valueRight != null);

            switch (kind)
            {
                case BinaryOperatorKind.DecimalDivision:
                case BinaryOperatorKind.DecimalRemainder:
                    return valueRight.DecimalValue == 0.0m;
                case BinaryOperatorKind.IntDivision:
                case BinaryOperatorKind.IntRemainder:
                    return valueRight.Int32Value == 0;
                case BinaryOperatorKind.LongDivision:
                case BinaryOperatorKind.LongRemainder:
                    return valueRight.Int64Value == 0;
                case BinaryOperatorKind.UIntDivision:
                case BinaryOperatorKind.UIntRemainder:
                    return valueRight.UInt32Value == 0;
                case BinaryOperatorKind.ULongDivision:
                case BinaryOperatorKind.ULongRemainder:
                    return valueRight.UInt64Value == 0;
            }

            return false;
        }

        private bool IsOperandErrors(CSharpSyntaxNode node, ref BoundExpression operand, DiagnosticBag diagnostics)
        {
            switch (operand.Kind)
            {
                case BoundKind.UnboundLambda:
                case BoundKind.Lambda:
                case BoundKind.MethodGroup:  // New in Roslyn - see DevDiv #864740.
                    // operand for an is or as expression cannot be a lambda expression or method group
                    if (!operand.HasAnyErrors)
                    {
                        Error(diagnostics, ErrorCode.ERR_LambdaInIsAs, node);
                        operand = BadExpression(node, operand);
                    }

                    return true;

                default:
                    if ((object)operand.Type == null && !operand.IsLiteralNull())
                    {
                        if (!operand.HasAnyErrors)
                        {
                            // Operator 'is' cannot be applied to operand of type '(int, <null>)'
                            Error(diagnostics, ErrorCode.ERR_BadUnaryOp, node, SyntaxFacts.GetText(SyntaxKind.IsKeyword), operand.Display);
                        }

                        return true;
                    }

                    break;
            }

            return operand.HasAnyErrors;
            }

        private bool IsOperatorErrors(CSharpSyntaxNode node, TypeSymbol operandType, BoundTypeExpression typeExpression, DiagnosticBag diagnostics)
        {
            var targetType = typeExpression.Type;
            var targetTypeKind = targetType.TypeKind;

            // The native compiler allows "x is C" where C is a static class. This
            // is strictly illegal according to the specification (see the section
            // called "Referencing Static Class Types".) To retain compatibility we
            // allow it, but when /feature:strict is enabled we break with the native
            // compiler and turn this into an error, as it should be.
            if (targetType.IsStatic && Compilation.FeatureStrictEnabled)
            {
                Error(diagnostics, ErrorCode.ERR_StaticInAsOrIs, node, targetType);
                return true;
            }

            if ((object)operandType != null && operandType.TypeKind == TypeKind.Pointer || targetTypeKind == TypeKind.Pointer)
            {
                // operand for an is or as expression cannot be of pointer type
                Error(diagnostics, ErrorCode.ERR_PointerInAsOrIs, node);
                return true;
            }

            return targetTypeKind == TypeKind.Error;
        }

        private BoundExpression BindIsOperator(BinaryExpressionSyntax node, DiagnosticBag diagnostics)
        {
            var resultType = (TypeSymbol)GetSpecialType(SpecialType.System_Boolean, diagnostics, node);
            var operand = BindValue(node.Left, diagnostics, BindValueKind.RValue);
            var operandHasErrors = IsOperandErrors(node, ref operand, diagnostics);
            // try binding as a type, but back off to binding as an expression if that does not work.
            AliasSymbol alias;
            var isTypeDiagnostics = DiagnosticBag.GetInstance();
            TypeSymbol targetType = BindType(node.Right, isTypeDiagnostics, out alias).TypeSymbol;

            if (targetType?.IsErrorType() == true && isTypeDiagnostics.HasAnyResolvedErrors() &&
                    ((CSharpParseOptions)node.SyntaxTree.Options).IsFeatureEnabled(MessageID.IDS_FeaturePatternMatching))
            {
                // it did not bind as a type; try binding as a constant expression pattern
                bool wasExpression;
                var isPatternDiagnostics = DiagnosticBag.GetInstance();
                if ((object)operand.Type == null)
                {
                    if (!operandHasErrors)
                    {
                        isPatternDiagnostics.Add(ErrorCode.ERR_BadIsPatternExpression, node.Left.Location, operand.Display);
                    }

                    operand = ToBadExpression(operand);
                }

                var boundConstantPattern = BindConstantPattern(
                    node.Right, operand, operand.Type, node.Right, node.Right.HasErrors, isPatternDiagnostics, out wasExpression, wasSwitchCase: false);
                if (wasExpression)
                {
                    isTypeDiagnostics.Free();
                    diagnostics.AddRangeAndFree(isPatternDiagnostics);
                    return new BoundIsPatternExpression(node, operand, boundConstantPattern, resultType, operandHasErrors);
                }

                isPatternDiagnostics.Free();
            }

            diagnostics.AddRangeAndFree(isTypeDiagnostics);
            var typeExpression = new BoundTypeExpression(node.Right, alias, targetType);
            var targetTypeKind = targetType.TypeKind;
            if (operandHasErrors || IsOperatorErrors(node, operand.Type, typeExpression, diagnostics))
            {
                return new BoundIsOperator(node, operand, typeExpression, Conversion.NoConversion, resultType, hasErrors: true);
            }

            // Is and As operator should have null ConstantValue as they are not constant expressions.
            // However we perform analysis of is/as expressions at bind time to detect if the expression 
            // will always evaluate to a constant to generate warnings (always true/false/null).
            // We also need this analysis result during rewrite to optimize away redundant isinst instructions.
            // We store the conversion from expression's operand type to target type to enable these
            // optimizations during is/as operator rewrite.

            HashSet<DiagnosticInfo> useSiteDiagnostics = null;

            if (operand.ConstantValue == ConstantValue.Null ||
                operand.Kind == BoundKind.MethodGroup ||
                operand.Type.SpecialType == SpecialType.System_Void)
            {
                // warning for cases where the result is always false:
                // (a) "null is TYPE" OR operand evaluates to null 
                // (b) operand is a MethodGroup
                // (c) operand is of void type

                // NOTE:    Dev10 violates the SPEC for case (c) above and generates
                // NOTE:    an error ERR_NoExplicitBuiltinConv if the target type
                // NOTE:    is an open type. According to the specification, the result
                // NOTE:    is always false, but no compile time error occurs.
                // NOTE:    We follow the specification and generate WRN_IsAlwaysFalse
                // NOTE:    instead of an error.
                // NOTE:    See Test SyntaxBinderTests.TestIsOperatorWithTypeParameter

                Error(diagnostics, ErrorCode.WRN_IsAlwaysFalse, node, targetType);
                Conversion conv = Conversions.ClassifyConversionFromExpression(operand, targetType, ref useSiteDiagnostics);
                diagnostics.Add(node, useSiteDiagnostics);
                return new BoundIsOperator(node, operand, typeExpression, conv, resultType);
            }

            if (targetTypeKind == TypeKind.Dynamic)
            {
                // warning for dynamic target type
                Error(diagnostics, ErrorCode.WRN_IsDynamicIsConfusing,
                    node, node.OperatorToken.Text, targetType.Name,
                    GetSpecialType(SpecialType.System_Object, diagnostics, node).Name // a pretty way of getting the string "Object"
                    );
            }

            var operandType = operand.Type;
            Debug.Assert((object)operandType != null);
            if (operandType.TypeKind == TypeKind.Dynamic)
            {
                // if operand has a dynamic type, we do the same thing as though it were an object
                operandType = GetSpecialType(SpecialType.System_Object, diagnostics, node);
            }

            Conversion conversion = Conversions.ClassifyConversionFromType(operandType, targetType, ref useSiteDiagnostics);
            diagnostics.Add(node, useSiteDiagnostics);
            ReportIsOperatorConstantWarnings(node, diagnostics, operandType, targetType, conversion.Kind, operand.ConstantValue);
            return new BoundIsOperator(node, operand, typeExpression, conversion, resultType);
        }

        private static void ReportIsOperatorConstantWarnings(
            CSharpSyntaxNode syntax,
            DiagnosticBag diagnostics,
            TypeSymbol operandType,
            TypeSymbol targetType,
            ConversionKind conversionKind,
            ConstantValue operandConstantValue)
        {
            // NOTE:    Even though BoundIsOperator and BoundAsOperator will always have no ConstantValue
            // NOTE:    (they are non-constant expressions according to Section 7.19 of the specification),
            // NOTE:    we want to perform constant analysis of is/as expressions to generate warnings if the
            // NOTE:    expression will always be true/false/null.

            ConstantValue constantValue = GetIsOperatorConstantResult(operandType, targetType, conversionKind, operandConstantValue);
            if (constantValue != null)
            {
                Debug.Assert(constantValue == ConstantValue.True || constantValue == ConstantValue.False);

                ErrorCode errorCode = constantValue == ConstantValue.True ? ErrorCode.WRN_IsAlwaysTrue : ErrorCode.WRN_IsAlwaysFalse;
                Error(diagnostics, errorCode, syntax, targetType);
            }
        }

        internal static ConstantValue GetIsOperatorConstantResult(
            TypeSymbol operandType,
            TypeSymbol targetType,
            ConversionKind conversionKind,
            ConstantValue operandConstantValue,
            bool operandCouldBeNull = true)
        {
            Debug.Assert((object)targetType != null);

            // SPEC:    The result of the operation depends on D and T as follows:
            // SPEC:    1)      If T is a reference type, the result is true if D and T are the same type, if D is a reference type and
            // SPEC:        an implicit reference conversion from D to T exists, or if D is a value type and a boxing conversion from D to T exists.
            // SPEC:    2)      If T is a nullable type, the result is true if D is the underlying type of T.
            // SPEC:    3)      If T is a non-nullable value type, the result is true if D and T are the same type.
            // SPEC:    4)      Otherwise, the result is false.

            // NOTE:    The language specification talks about the runtime evaluation of the is operation.
            // NOTE:    However, we are interested in computing the compile time constant value for the expression.
            // NOTE:    Even though BoundIsOperator and BoundAsOperator will always have no ConstantValue
            // NOTE:    (they are non-constant expressions according to Section 7.19 of the specification),
            // NOTE:    we want to perform constant analysis of is/as expressions during binding to generate warnings
            // NOTE:    (always true/false/null) and during rewriting for optimized codegen.
            // NOTE: 
            // NOTE:    Because the heuristic presented here is used to change codegen, it must be conservative. It is acceptable
            // NOTE:    for us to fail to report a warning in cases where humans could logically deduce that the operator will
            // NOTE:    always return false. It is not acceptable to inaccurately warn that the operator will always return false
            // NOTE:    if there are cases where it might succeed.
            // NOTE:
            // NOTE:    These same heuristics are also used in pattern-matching to determine if an expression of the form
            // NOTE:    `e is T x` is permitted. It is an error if `e` cannot be of type `T` according to this method
            // NOTE:    returning ConstantValue.False.
            // NOTE:    The heuristics are also used to determine if a `case T1 x1:` is subsumed by
            // NOTE:    some previous `case T2 x2:` in a switch statement. For that purpose operandType is T1, targetType is T2,
            // NOTE:    and operandCouldBeNull is false; the former subsumes the latter if this method returns ConstantValue.True.
            // NOTE:    Since the heuristic is now used to produce errors in pattern-matching, making it more accurate in the
            // NOTE:    future could be a breaking change.

            // To begin our heuristic: if the operand is literal null then we automatically return that the
            // result is false. You might think that we can simply check to see if the conversion is 
            // ConversionKind.NullConversion, but "null is T" for a type parameter T is actually classified
            // as an implicit reference conversion if T is constrained to reference types. Rather
            // than deal with all those special cases we can simply bail out here.

            if (operandConstantValue == ConstantValue.Null)
            {
                return ConstantValue.False;
            }

            Debug.Assert((object)operandType != null);

            operandCouldBeNull =
                operandCouldBeNull &&
                operandType.CanContainNull() && // a non-nullable value type is never null
                (operandConstantValue == null || operandConstantValue == ConstantValue.Null); // a non-null constant is never null

            switch (conversionKind)
            {
                case ConversionKind.NoConversion:
                    // Oddly enough, "x is T" can be true even if there is no conversion from x to T! 
                    //
                    // Scenario 1: Type parameter compared to System.Enum.
                    //
                    // bool M1<X>(X x) where X : struct { return x is Enum; }
                    //
                    // There is no conversion from X to Enum, not even an explicit conversion. But
                    // nevertheless, X could be constructed as an enumerated type.
                    // However, we can sometimes know that the result will be false.
                    //
                    // Scenario 2: Constrained type parameter compared to reference type.
                    //
                    // bool M2<X>(X x) where X : struct { return x is string; }
                    //
                    // We know that X, constrained to struct, will never be string.
                    //
                    // Scenario 3: Value type compared to type parameter.
                    //
                    // bool M3<T>(int x) { return x is T; }
                    //
                    // There is no conversion from int to T, but T could nevertheless be int.
                    //
                    // Scenario 4: Constructed type compared to open type
                    //
                    // bool M4<T>(C<int> x) { return x is C<T>; } 
                    //
                    // There is no conversion from C<int> to C<T>, but nevertheless, T might be int.
                    //
                    // Scenario 5: Open type compared to constructed type:
                    //
                    // bool M5<X>(C<X> x) { return x is C<int>);
                    //
                    // Again, X could be int.
                    // 
                    // We could then go on to get more complicated. For example, 
                    //
                    // bool M6<X>(C<X> x) where X : struct { return x is C<string>; }
                    //
                    // We know that C<X> is never convertible to C<string> no matter what
                    // X is. Or:
                    //
                    // bool M7<T>(Dictionary<int, int> x) { return x is List<T>; }
                    //
                    // We know that no matter what T is, the conversion will never succeed.
                    //
                    // As noted above, we must be conservative. We follow the lead of the native compiler,
                    // which uses the following algorithm:
                    //
                    // * If neither type is open and there is no conversion then the result is always false:

                    if (!operandType.ContainsTypeParameter() && !targetType.ContainsTypeParameter())
                    {
                        return ConstantValue.False;
                    }

                    // * Otherwise, at least one of them is of an open type. If the operand is of value type 
                    //   and the target is a class type other than System.Enum, then we are in scenario 2, 
                    //   not scenario 1, and can correctly deduce that the result is false.

                    if (operandType.IsValueType && targetType.IsClassType() && targetType.SpecialType != SpecialType.System_Enum)
                    {
                        return ConstantValue.False;
                    }

                    // * Otherwise, we give up. Though there are other situations in which we can deduce that
                    //   the result will always be false, such as scenarios 6 and 7, but we do not attempt
                    //   to deduce this.

                    // CONSIDER: we could use TypeUnification.CanUnify to do additional compile-time checking.

                    return null;

                case ConversionKind.ImplicitNumeric:
                case ConversionKind.ExplicitNumeric:
                case ConversionKind.ImplicitEnumeration:
                // case ConversionKind.ExplicitEnumeration: // Handled separately below.
                case ConversionKind.ImplicitConstant:
                case ConversionKind.ImplicitUserDefined:
                case ConversionKind.ExplicitUserDefined:
                case ConversionKind.IntPtr:
                case ConversionKind.ExplicitTuple:
                case ConversionKind.ImplicitTuple:

                    // Consider all the cases where we know that "x is T" must be false just from
                    // the conversion classification.
                    //
                    // If we have "x is T" and the conversion from x to T is numeric or enum then the result must be false.
                    //
                    // If we have "null is T" then obviously that must be false.
                    //
                    // If we have "1 is long" then that must be false. (If we have "1 is int" then it is an identity conversion,
                    // not an implicit constant conversion.
                    //
                    // User-defined and IntPtr conversions are always false for "is".

                    return ConstantValue.False;

                case ConversionKind.ExplicitEnumeration:
                    // Enum-to-enum conversions should be treated the same as unsuccessful struct-to-struct
                    // conversions (i.e. make allowances for type unification, etc)
                    if (operandType.IsEnumType() && targetType.IsEnumType())
                    {
                        goto case ConversionKind.NoConversion;
                    }

                    return ConstantValue.False;

                case ConversionKind.ExplicitNullable:

                    // An explicit nullable conversion is a conversion of one of the following forms:
                    //
                    // 1) X? --> Y?, where X --> Y is an explicit conversion.  (If X --> Y is an implicit
                    //    conversion then X? --> Y? is an implicit nullable conversion.) In this case we
                    //    know that "X? is Y?" must be false because either X? is null, or we have an
                    //    explicit conversion from struct type X to struct type Y, and so X is never of type Y.)
                    //
                    // 2) X --> Y?, where again, X --> Y is an explicit conversion. By the same reasoning
                    //    as in case 1, this must be false.

                    if (targetType.IsNullableType())
                    {
                        return ConstantValue.False;
                    }

                    Debug.Assert(operandType.IsNullableType());

                    // 3) X? --> X. In this case, this is just a different way of writing "x != null".
                    //    We only know what the result will be if the input is known not to be null.
                    if (Conversions.HasIdentityConversion(operandType.GetNullableUnderlyingType(), targetType))
                    {
                        return operandCouldBeNull ? null : ConstantValue.True;
                    }

                    // 4) X? --> Y where the conversion X --> Y is an implicit or explicit value type conversion.
                    //    "X? is Y" again must be false.

                    return ConstantValue.False;

                case ConversionKind.ImplicitReference:
                    return operandCouldBeNull ? null : ConstantValue.True;

                case ConversionKind.ExplicitReference:
                case ConversionKind.Unboxing:
                    // In these three cases, the expression type must be a reference type. Therefore,
                    // the result cannot be determined. The expression could be null or of the wrong type,
                    // resulting in false, or it could be a non-null reference to the appropriate type,
                    // resulting in true.
                    return null;

                case ConversionKind.Identity:
                    // The result of "x is T" can be statically determined to be true if x is an expression 
                    // of non-nullable value type T. If x is of reference or nullable value type then
                    // we cannot know, because again, the expression value could be null or it could be good. 
                    // If it is of pointer type then we have already given an error.
                    return operandCouldBeNull ? null : ConstantValue.True;

                case ConversionKind.Boxing:

                    // A boxing conversion might be a conversion:
                    //
                    // * From a non-nullable value type to a reference type
                    // * From a nullable value type to a reference type
                    // * From a type parameter that *could* be a value type under construction
                    //   to a reference type
                    //
                    // In the first case we know that the conversion will always succeed and that the
                    // operand is never null, and therefore "is" will always result in true. 
                    //
                    // In the second two cases we do not know; either the nullable value type could be
                    // null, or the type parameter could be constructed with a reference type, and it
                    // could be null.
                    return operandCouldBeNull ? null : ConstantValue.True;

                case ConversionKind.ImplicitNullable:
                    // We have "x is T" in one of the following situations:
                    // 1) x is of type X and T is X?.  The value is always true.
                    // 2) x is of type X and T is Y? where X is convertible to Y via an implicit numeric conversion. Eg, 
                    //    x is of type int and T is decimal?.  The value is always false.
                    // 3) x is of type X? and T is Y? where X is convertible to Y via an implicit numeric conversion.
                    //    The value is always false.

                    Debug.Assert(targetType.IsNullableType());
                    return operandType.Equals(targetType.GetNullableUnderlyingType(), TypeCompareKind.AllIgnoreOptions)
                        ? ConstantValue.True : ConstantValue.False;

                default:
                case ConversionKind.ImplicitDynamic:
                case ConversionKind.ExplicitDynamic:
                case ConversionKind.PointerToInteger:
                case ConversionKind.PointerToPointer:
                case ConversionKind.PointerToVoid:
                case ConversionKind.IntegerToPointer:
                case ConversionKind.NullToPointer:
                case ConversionKind.AnonymousFunction:
                case ConversionKind.DefaultOrNullLiteral:
                case ConversionKind.MethodGroup:
                    // We've either replaced Dynamic with Object, or already bailed out with an error.
                    throw ExceptionUtilities.UnexpectedValue(conversionKind);
            }
        }

        private BoundExpression BindAsOperator(BinaryExpressionSyntax node, DiagnosticBag diagnostics)
        {
            var operand = BindValue(node.Left, diagnostics, BindValueKind.RValue);
            AliasSymbol alias;
            var targetType = BindType(node.Right, diagnostics, out alias).TypeSymbol;
            var typeExpression = new BoundTypeExpression(node.Right, alias, targetType);
            var targetTypeKind = targetType.TypeKind;
            var resultType = targetType;

            // Is and As operator should have null ConstantValue as they are not constant expressions.
            // However we perform analysis of is/as expressions at bind time to detect if the expression 
            // will always evaluate to a constant to generate warnings (always true/false/null).
            // We also need this analysis result during rewrite to optimize away redundant isinst instructions.
            // We store the conversion kind from expression's operand type to target type to enable these
            // optimizations during is/as operator rewrite.            

            switch (operand.Kind)
            {
                case BoundKind.UnboundLambda:
                case BoundKind.Lambda:
                case BoundKind.MethodGroup:  // New in Roslyn - see DevDiv #864740.
                    // operand for an is or as expression cannot be a lambda expression or method group
                    if (!operand.HasAnyErrors)
                    {
                        Error(diagnostics, ErrorCode.ERR_LambdaInIsAs, node);
                    }

                    return new BoundAsOperator(node, operand, typeExpression, Conversion.NoConversion, resultType, hasErrors: true);

                case BoundKind.TupleLiteral:
                    if ((object)operand.Type == null)
                    {
                        Error(diagnostics, ErrorCode.ERR_TypelessTupleInAs, node);
                        return new BoundAsOperator(node, operand, typeExpression, Conversion.NoConversion, resultType, hasErrors: true);
                    }
                    break;
            }

            if (operand.HasAnyErrors || targetTypeKind == TypeKind.Error)
            {
                // If either operand is bad or target type has errors, bail out preventing more cascading errors.
                return new BoundAsOperator(node, operand, typeExpression, Conversion.NoConversion, resultType, hasErrors: true);
            }

            // SPEC:    In an operation of the form E as T, E must be an expression and T must be a
            // SPEC:    reference type, a type parameter known to be a reference type, or a nullable type.

            if (!targetType.IsReferenceType && !targetType.IsNullableType())
            {
                // target type for an as expression cannot be a non-nullable value type.
                // generate appropriate error
                if (targetTypeKind == TypeKind.TypeParameter)
                {
                    Error(diagnostics, ErrorCode.ERR_AsWithTypeVar, node, targetType);
                }
                else if (targetTypeKind == TypeKind.Pointer)
                {
                    Error(diagnostics, ErrorCode.ERR_PointerInAsOrIs, node);
                }
                else
                {
                    Error(diagnostics, ErrorCode.ERR_AsMustHaveReferenceType, node, targetType);
                }

                return new BoundAsOperator(node, operand, typeExpression, Conversion.NoConversion, resultType, hasErrors: true);
            }

            // The C# specification states in the section called 
            // "Referencing Static Class Types" that it is always
            // illegal to use "as" with a static type. The
            // native compiler actually allows "null as C" for
            // a static type C to be an expression of type C.
            // It also allows "someObject as C" if "someObject"
            // is of type object. To retain compatibility we
            // allow it, but when /feature:strict is enabled we break with the native
            // compiler and turn this into an error, as it should be.
            if (targetType.IsStatic && Compilation.FeatureStrictEnabled)
            {
                Error(diagnostics, ErrorCode.ERR_StaticInAsOrIs, node, targetType);
                return new BoundAsOperator(node, operand, typeExpression, Conversion.NoConversion, resultType, hasErrors: true);
            }

            if (operand.IsLiteralNull())
            {
                // We do not want to warn for the case "null as TYPE" where the null
                // is a literal, because the user might be saying it to cause overload resolution
                // to pick a particular method
                return new BoundAsOperator(node, operand, typeExpression, Conversion.DefaultOrNullLiteral, resultType);
            }

            if (operand.IsLiteralDefault())
            {
                var defaultLiteral = (BoundDefaultExpression)operand;
                Debug.Assert((object)defaultLiteral.Type == null);
                Debug.Assert((object)defaultLiteral.ConstantValueOpt == null);

                operand = new BoundDefaultExpression(defaultLiteral.Syntax, constantValueOpt: ConstantValue.Null,
                    type: GetSpecialType(SpecialType.System_Object, diagnostics, node));
            }

            var operandType = operand.Type;
            Debug.Assert((object)operandType != null);
            var operandTypeKind = operandType.TypeKind;

            Debug.Assert(targetTypeKind != TypeKind.Pointer, "Should have been caught above");
            if (operandTypeKind == TypeKind.Pointer)
            {
                // operand for an is or as expression cannot be of pointer type
                Error(diagnostics, ErrorCode.ERR_PointerInAsOrIs, node);
                return new BoundAsOperator(node, operand, typeExpression, Conversion.NoConversion, resultType, hasErrors: true);
            }

            if (operandTypeKind == TypeKind.Dynamic)
            {
                // if operand has a dynamic type, we do the same thing as though it were an object
                operandType = GetSpecialType(SpecialType.System_Object, diagnostics, node);
                operandTypeKind = operandType.TypeKind;
            }

            if (targetTypeKind == TypeKind.Dynamic)
            {
                // for "as dynamic", we do the same thing as though it were an "as object"
                targetType = GetSpecialType(SpecialType.System_Object, diagnostics, node);
                targetTypeKind = targetType.TypeKind;
            }

            HashSet<DiagnosticInfo> useSiteDiagnostics = null;
            Conversion conversion = Conversions.ClassifyBuiltInConversion(operandType, targetType, ref useSiteDiagnostics);
            diagnostics.Add(node, useSiteDiagnostics);
            bool hasErrors = ReportAsOperatorConversionDiagnostics(node, diagnostics, this.Compilation, operandType, targetType, conversion.Kind, operand.ConstantValue);

            return new BoundAsOperator(node, operand, typeExpression, conversion, resultType, hasErrors);
        }

        private static bool ReportAsOperatorConversionDiagnostics(
            CSharpSyntaxNode node,
            DiagnosticBag diagnostics,
            Compilation compilation,
            TypeSymbol operandType,
            TypeSymbol targetType,
            ConversionKind conversionKind,
            ConstantValue operandConstantValue)
        {
            // SPEC:    In an operation of the form E as T, E must be an expression and T must be a reference type,
            // SPEC:    a type parameter known to be a reference type, or a nullable type.
            // SPEC:    Furthermore, at least one of the following must be true, or otherwise a compile-time error occurs:
            // SPEC:    •	An identity (§6.1.1), implicit nullable (§6.1.4), implicit reference (§6.1.6), boxing (§6.1.7), 
            // SPEC:        explicit nullable (§6.2.3), explicit reference (§6.2.4), or unboxing (§6.2.5) conversion exists
            // SPEC:        from E to T.
            // SPEC:    •	The type of E or T is an open type.
            // SPEC:    •	E is the null literal.

            // SPEC VIOLATION:  The specification contains an error in the list of legal conversions above.
            // SPEC VIOLATION:  If we have "class C<T, U> where T : U where U : class" then there is
            // SPEC VIOLATION:  an implicit conversion from T to U, but it is not an identity, reference or
            // SPEC VIOLATION:  boxing conversion. It will be one of those at runtime, but at compile time
            // SPEC VIOLATION:  we do not know which, and therefore cannot classify it as any of those.
            // SPEC VIOLATION:  See Microsoft.CodeAnalysis.CSharp.UnitTests.SyntaxBinderTests.TestAsOperator_SpecErrorCase() test for an example.

            // SPEC VIOLATION:  The specification also unintentionally allows the case where requirement 2 above:
            // SPEC VIOLATION:  "The type of E or T is an open type" is true, but type of E is void type, i.e. T is an open type.
            // SPEC VIOLATION:  Dev10 compiler correctly generates an error for this case and we will maintain compatibility.

            bool hasErrors = false;
            switch (conversionKind)
            {
                case ConversionKind.ImplicitReference:
                case ConversionKind.Boxing:
                case ConversionKind.ImplicitNullable:
                case ConversionKind.Identity:
                case ConversionKind.ExplicitNullable:
                case ConversionKind.ExplicitReference:
                case ConversionKind.Unboxing:
                    break;

                default:
                    // Generate an error if there is no possible legal conversion and both the operandType
                    // and the targetType are closed types OR operandType is void type, otherwise we need a runtime check
                    if (!operandType.ContainsTypeParameter() && !targetType.ContainsTypeParameter() ||
                        operandType.SpecialType == SpecialType.System_Void)
                    {
                        SymbolDistinguisher distinguisher = new SymbolDistinguisher(compilation, operandType, targetType);
                        Error(diagnostics, ErrorCode.ERR_NoExplicitBuiltinConv, node, distinguisher.First, distinguisher.Second);
                        hasErrors = true;
                    }

                    break;
            }

            if (!hasErrors)
            {
                ReportAsOperatorConstantWarnings(node, diagnostics, operandType, targetType, conversionKind, operandConstantValue);
            }

            return hasErrors;
        }

        private static void ReportAsOperatorConstantWarnings(
            CSharpSyntaxNode node,
            DiagnosticBag diagnostics,
            TypeSymbol operandType,
            TypeSymbol targetType,
            ConversionKind conversionKind,
            ConstantValue operandConstantValue)
        {
            // NOTE:    Even though BoundIsOperator and BoundAsOperator will always have no ConstantValue
            // NOTE:    (they are non-constant expressions according to Section 7.19 of the specification),
            // NOTE:    we want to perform constant analysis of is/as expressions to generate warnings if the
            // NOTE:    expression will always be true/false/null.

            ConstantValue constantValue = GetAsOperatorConstantResult(operandType, targetType, conversionKind, operandConstantValue);
            if (constantValue != null)
            {
                Debug.Assert(constantValue.IsNull);
                Error(diagnostics, ErrorCode.WRN_AlwaysNull, node, targetType);
            }
        }

        internal static ConstantValue GetAsOperatorConstantResult(TypeSymbol operandType, TypeSymbol targetType, ConversionKind conversionKind, ConstantValue operandConstantValue)
        {
            // NOTE:    Even though BoundIsOperator and BoundAsOperator will always have no ConstantValue
            // NOTE:    (they are non-constant expressions according to Section 7.19 of the specification),
            // NOTE:    we want to perform constant analysis of is/as expressions during binding to generate warnings (always true/false/null)
            // NOTE:    and during rewriting for optimized codegen.

            ConstantValue isOperatorConstantResult = GetIsOperatorConstantResult(operandType, targetType, conversionKind, operandConstantValue);
            if (isOperatorConstantResult != null && !isOperatorConstantResult.BooleanValue)
            {
                return ConstantValue.Null;
            }

            return null;
        }

        private BoundExpression GenerateNullCoalescingBadBinaryOpsError(BinaryExpressionSyntax node, BoundExpression leftOperand, BoundExpression rightOperand, Conversion leftConversion, DiagnosticBag diagnostics)
        {

            if (leftOperand.IsLiteralDefault() || rightOperand.IsLiteralDefault())
            {
                Error(diagnostics, ErrorCode.ERR_BadOpOnNullOrDefault, node, node.OperatorToken.Text, "default");
            }
            else
            {
                Error(diagnostics, ErrorCode.ERR_BadBinaryOps, node, SyntaxFacts.GetText(node.OperatorToken.Kind()), leftOperand.Display, rightOperand.Display);
            }

            return new BoundNullCoalescingOperator(node, leftOperand, rightOperand,
                leftConversion, CreateErrorType(), hasErrors: true);
        }

        private BoundExpression BindNullCoalescingOperator(BinaryExpressionSyntax node, DiagnosticBag diagnostics)
        {
            var leftOperand = BindValue(node.Left, diagnostics, BindValueKind.RValue);
            var rightOperand = BindValue(node.Right, diagnostics, BindValueKind.RValue);

            // If either operand is bad, bail out preventing more cascading errors
            if (leftOperand.HasAnyErrors || rightOperand.HasAnyErrors)
            {
                return new BoundNullCoalescingOperator(node, leftOperand, rightOperand,
                    Conversion.NoConversion, CreateErrorType(), hasErrors: true);
            }

            // SPEC ERROR: The specification states:
            // SPEC ERROR:
            // SPEC ERROR: "A null coalescing expression of the form a??b requires 'a' to be of 
            // SPEC ERROR: nullable type or reference type."
            // SPEC ERROR:
            // SPEC ERROR: This is an error because it disallows the pointless-but-legal expression
            // SPEC ERROR: null??whatever. We'll strike that from the specification.

            // SPEC: The type of the expression a ?? b depends on which implicit conversions are available 
            // SPEC: between the types of the operands. In order of preference, the type of a ?? b is A0, A, or B,
            // SPEC: where A is the type of a, B is the type of b (provided that b has a type),
            // SPEC: and A0 is the underlying type of A if A is a nullable type, or A otherwise.

            TypeSymbol optLeftType = leftOperand.Type;   // "A"
            TypeSymbol optRightType = rightOperand.Type; // "B"
            bool isLeftNullable = (object)optLeftType != null && optLeftType.IsNullableType();
            TypeSymbol optLeftType0 = isLeftNullable ?  // "A0"
                optLeftType.GetNullableUnderlyingType() :
                optLeftType;

            // SPEC ERROR: The spec does not call out that the left-hand side may not be a method group
            // SPEC ERROR: or anonymous function. We should add a line to the spec to say so.

            if (leftOperand.Kind == BoundKind.UnboundLambda || leftOperand.Kind == BoundKind.MethodGroup)
            {
                return GenerateNullCoalescingBadBinaryOpsError(node, leftOperand, rightOperand, Conversion.NoConversion, diagnostics);
            }

            // SPEC: Otherwise, if A exists and is not a nullable type or a reference type, a compile-time error occurs.

            if ((object)optLeftType != null && !optLeftType.IsReferenceType && !isLeftNullable)
            {
                return GenerateNullCoalescingBadBinaryOpsError(node, leftOperand, rightOperand, Conversion.NoConversion, diagnostics);
            }

            // SPEC:    If b is a dynamic expression, the result is dynamic. At runtime, a is first
            // SPEC:    evaluated. If a is not null, a is converted to a dynamic type, and this becomes
            // SPEC:    the result. Otherwise, b is evaluated, and the outcome becomes the result.
            // 
            // Note that there is no runtime dynamic dispatch since comparison with null is not a dynamic operation.
            HashSet<DiagnosticInfo> useSiteDiagnostics = null;

            if ((object)optRightType != null && optRightType.IsDynamic())
            {
                var leftConversion = Conversions.ClassifyConversionFromExpression(leftOperand, GetSpecialType(SpecialType.System_Object, diagnostics, node), ref useSiteDiagnostics);
                diagnostics.Add(node, useSiteDiagnostics);
                return new BoundNullCoalescingOperator(node, leftOperand, rightOperand,
                    leftConversion, optRightType);
            }

            // SPEC:    Otherwise, if A exists and is a nullable type and an implicit conversion exists from b to A0,
            // SPEC:    the result type is A0. At run-time, a is first evaluated. If a is not null,
            // SPEC:    a is unwrapped to type A0, and this becomes the result.
            // SPEC:    Otherwise, b is evaluated and converted to type A0, and this becomes the result.

            if (isLeftNullable)
            {
                var rightConversion = Conversions.ClassifyImplicitConversionFromExpression(rightOperand, optLeftType0, ref useSiteDiagnostics);
                if (rightConversion.Exists)
                {
                    var leftConversion = Conversions.ClassifyConversionFromExpression(leftOperand, optLeftType0, ref useSiteDiagnostics);
                    diagnostics.Add(node, useSiteDiagnostics);
                    var convertedRightOperand = CreateConversion(rightOperand, rightConversion, optLeftType0, diagnostics);
                    return new BoundNullCoalescingOperator(node, leftOperand, convertedRightOperand,
                        leftConversion, optLeftType0);
                }
            }

            // SPEC:    Otherwise, if A exists and an implicit conversion exists from b to A, the result type is A.
            // SPEC:    At run-time, a is first evaluated. If a is not null, a becomes the result.
            // SPEC:    Otherwise, b is evaluated and converted to type A, and this becomes the result.

            if ((object)optLeftType != null)
            {
                var rightConversion = Conversions.ClassifyImplicitConversionFromExpression(rightOperand, optLeftType, ref useSiteDiagnostics);
                if (rightConversion.Exists)
                {
                    var convertedRightOperand = CreateConversion(rightOperand, rightConversion, optLeftType, diagnostics);
                    var leftConversion = Conversion.Identity;
                    diagnostics.Add(node, useSiteDiagnostics);
                    return new BoundNullCoalescingOperator(node, leftOperand, convertedRightOperand,
                        leftConversion, optLeftType);
                }
            }

            // SPEC:    Otherwise, if b has a type B and an implicit conversion exists from a to B,
            // SPEC:    the result type is B. At run-time, a is first evaluated. If a is not null,
            // SPEC:    a is unwrapped to type A0 (if A exists and is nullable) and converted to type B,
            // SPEC:    and this becomes the result. Otherwise, b is evaluated and becomes the result.

            // SPEC VIOLATION:  Native compiler violates the specification here and implements this part based on
            // SPEC VIOLATION:  whether A is a nullable type or not.
            // SPEC VIOLATION:  We will maintain compatibility with the native compiler and do the same.
            // SPEC VIOLATION:  Following SPEC PROPOSAL states the current implementations in both compilers:

            // SPEC PROPOSAL:    Otherwise, if A exists and is a nullable type and if b has a type B and
            // SPEC PROPOSAL:    an implicit conversion exists from A0 to B, the result type is B.
            // SPEC PROPOSAL:    At run-time, a is first evaluated. If a is not null, a is unwrapped to type A0
            // SPEC PROPOSAL:    and converted to type B, and this becomes the result.
            // SPEC PROPOSAL:    Otherwise, b is evaluated and becomes the result.

            // SPEC PROPOSAL:    Otherwise, if A does not exist or is a non-nullable type and if b has a type B and
            // SPEC PROPOSAL:    an implicit conversion exists from a to B, the result type is B.
            // SPEC PROPOSAL:    At run-time, a is first evaluated. If a is not null, a is converted to type B,
            // SPEC PROPOSAL:    and this becomes the result. Otherwise, b is evaluated and becomes the result.

            // See test CodeGenTests.TestNullCoalescingOperatorWithNullableConversions for an example.

            if ((object)optRightType != null)
            {
                Conversion leftConversion;

                if (isLeftNullable)
                {
                    // This is the SPEC VIOLATION case.
                    // Note that at runtime we need two conversions on the left operand: 
                    //      1) Explicit nullable conversion from leftOperand to optLeftType0 and
                    //      2) Implicit conversion from optLeftType0 to optRightType.
                    // We just store the second conversion in the bound node and insert the first conversion during rewriting
                    // the null coalescing operator. See method LocalRewriter.GetConvertedLeftForNullCoalescingOperator.

                    leftConversion = Conversions.ClassifyImplicitConversionFromType(optLeftType0, optRightType, ref useSiteDiagnostics);
                }
                else
                {
                    leftConversion = Conversions.ClassifyImplicitConversionFromExpression(leftOperand, optRightType, ref useSiteDiagnostics);
                }

                if (leftConversion.Exists)
                {
                    if (!leftConversion.IsValid)
                    {
                        // CreateConversion here to generate diagnostics.
                        if (isLeftNullable)
                        {
                            var conversion = Conversion.MakeNullableConversion(ConversionKind.ExplicitNullable, leftConversion);
                            var strippedLeftOperand = CreateConversion(leftOperand, conversion, optLeftType0, diagnostics);
                            leftOperand = CreateConversion(strippedLeftOperand, leftConversion, optRightType, diagnostics);
                        }
                        else
                        {
                            leftOperand = CreateConversion(leftOperand, leftConversion, optRightType, diagnostics);
                        }

                        Debug.Assert(leftOperand.HasAnyErrors);
                    }
                    else
                    {
                        ReportDiagnosticsIfObsolete(diagnostics, leftConversion, node, hasBaseReceiver: false);
                    }

                    diagnostics.Add(node, useSiteDiagnostics);
                    return new BoundNullCoalescingOperator(node, leftOperand, rightOperand, leftConversion, optRightType);
                }
            }

            // SPEC:    Otherwise, a and b are incompatible, and a compile-time error occurs.
            diagnostics.Add(node, useSiteDiagnostics);
            return GenerateNullCoalescingBadBinaryOpsError(node, leftOperand, rightOperand, Conversion.NoConversion, diagnostics);
        }

        /// <remarks>
        /// From ExpressionBinder::EnsureQMarkTypesCompatible:
        /// 
        /// The v2.0 specification states that the types of the second and third operands T and S of a ternary operator
        /// must be TT and TS such that either (a) TT==TS, or (b), TT->TS or TS->TT but not both.
        ///
        /// Unfortunately that is not what we implemented in v2.0.  Instead, we implemented
        /// that either (a) TT=TS or (b) T->TS or S->TT but not both.  That is, we looked at the
        /// convertibility of the expressions, not the types.
        ///
        ///
        /// Changing that to the algorithm in the standard would be a breaking change.
        ///
        /// b ? (Func&lt;int&gt;)(delegate(){return 1;}) : (delegate(){return 2;})
        ///
        /// and
        ///
        /// b ? 0 : myenum
        ///
        /// would suddenly stop working.  (The first because o2 has no type, the second because 0 goes to
        /// any enum but enum doesn't go to int.)
        ///
        /// It gets worse.  We would like the 3.0 language features which require type inference to use
        /// a consistent algorithm, and that furthermore, the algorithm be smart about choosing the best
        /// of a set of types.  However, the language committee has decided that this algorithm will NOT
        /// consume information about the convertibility of expressions. Rather, it will gather up all
        /// the possible types and then pick the "largest" of them.
        ///
        /// To maintain backwards compatibility while still participating in the spirit of consistency,
        /// we implement an algorithm here which picks the type based on expression convertibility, but
        /// if there is a conflict, then it chooses the larger type rather than producing a type error.
        /// This means that b?0:myshort will have type int rather than producing an error (because 0->short,
        /// myshort->int).
        /// </remarks>
        private BoundExpression BindConditionalOperator(ConditionalExpressionSyntax node, DiagnosticBag diagnostics)
        {
            BoundExpression condition = BindBooleanExpression(node.Condition, diagnostics);
            BoundExpression trueExpr = BindValue(node.WhenTrue, diagnostics, BindValueKind.RValue);
            BoundExpression falseExpr = BindValue(node.WhenFalse, diagnostics, BindValueKind.RValue);

            TypeSymbol trueType = trueExpr.Type;
            TypeSymbol falseType = falseExpr.Type;

            TypeSymbol type;
            bool hasErrors = false;

            if (trueType == falseType)
            {
                // NOTE: Dev10 lets the type inferrer handle this case (presumably, for maximum consistency),
                // but it seems like a worthwhile short-circuit for a common case.

                if ((object)trueType == null)
                {
                    // If trueExpr and falseExpr both have type null, then we don't have any symbols
                    // to pass to a SymbolDistinguisher (which ERR_InvalidQM would usually require).
                    diagnostics.Add(ErrorCode.ERR_InvalidQM, node.Location, trueExpr.Display, falseExpr.Display);
                    type = CreateErrorType();
                    hasErrors = true;
                }
                else
                {
                    // <expr> ? T : T
                    type = trueType;
                }
            }
            else
            {
                bool hadMultipleCandidates;
                HashSet<DiagnosticInfo> useSiteDiagnostics = null;
                TypeSymbol bestType = BestTypeInferrer.InferBestTypeForConditionalOperator(trueExpr, falseExpr, this.Conversions, out hadMultipleCandidates, ref useSiteDiagnostics);
                diagnostics.Add(node, useSiteDiagnostics);

                if ((object)bestType == null)
                {
                    // CONSIDER: Dev10 suppresses ERR_InvalidQM unless the following is true for both trueType and falseType
                    // (!T->type->IsErrorType() || T->type->AsErrorType()->HasTypeParent() || T->type->AsErrorType()->HasNSParent())
                    if (hadMultipleCandidates)
                    {
                        diagnostics.Add(ErrorCode.ERR_AmbigQM, node.Location, trueExpr.Display, falseExpr.Display);
                    }
                    else
                    {
                        object trueArg = trueExpr.Display;
                        object falseArg = falseExpr.Display;

                        Symbol trueSymbol = trueArg as Symbol;
                        Symbol falseSymbol = falseArg as Symbol;
                        if ((object)trueSymbol != null && (object)falseSymbol != null)
                        {
                            SymbolDistinguisher distinguisher = new SymbolDistinguisher(this.Compilation, trueSymbol, falseSymbol);
                            trueArg = distinguisher.First;
                            falseArg = distinguisher.Second;
                        }

                        diagnostics.Add(ErrorCode.ERR_InvalidQM, node.Location, trueArg, falseArg);
                    }

                    type = CreateErrorType();
                    hasErrors = true;
                }
                else if (bestType.IsErrorType())
                {
                    type = bestType;
                    hasErrors = true;
                }
                else
                {
                    trueExpr = GenerateConversionForAssignment(bestType, trueExpr, diagnostics);
                    falseExpr = GenerateConversionForAssignment(bestType, falseExpr, diagnostics);

                    if (trueExpr.HasAnyErrors || falseExpr.HasAnyErrors)
                    {
                        // If one of the conversions went wrong (e.g. return type of method group being converted
                        // didn't match), then we don't want to use bestType because it's not accurate.
                        type = CreateErrorType();
                        hasErrors = true;
                    }
                    else
                    {
                        type = bestType;
                    }
                }
            }

            ConstantValue constantValue = null;

            if (!hasErrors)
            {
                constantValue = FoldConditionalOperator(condition, trueExpr, falseExpr);
                hasErrors = constantValue != null && constantValue.IsBad;
            }

            return new BoundConditionalOperator(node, condition, trueExpr, falseExpr, constantValue, type, hasErrors);
        }

        /// <summary>
        /// Constant folding for conditional (aka ternary) operators.
        /// </summary>
        private static ConstantValue FoldConditionalOperator(BoundExpression condition, BoundExpression trueExpr, BoundExpression falseExpr)
        {
            ConstantValue trueValue = trueExpr.ConstantValue;
            if (trueValue == null || trueValue.IsBad)
            {
                return trueValue;
            }

            ConstantValue falseValue = falseExpr.ConstantValue;
            if (falseValue == null || falseValue.IsBad)
            {
                return falseValue;
            }

            ConstantValue conditionValue = condition.ConstantValue;
            if (conditionValue == null || conditionValue.IsBad)
            {
                return conditionValue;
            }
            else if (conditionValue == ConstantValue.True)
            {
                return trueValue;
            }
            else if (conditionValue == ConstantValue.False)
            {
                return falseValue;
            }
            else
            {
                return ConstantValue.Bad;
            }
        }
    }
}<|MERGE_RESOLUTION|>--- conflicted
+++ resolved
@@ -2094,14 +2094,9 @@
 
             TypeSymbol pointerType = new PointerTypeSymbol(TypeSymbolWithAnnotations.Create(isManagedType && allowManagedAddressOf
                 ? GetSpecialType(SpecialType.System_IntPtr, diagnostics, node)
-<<<<<<< HEAD
                 : operandType ?? CreateErrorType()));
-            return new BoundAddressOfOperator(node, operand, isFixedStatementAddressOfExpression, pointerType, hasErrors);
-=======
-                : operandType ?? CreateErrorType());
 
             return new BoundAddressOfOperator(node, operand, pointerType, hasErrors);
->>>>>>> 844fea4d
         }
 
         // Basically a port of ExpressionBinder::isFixedExpression, which basically implements spec section 18.3.
