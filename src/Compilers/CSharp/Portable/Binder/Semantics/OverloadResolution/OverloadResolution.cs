--- conflicted
+++ resolved
@@ -269,12 +269,10 @@
             // SPEC: applicable methods exist, and a binding-time error occurs.
             if (RemainingCandidatesCount(results) == 0)
             {
-<<<<<<< HEAD
                 if (arguments.IsExtensionMethodInvocation)
                 {
                     ReduceExtensionMembers(results, arguments);
                 }
-                // UNDONE: Extension methods!
                 return;
             }
 
@@ -282,15 +280,8 @@
             // PROTOTYPE: We might remove the only applicable member, only to be left with no applicable methods left.
             //BestExtensionReceiverResolution(results, ref useSiteDiagnostics);
 
-            // SPEC: The best method of the set of candidate methods is identified. If a single best method cannot be identified, 
-            // SPEC: the method invocation is ambiguous, and a binding-time error occurs. 
-=======
-                return;
-            }
-
             // SPEC: The best method of the set of candidate methods is identified. If a single best method cannot be identified,
             // SPEC: the method invocation is ambiguous, and a binding-time error occurs.
->>>>>>> 1428e775
 
             RemoveWorseMembers(results, arguments, ref useSiteDiagnostics);
 
