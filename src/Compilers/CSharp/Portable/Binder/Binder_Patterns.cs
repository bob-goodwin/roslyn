﻿// Copyright (c) Microsoft.  All Rights Reserved.  Licensed under the Apache License, Version 2.0.  See License.txt in the project root for license information.

using Microsoft.CodeAnalysis.CSharp.Symbols;
using Microsoft.CodeAnalysis.CSharp.Syntax;
using Roslyn.Utilities;
using System.Collections.Generic;
using System.Collections.Immutable;
using System.Diagnostics;
using System;
using Microsoft.CodeAnalysis.PooledObjects;

namespace Microsoft.CodeAnalysis.CSharp
{
    partial class Binder
    {
        private BoundExpression BindIsPatternExpression(IsPatternExpressionSyntax node, DiagnosticBag diagnostics)
        {
            BoundExpression expression = BindValue(node.Expression, diagnostics, BindValueKind.RValue);
            bool hasErrors = IsOperandErrors(node, ref expression, diagnostics);
            TypeSymbol expressionType = expression.Type;
            if ((object)expressionType == null || expressionType.SpecialType == SpecialType.System_Void)
            {
                if (!hasErrors)
                {
                    // value expected
                    diagnostics.Add(ErrorCode.ERR_BadPatternExpression, node.Expression.Location, expression.Display);
                    hasErrors = true;
                }

                expression = BadExpression(expression.Syntax, expression);
            }

            BoundPattern pattern = BindPattern(node.Pattern, expression.Type, hasErrors, diagnostics);
            hasErrors |= pattern.HasErrors;
            return MakeIsPatternExpression(
                node, expression, pattern, GetSpecialType(SpecialType.System_Boolean, diagnostics, node),
                hasErrors, diagnostics);
        }

        private BoundExpression MakeIsPatternExpression(SyntaxNode node, BoundExpression expression, BoundPattern pattern, TypeSymbol boolType, bool hasErrors, DiagnosticBag diagnostics)
        {
            // Note that these labels are for the convenience of the compilation of patterns, and are not actually emitted into the lowered code.
            LabelSymbol whenTrueLabel = new GeneratedLabelSymbol("isPatternSuccess");
            LabelSymbol whenFalseLabel = new GeneratedLabelSymbol("isPatternFailure");
            BoundDecisionDag decisionDag = DecisionDagBuilder.CreateDecisionDagForIsPattern(
                this.Compilation, pattern.Syntax, expression, pattern, whenTrueLabel: whenTrueLabel, whenFalseLabel: whenFalseLabel, diagnostics);
            if (!hasErrors && !decisionDag.ReachableLabels.Contains(whenTrueLabel))
            {
                diagnostics.Add(ErrorCode.ERR_IsPatternImpossible, node.Location, expression.Type);
                hasErrors = true;
            }

<<<<<<< HEAD
            if (expression.ConstantValue != null)
=======
            var pattern = BindPattern(expression, node.Pattern, expressionType, hasErrors, diagnostics);
            if (!hasErrors && pattern is BoundDeclarationPattern p && !p.IsVar && expression.ConstantValue == ConstantValue.Null)
>>>>>>> e0a9cd22
            {
                decisionDag = decisionDag.SimplifyDecisionDagIfConstantInput(expression);
                if (!hasErrors)
                {
                    if (!decisionDag.ReachableLabels.Contains(whenTrueLabel))
                    {
                        diagnostics.Add(ErrorCode.WRN_GivenExpressionNeverMatchesPattern, node.Location);
                    }
                    else if (!decisionDag.ReachableLabels.Contains(whenFalseLabel) && pattern.Kind == BoundKind.ConstantPattern)
                    {
                        diagnostics.Add(ErrorCode.WRN_GivenExpressionAlwaysMatchesConstant, node.Location);
                    }
                }
            }

            return new BoundIsPatternExpression(node, expression, pattern, decisionDag, whenTrueLabel: whenTrueLabel, whenFalseLabel: whenFalseLabel, boolType, hasErrors);
        }

        private BoundExpression BindSwitchExpression(SwitchExpressionSyntax node, DiagnosticBag diagnostics)
        {
            Debug.Assert(node != null);
            Binder switchBinder = this.GetBinder(node);
            return switchBinder.BindSwitchExpressionCore(node, switchBinder, diagnostics);
        }

        internal virtual BoundExpression BindSwitchExpressionCore(SwitchExpressionSyntax node, Binder originalBinder, DiagnosticBag diagnostics)
        {
            return this.Next.BindSwitchExpressionCore(node, originalBinder, diagnostics);
        }

        internal BoundPattern BindPattern(
            BoundExpression sourceExpression,
            PatternSyntax node,
            TypeSymbol inputType,
            bool hasErrors,
            DiagnosticBag diagnostics)
        {
            switch (node.Kind())
            {
                case SyntaxKind.DiscardPattern:
                    return BindDiscardPattern((DiscardPatternSyntax)node, inputType, hasErrors, diagnostics);

                case SyntaxKind.DeclarationPattern:
<<<<<<< HEAD
                    return BindDeclarationPattern((DeclarationPatternSyntax)node, inputType, hasErrors, diagnostics);
=======
                    return BindDeclarationPattern(
                        sourceExpression, (DeclarationPatternSyntax)node, operandType, hasErrors, diagnostics);
>>>>>>> e0a9cd22

                case SyntaxKind.ConstantPattern:
                    return BindConstantPattern((ConstantPatternSyntax)node, inputType, hasErrors, diagnostics);

                case SyntaxKind.RecursivePattern:
                    return BindRecursivePattern((RecursivePatternSyntax)node, inputType, hasErrors, diagnostics);

                case SyntaxKind.VarPattern:
                    return BindVarPattern((VarPatternSyntax)node, inputType, hasErrors, diagnostics);

                default:
                    throw ExceptionUtilities.UnexpectedValue(node.Kind());
            }
        }

        private BoundPattern BindDiscardPattern(DiscardPatternSyntax node, TypeSymbol inputType, bool hasErrors, DiagnosticBag diagnostics)
        {
            // give an error if there is a bindable `_` in scope.
            var lookupResult = LookupResult.GetInstance();
            var name = node.UnderscoreToken.ValueText;
            HashSet<DiagnosticInfo> useSiteDiagnostics = null;
            this.LookupSymbolsInternal(
                lookupResult, name, arity: 0, basesBeingResolved: null,
                options: LookupOptions.AllMethodsOnArityZero, diagnose: false, ref useSiteDiagnostics);
            diagnostics.Add(node, useSiteDiagnostics);
            if (lookupResult.IsMultiViable)
            {
                diagnostics.Add(ErrorCode.ERR_UnderscoreDeclaredAndDiscardPattern, node.Location, lookupResult.Symbols[0]);
            }

            lookupResult.Free();
            return new BoundDiscardPattern(node, inputType);
        }

        private BoundConstantPattern BindConstantPattern(
            ConstantPatternSyntax node,
            TypeSymbol inputType,
            bool hasErrors,
            DiagnosticBag diagnostics)
        {
            SyntaxNode innerExpression = node.Expression.SkipParens();
            if (innerExpression.Kind() == SyntaxKind.DefaultLiteralExpression)
            {
                diagnostics.Add(ErrorCode.ERR_DefaultPattern, innerExpression.Location);
                hasErrors = true;
            }

            return BindConstantPattern(node, innerExpression, inputType, node.Expression, hasErrors, diagnostics, out _);
        }

        internal BoundConstantPattern BindConstantPattern(
            CSharpSyntaxNode node,
            TypeSymbol inputType,
            ExpressionSyntax patternExpression,
            bool hasErrors,
            DiagnosticBag diagnostics,
            out bool wasExpression)
        {
            return BindConstantPattern(node, patternExpression.SkipParens(), inputType, patternExpression, hasErrors, diagnostics, out wasExpression);
        }

        internal BoundConstantPattern BindConstantPattern(
            CSharpSyntaxNode node,
            SyntaxNode innerExpression,
            TypeSymbol inputType,
            ExpressionSyntax patternExpression,
            bool hasErrors,
            DiagnosticBag diagnostics,
            out bool wasExpression)
        {
            if (innerExpression.Kind() == SyntaxKind.IdentifierName &&
                ((IdentifierNameSyntax)innerExpression).Identifier.Text == "_")
            {
                diagnostics.Add(ErrorCode.ERR_ConstantPatternNamedUnderscore, innerExpression.Location);
                hasErrors = true;
            }

            BoundExpression expression = BindValue(patternExpression, diagnostics, BindValueKind.RValue);
            ConstantValue constantValueOpt = null;
            BoundExpression convertedExpression = ConvertPatternExpression(inputType, patternExpression, expression, out constantValueOpt, diagnostics);
            wasExpression = expression.Type?.IsErrorType() != true;
            if (!convertedExpression.HasErrors && constantValueOpt == null)
            {
                diagnostics.Add(ErrorCode.ERR_ConstantExpected, patternExpression.Location);
                hasErrors = true;
            }

            if (convertedExpression.Type == null && constantValueOpt != ConstantValue.Null)
            {
                Debug.Assert(hasErrors);
                convertedExpression = new BoundConversion(
                    convertedExpression.Syntax, convertedExpression, Conversion.NoConversion, @checked: false,
                    explicitCastInCode: false, constantValueOpt: constantValueOpt, CreateErrorType(), hasErrors: true)
                    { WasCompilerGenerated = true };
            }

            return new BoundConstantPattern(node, convertedExpression, constantValueOpt ?? ConstantValue.Bad, inputType, hasErrors);
        }

        internal BoundExpression ConvertPatternExpression(TypeSymbol inputType, CSharpSyntaxNode node, BoundExpression expression, out ConstantValue constantValue, DiagnosticBag diagnostics)
        {
            BoundExpression convertedExpression;

            // If we are pattern-matching against an open type, we do not convert the constant to the type of the input.
            // This permits us to match a value of type `IComparable<T>` with a pattern of type `int`.
            bool inputContainsTypeParameter = inputType.ContainsTypeParameter();
            if (inputContainsTypeParameter)
            {
                convertedExpression = expression;
                HashSet<DiagnosticInfo> useSiteDiagnostics = null;
                if (expression.ConstantValue == ConstantValue.Null)
                {
                    if (inputType.IsNonNullableValueType())
                    {
                        // We do not permit matching null against a struct type.
                        diagnostics.Add(ErrorCode.ERR_ValueCantBeNull, expression.Syntax.Location, inputType);
                    }
                }
                else if (ExpressionOfTypeMatchesPatternType(Conversions, inputType, expression.Type, ref useSiteDiagnostics, out _, operandConstantValue: null) == false)
                {
                    diagnostics.Add(ErrorCode.ERR_PatternWrongType, expression.Syntax.Location, inputType, expression.Display);
                }

                diagnostics.Add(node, useSiteDiagnostics);
            }
            else
            {
                // This will allow user-defined conversions, even though they're not permitted here.  This is acceptable
                // because the result of a user-defined conversion does not have a ConstantValue. A constant pattern
                // requires a constant value so we'll report a diagnostic to that effect later.
                convertedExpression = GenerateConversionForAssignment(inputType, expression, diagnostics);

                if (convertedExpression.Kind == BoundKind.Conversion)
                {
                    var conversion = (BoundConversion)convertedExpression;
                    BoundExpression operand = conversion.Operand;
                    if (inputType.IsNullableType() && (convertedExpression.ConstantValue == null || !convertedExpression.ConstantValue.IsNull))
                    {
                        // Null is a special case here because we want to compare null to the Nullable<T> itself, not to the underlying type.
                        var discardedDiagnostics = DiagnosticBag.GetInstance(); // We are not intested in the diagnostic that get created here
                        convertedExpression = CreateConversion(operand, inputType.GetNullableUnderlyingType(), discardedDiagnostics);
                        discardedDiagnostics.Free();
                    }
                    else if ((conversion.ConversionKind == ConversionKind.Boxing || conversion.ConversionKind == ConversionKind.ImplicitReference)
                        && operand.ConstantValue != null && convertedExpression.ConstantValue == null)
                    {
                        // A boxed constant (or string converted to object) is a special case because we prefer
                        // to compare to the pre-converted value by casting the input value to the type of the constant
                        // (that is, unboxing or downcasting it) and then testing the resulting value using primitives.
                        // That is much more efficient than calling object.Equals(x, y), and we can share the downcasted
                        // input value among many constant tests.
                        convertedExpression = operand;
                    }
                    else if (conversion.ConversionKind == ConversionKind.NoConversion && convertedExpression.Type?.IsErrorType() == true)
                    {
                        convertedExpression = operand;
                    }
                }
            }

            constantValue = convertedExpression.ConstantValue;
            return convertedExpression;
        }

        /// <summary>
        /// Check that the pattern type is valid for the operand. Return true if an error was reported.
        /// </summary>
        private bool CheckValidPatternType(
            CSharpSyntaxNode typeSyntax,
            TypeSymbol inputType,
            TypeSymbol patternType,
            bool patternTypeWasInSource,
            bool isVar,
            DiagnosticBag diagnostics)
        {
            Debug.Assert((object)inputType != null);
            Debug.Assert((object)patternType != null);

            if (inputType.IsErrorType() || patternType.IsErrorType())
            {
                return false;
            }
            else if (inputType.TypeKind == TypeKind.Pointer || patternType.TypeKind == TypeKind.Pointer)
            {
                // pattern-matching is not permitted for pointer types
                diagnostics.Add(ErrorCode.ERR_PointerTypeInPatternMatching, typeSyntax.Location);
                return true;
            }
            else if (patternType.IsNullableType() && !isVar && patternTypeWasInSource)
            {
                // It is an error to use pattern-matching with a nullable type, because you'll never get null. Use the underlying type.
                Error(diagnostics, ErrorCode.ERR_PatternNullableType, typeSyntax, patternType, patternType.GetNullableUnderlyingType());
                return true;
            }
            else if (patternType.IsStatic)
            {
                Error(diagnostics, ErrorCode.ERR_VarDeclIsStaticClass, typeSyntax, patternType);
                return true;
            }
            else if (!isVar)
            {
                if (patternType.IsDynamic())
                {
                    Error(diagnostics, ErrorCode.ERR_PatternDynamicType, typeSyntax);
                    return true;
                }

                HashSet<DiagnosticInfo> useSiteDiagnostics = null;
                bool? matchPossible = ExpressionOfTypeMatchesPatternType(Conversions, inputType, patternType, ref useSiteDiagnostics, out Conversion conversion, operandConstantValue: null, operandCouldBeNull: true);
                diagnostics.Add(typeSyntax, useSiteDiagnostics);
                if (matchPossible != false)
                {
                    if (!conversion.Exists && (inputType.ContainsTypeParameter() || patternType.ContainsTypeParameter()))
                    {
                        // permit pattern-matching when one of the types is an open type in C# 7.1.
                        LanguageVersion requiredVersion = MessageID.IDS_FeatureGenericPatternMatching.RequiredVersion();
                        if (requiredVersion > Compilation.LanguageVersion)
                        {
                            Error(diagnostics, ErrorCode.ERR_PatternWrongGenericTypeInVersion, typeSyntax,
                                inputType, patternType,
                                Compilation.LanguageVersion.ToDisplayString(),
                                new CSharpRequiredLanguageVersion(requiredVersion));
                            return true;
                        }
                    }
                }
                else
                {
                    Error(diagnostics, ErrorCode.ERR_PatternWrongType, typeSyntax, inputType, patternType);
                    return true;
                }
            }

            return false;
        }

        /// <summary>
        /// Does an expression of type <paramref name="expressionType"/> "match" a pattern that looks for
        /// type <paramref name="patternType"/>?
        /// 'true' if the matched type catches all of them, 'false' if it catches none of them, and
        /// 'null' if it might catch some of them.
        /// </summary>
        internal static bool? ExpressionOfTypeMatchesPatternType(
            Conversions conversions,
            TypeSymbol expressionType,
            TypeSymbol patternType,
            ref HashSet<DiagnosticInfo> useSiteDiagnostics,
            out Conversion conversion,
            ConstantValue operandConstantValue = null,
            bool operandCouldBeNull = false)
        {
            Debug.Assert((object)expressionType != null);
            if (expressionType.IsDynamic())
            {
                // if operand is the dynamic type, we do the same thing as though it were object
                expressionType = conversions.CorLibrary.GetSpecialType(SpecialType.System_Object);
            }

            conversion = conversions.ClassifyBuiltInConversion(expressionType, patternType, ref useSiteDiagnostics);
            ConstantValue result = Binder.GetIsOperatorConstantResult(expressionType, patternType, conversion.Kind, operandConstantValue, operandCouldBeNull);
            return
                (result == null) ? (bool?)null :
                (result == ConstantValue.True) ? true :
                (result == ConstantValue.False) ? false :
                throw ExceptionUtilities.UnexpectedValue(result);
        }

        private BoundPattern BindDeclarationPattern(
            BoundExpression sourceExpression,
            DeclarationPatternSyntax node,
            TypeSymbol inputType,
            bool hasErrors,
            DiagnosticBag diagnostics)
        {
            TypeSyntax typeSyntax = node.Type;
            BoundTypeExpression boundDeclType = BindPatternType(typeSyntax, inputType, diagnostics, ref hasErrors, out bool isVar);
            if (typeSyntax.IsVar && !isVar)
            {
                // For compatibility, we parse the var pattern with a simple designator as a declaration pattern.
                // So we implement the semantics of the var pattern here, forbidding "var" to bind to a user-declared type.
                if (!hasErrors)
                {
                    diagnostics.Add(ErrorCode.ERR_VarMayNotBindToType, typeSyntax.Location, (boundDeclType.AliasOpt ?? (Symbol)boundDeclType.Type).ToDisplayString());
                }

                boundDeclType = new BoundTypeExpression(
                    syntax: typeSyntax, aliasOpt: null, inferredType: true, type: inputType, hasErrors: true);
            }

            TypeSymbol declType = boundDeclType.Type;
            BindPatternDesignation(node, node.Designation, declType, typeSyntax, diagnostics, ref hasErrors, out Symbol variableSymbol, out BoundExpression variableAccess);
            return new BoundDeclarationPattern(node, variableSymbol, variableAccess, boundDeclType, isVar, inputType, hasErrors);
        }

        private BoundTypeExpression BindPatternType(
            TypeSyntax typeSyntax,
            TypeSymbol inputType,
            DiagnosticBag diagnostics,
            ref bool hasErrors,
            out bool isVar)
        {
            Debug.Assert(inputType != (object)null);

            AliasSymbol aliasOpt;
            TypeSymbol declType = BindTypeOrVarKeyword(typeSyntax, diagnostics, out isVar, out aliasOpt);
            if (isVar)
            {
                declType = inputType;
            }

            if (declType == (object)null)
            {
                Debug.Assert(hasErrors);
                declType = this.CreateErrorType("var");
            }

            BoundTypeExpression boundDeclType = new BoundTypeExpression(typeSyntax, aliasOpt, inferredType: isVar, type: declType);
            hasErrors |= CheckValidPatternType(typeSyntax, inputType, declType,
                                               isVar: isVar, patternTypeWasInSource: true, diagnostics: diagnostics);
            return boundDeclType;
        }

        private void BindPatternDesignation(
            PatternSyntax node,
            VariableDesignationSyntax designation,
            TypeSymbol declType,
            TypeSyntax typeSyntax,
            DiagnosticBag diagnostics,
            ref bool hasErrors,
            out Symbol variableSymbol,
            out BoundExpression variableAccess)
        {
            switch (designation)
            {
                case SingleVariableDesignationSyntax singleVariableDesignation:
                    SyntaxToken identifier = singleVariableDesignation.Identifier;
                    SourceLocalSymbol localSymbol = this.LookupLocal(identifier);

            if (localSymbol != (object)null)
            {
                if ((InConstructorInitializer || InFieldInitializer) && ContainingMemberOrLambda.ContainingSymbol.Kind == SymbolKind.NamedType)
                {
                    CheckFeatureAvailability(node, MessageID.IDS_FeatureExpressionVariablesInQueriesAndInitializers, diagnostics);
                }

                        localSymbol.SetType(declType);

                        // Check for variable declaration errors.
                        hasErrors |= localSymbol.ScopeBinder.ValidateDeclarationNameConflictsInScope(localSymbol, diagnostics);

                        if (!hasErrors)
                        {
                            hasErrors = CheckRestrictedTypeInAsync(this.ContainingMemberOrLambda, declType, diagnostics, typeSyntax ?? (SyntaxNode)designation);
                        }

                        variableSymbol = localSymbol;
                        variableAccess = new BoundLocal(
                            syntax: node, localSymbol: localSymbol, constantValueOpt: null, type: declType);
                        return;
                    }
                    else
                    {
                        // We should have the right binder in the chain for a script or interactive, so we use the field for the pattern.
                        Debug.Assert(node.SyntaxTree.Options.Kind != SourceCodeKind.Regular);
                        GlobalExpressionVariable expressionVariableField = LookupDeclaredField(singleVariableDesignation);
                        DiagnosticBag tempDiagnostics = DiagnosticBag.GetInstance();
                        expressionVariableField.SetType(declType, tempDiagnostics);
                        tempDiagnostics.Free();
                        BoundExpression receiver = SynthesizeReceiver(node, expressionVariableField, diagnostics);

                        variableSymbol = expressionVariableField;
                        variableAccess = new BoundFieldAccess(
                            syntax: node, receiver: receiver, fieldSymbol: expressionVariableField, constantValueOpt: null, hasErrors: hasErrors);
                        return;
                    }
                case DiscardDesignationSyntax _:
                case null:
                    variableSymbol = null;
                    variableAccess = null;
                    return;
                default:
                    throw ExceptionUtilities.UnexpectedValue(designation.Kind());
            }

        }

        TypeSymbol BindRecursivePatternType(TypeSyntax typeSyntax, TypeSymbol inputType, DiagnosticBag diagnostics, ref bool hasErrors, out BoundTypeExpression boundDeclType)
        {
            if (typeSyntax != null)
            {
                boundDeclType = BindPatternType(typeSyntax, inputType, diagnostics, ref hasErrors, out bool isVar);
                if (isVar)
                {
                    // The type `var` is not permitted in recursive patterns. If you want the type inferred, just omit it.
                    if (!hasErrors)
                    {
                        diagnostics.Add(ErrorCode.ERR_InferredRecursivePatternType, typeSyntax.Location);
                        hasErrors = true;
                    }

                    boundDeclType = new BoundTypeExpression(typeSyntax, aliasOpt: null, inferredType: true, type: inputType.StrippedType(), hasErrors: hasErrors);
                }

                return boundDeclType.Type;
            }
            else
            {
                boundDeclType = null;
                return inputType.StrippedType(); // remove the nullable part of the input's type
            }
        }

        private BoundPattern BindRecursivePattern(RecursivePatternSyntax node, TypeSymbol inputType, bool hasErrors, DiagnosticBag diagnostics)
        {
            TypeSyntax typeSyntax = node.Type;
            TypeSymbol declType = BindRecursivePatternType(typeSyntax, inputType, diagnostics, ref hasErrors, out BoundTypeExpression boundDeclType);

            MethodSymbol deconstructMethod = null;
            ImmutableArray<BoundSubpattern> deconstructionSubpatterns = default;
            if (node.DeconstructionPatternClause != null)
            {
                deconstructionSubpatterns = BindDeconstructionPatternClause(node.DeconstructionPatternClause, declType, diagnostics, out deconstructMethod, ref hasErrors);
            }

            ImmutableArray<BoundSubpattern> properties = default;
            if (node.PropertyPatternClause != null)
            {
                properties = BindPropertyPatternClause(node.PropertyPatternClause, declType, diagnostics, ref hasErrors);
            }

            BindPatternDesignation(node, node.Designation, declType, typeSyntax, diagnostics, ref hasErrors, out Symbol variableSymbol, out BoundExpression variableAccess);
            return new BoundRecursivePattern(
                syntax: node, declaredType: boundDeclType, inputType: inputType, deconstructMethod: deconstructMethod,
                deconstruction: deconstructionSubpatterns, properties: properties, variable: variableSymbol, variableAccess: variableAccess, hasErrors: hasErrors);
        }

        private ImmutableArray<BoundSubpattern> BindDeconstructionPatternClause(
            DeconstructionPatternClauseSyntax node,
            TypeSymbol declType,
            DiagnosticBag diagnostics,
            out MethodSymbol deconstructMethod,
            ref bool hasErrors)
        {
            deconstructMethod = null;
            var patterns = ArrayBuilder<BoundSubpattern>.GetInstance(node.Subpatterns.Count);
            if (declType.IsTupleType)
            {
                // It is a tuple type. Work according to its elements
                ImmutableArray<TypeSymbol> elementTypes = declType.TupleElementTypes;
                if (elementTypes.Length != node.Subpatterns.Count && !hasErrors)
                {
                    var location = new SourceLocation(node.SyntaxTree, new Text.TextSpan(node.OpenParenToken.SpanStart, node.CloseParenToken.Span.End - node.OpenParenToken.SpanStart));
                    diagnostics.Add(ErrorCode.ERR_WrongNumberOfSubpatterns, location, declType, elementTypes.Length, node.Subpatterns.Count);
                    hasErrors = true;
                }
                for (int i = 0; i < node.Subpatterns.Count; i++)
                {
                    var subpatternSyntax = node.Subpatterns[i];
                    bool isError = i >= elementTypes.Length;
                    TypeSymbol elementType = isError ? CreateErrorType() : elementTypes[i];
                    FieldSymbol foundField = null;
                    if (subpatternSyntax.NameColon != null)
                    {
                        string name = subpatternSyntax.NameColon.Name.Identifier.ValueText;
                        foundField = CheckIsTupleElement(subpatternSyntax.NameColon.Name, (NamedTypeSymbol)declType, name, i, diagnostics);
                    }

                    BoundSubpattern boundSubpattern = new BoundSubpattern(
                        subpatternSyntax,
                        foundField,
                        BindPattern(subpatternSyntax.Pattern, elementType, isError, diagnostics));
                    patterns.Add(boundSubpattern);
                }
            }
            else
            {
                // It is not a tuple type. Seek an appropriate Deconstruct method.
                var inputPlaceholder = new BoundImplicitReceiver(node, declType); // A fake receiver expression to permit us to reuse binding logic
                BoundExpression deconstruct = MakeDeconstructInvocationExpression(
                    node.Subpatterns.Count, inputPlaceholder, node, diagnostics, outPlaceholders: out ImmutableArray<BoundDeconstructValuePlaceholder> outPlaceholders);
                deconstructMethod = deconstruct.ExpressionSymbol as MethodSymbol;
                if (deconstructMethod is null)
                {
                    hasErrors = true;
                }

                int skippedExtensionParameters = deconstructMethod?.IsExtensionMethod == true ? 1 : 0;
                for (int i = 0; i < node.Subpatterns.Count; i++)
                {
                    var subPattern = node.Subpatterns[i];
                    bool isError = outPlaceholders.IsDefaultOrEmpty || i >= outPlaceholders.Length;
                    TypeSymbol elementType = isError ? CreateErrorType() : outPlaceholders[i].Type;
                    ParameterSymbol parameter = null;
                    if (subPattern.NameColon != null && !isError)
                    {
                        // Check that the given name is the same as the corresponding parameter of the method.
                        string name = subPattern.NameColon.Name.Identifier.ValueText;
                        int parameterIndex = i + skippedExtensionParameters;
                        if (parameterIndex < deconstructMethod.ParameterCount)
                        {
                            parameter = deconstructMethod.Parameters[parameterIndex];
                            string parameterName = parameter.Name;
                            if (name != parameterName)
                            {
                                diagnostics.Add(ErrorCode.ERR_DeconstructParameterNameMismatch, subPattern.NameColon.Name.Location, name, parameterName);
                            }
                        }
                        else
                        {
                            Debug.Assert(deconstructMethod is ErrorMethodSymbol);
                        }
                    }
                    BoundSubpattern boundSubpattern = new BoundSubpattern(
                        subPattern,
                        parameter,
                        BindPattern(subPattern.Pattern, elementType, isError, diagnostics)
                        );
                    patterns.Add(boundSubpattern);
                }
            }

            return patterns.ToImmutableAndFree();
        }

        /// <summary>
        /// Check that the given name designates a tuple element at the given index, and return that element.
        /// </summary>
        private static FieldSymbol CheckIsTupleElement(SyntaxNode node, NamedTypeSymbol tupleType, string name, int tupleIndex, DiagnosticBag diagnostics)
        {
            FieldSymbol foundElement = null;
            foreach (var symbol in tupleType.GetMembers(name))
            {
                if (symbol is FieldSymbol field && field.IsTupleElement())
                {
                    foundElement = field;
                    break;
                }
            }

            if (foundElement is null || foundElement.TupleElementIndex != tupleIndex)
            {
                diagnostics.Add(ErrorCode.ERR_TupleElementNameMismatch, node.Location, name, $"Item{tupleIndex+1}");
            }

            return foundElement;
        }

        private BoundPattern BindVarPattern(VarPatternSyntax node, TypeSymbol inputType, bool hasErrors, DiagnosticBag diagnostics)
        {
            TypeSymbol declType = inputType;
            Symbol foundSymbol = BindTypeOrAliasOrKeyword(node.VarKeyword, node, diagnostics, out bool isVar);
            if (!isVar)
            {
                // Give an error if there is a bindable type "var" in scope
                diagnostics.Add(ErrorCode.ERR_VarMayNotBindToType, node.VarKeyword.GetLocation(), foundSymbol.ToDisplayString());
                hasErrors = true;
            }

            return BindVarDesignation(node, node.Designation, inputType, hasErrors, diagnostics);
        }

        private BoundPattern BindVarDesignation(VarPatternSyntax node, VariableDesignationSyntax designation, TypeSymbol inputType, bool hasErrors, DiagnosticBag diagnostics)
        {
            switch (designation.Kind())
            {
                case SyntaxKind.DiscardDesignation:
                    {
                        //return new BoundDiscardPattern(designation);
                        // https://github.com/dotnet/roslyn/issues/27751 : this should bind as a discard pattern, but for now we'll bind it as a declaration
                        // pattern for compatibility with the later phases of the compiler that do not yet handle the discard pattern.
                        var boundOperandType = new BoundTypeExpression(
                            syntax: node, aliasOpt: null, type: inputType); // fake a type expression for the variable's type
                        return new BoundDeclarationPattern(
                            syntax: designation, variable: null, variableAccess: null, declaredType: boundOperandType, isVar: true, inputType: inputType, hasErrors: hasErrors);
                    }
                case SyntaxKind.SingleVariableDesignation:
                    {
                        BindPatternDesignation(
                            node: node, designation: designation, declType: inputType, typeSyntax: null, diagnostics: diagnostics,
                            hasErrors: ref hasErrors, variableSymbol: out Symbol variableSymbol, variableAccess: out BoundExpression variableAccess);
                        var boundOperandType = new BoundTypeExpression(syntax: node, aliasOpt: null, type: inputType); // fake a type expression for the variable's type
                        return new BoundDeclarationPattern(designation, variableSymbol, variableAccess, boundOperandType, isVar: true, inputType: inputType, hasErrors: hasErrors);
                    }
                case SyntaxKind.ParenthesizedVariableDesignation:
                    {
                        var tupleDesignation = (ParenthesizedVariableDesignationSyntax)designation;
                        var subPatterns = ArrayBuilder<BoundSubpattern>.GetInstance(tupleDesignation.Variables.Count);
                        MethodSymbol deconstructMethod = null;
                        if (inputType.IsTupleType)
                        {
                            // It is a tuple type. Work according to its elements
                            ImmutableArray<TypeSymbol> elementTypes = inputType.TupleElementTypes;
                            if (elementTypes.Length != tupleDesignation.Variables.Count && !hasErrors)
                            {
                                var location = new SourceLocation(node.SyntaxTree, 
                                    new Text.TextSpan(tupleDesignation.OpenParenToken.SpanStart, tupleDesignation.CloseParenToken.Span.End - tupleDesignation.OpenParenToken.SpanStart));
                                diagnostics.Add(ErrorCode.ERR_WrongNumberOfSubpatterns, location, inputType.TupleElementTypes, elementTypes.Length, tupleDesignation.Variables.Count);
                                hasErrors = true;
                            }
                            for (int i = 0; i < tupleDesignation.Variables.Count; i++)
                            {
                                var variable = tupleDesignation.Variables[i];
                                bool isError = i >= elementTypes.Length;
                                TypeSymbol elementType = isError ? CreateErrorType() : elementTypes[i];
                                BoundPattern pattern = BindVarDesignation(node, variable, elementType, isError, diagnostics);
                                subPatterns.Add(new BoundSubpattern(variable, symbol: null, pattern));
                            }
                        }
                        else
                        {
                            // It is not a tuple type. Seek an appropriate Deconstruct method.
                            var inputPlaceholder = new BoundImplicitReceiver(node, inputType); // A fake receiver expression to permit us to reuse binding logic
                            BoundExpression deconstruct = MakeDeconstructInvocationExpression(
                                tupleDesignation.Variables.Count, inputPlaceholder, node, diagnostics, outPlaceholders: out ImmutableArray<BoundDeconstructValuePlaceholder> outPlaceholders);
                            deconstructMethod = deconstruct.ExpressionSymbol as MethodSymbol;
                            for (int i = 0; i < tupleDesignation.Variables.Count; i++)
                            {
                                var variable = tupleDesignation.Variables[i];
                                bool isError = outPlaceholders.IsDefaultOrEmpty || i >= outPlaceholders.Length;
                                TypeSymbol elementType = isError ? CreateErrorType() : outPlaceholders[i].Type;
                                BoundPattern pattern = BindVarDesignation(node, variable, elementType, isError, diagnostics);
                                subPatterns.Add(new BoundSubpattern(variable, symbol: null, pattern));
                            }
                        }

                        return new BoundRecursivePattern(
                            syntax: node, declaredType: null, inputType: inputType, deconstructMethod: deconstructMethod,
                            deconstruction: subPatterns.ToImmutableAndFree(), properties: default, variable: null, variableAccess: null, hasErrors: hasErrors);
                    }
                default:
                    {
                        throw ExceptionUtilities.UnexpectedValue(designation.Kind());
                    }
            }
        }

        ImmutableArray<BoundSubpattern> BindPropertyPatternClause(
            PropertyPatternClauseSyntax node,
            TypeSymbol inputType,
            DiagnosticBag diagnostics,
            ref bool hasErrors)
        {
            var builder = ArrayBuilder<BoundSubpattern>.GetInstance(node.Subpatterns.Count);
            foreach (SubpatternSyntax p in node.Subpatterns)
            {
                IdentifierNameSyntax name = p.NameColon?.Name;
                PatternSyntax pattern = p.Pattern;
                Symbol member = null;
                TypeSymbol memberType;
                if (name == null)
                {
                    if (!hasErrors)
                    {
                        diagnostics.Add(ErrorCode.ERR_PropertyPatternNameMissing, pattern.Location, pattern);
                    }

                    memberType = CreateErrorType();
                    hasErrors = true;
                }
                else
                {
                    member = LookupMemberForPropertyPattern(inputType, name, diagnostics, ref hasErrors, out memberType);
                }

<<<<<<< HEAD
                BoundPattern boundPattern = BindPattern(pattern, memberType, hasErrors, diagnostics);
                builder.Add(new BoundSubpattern(p, member, boundPattern));
            }
=======
                localSymbol.SetType(declType);
                localSymbol.SetValEscape(GetValEscape(sourceExpression, LocalScopeDepth));
>>>>>>> e0a9cd22

            return builder.ToImmutableAndFree();
        }

        private Symbol LookupMemberForPropertyPattern(
            TypeSymbol inputType, IdentifierNameSyntax name, DiagnosticBag diagnostics, ref bool hasErrors, out TypeSymbol memberType)
        {
            Symbol symbol = BindPropertyPatternMember(inputType, name, ref hasErrors, diagnostics);

            if (inputType.IsErrorType() || hasErrors || symbol == (object)null)
            {
                memberType = CreateErrorType();
            }
            else
            {
                memberType = symbol.GetTypeOrReturnType();
            }

            return symbol;
        }

        private Symbol BindPropertyPatternMember(
            TypeSymbol inputType,
            IdentifierNameSyntax memberName,
            ref bool hasErrors,
            DiagnosticBag diagnostics)
        {
            // TODO: consider refactoring out common code with BindObjectInitializerMember
            BoundImplicitReceiver implicitReceiver = new BoundImplicitReceiver(memberName, inputType);
            string name = memberName.Identifier.ValueText;

            BoundExpression boundMember = BindInstanceMemberAccess(
                node: memberName,
                right: memberName,
                boundLeft: implicitReceiver,
                rightName: name,
                rightArity: 0,
                typeArgumentsSyntax: default(SeparatedSyntaxList<TypeSyntax>),
                typeArguments: default(ImmutableArray<TypeSymbol>),
                invoked: false,
                indexed: false,
                diagnostics: diagnostics);

            if (boundMember.Kind == BoundKind.PropertyGroup)
            {
                boundMember = BindIndexedPropertyAccess(
                    (BoundPropertyGroup)boundMember, mustHaveAllOptionalParameters: true, diagnostics: diagnostics);
            }

            hasErrors |= boundMember.HasAnyErrors || implicitReceiver.HasAnyErrors;

            switch (boundMember.Kind)
            {
                case BoundKind.FieldAccess:
                case BoundKind.PropertyAccess:
                    break;

                case BoundKind.IndexerAccess:
                case BoundKind.DynamicIndexerAccess:
                case BoundKind.EventAccess:
                default:
                    if (!hasErrors)
                    {
                        switch (boundMember.ResultKind)
                        {
                            case LookupResultKind.Empty:
                                Error(diagnostics, ErrorCode.ERR_NoSuchMember, memberName, implicitReceiver.Type, name);
                                break;

                            case LookupResultKind.Inaccessible:
                                boundMember = CheckValue(boundMember, BindValueKind.RValue, diagnostics);
                                Debug.Assert(boundMember.HasAnyErrors);
                                break;

                            default:
                                Error(diagnostics, ErrorCode.ERR_PropertyLacksGet, memberName, name);
                                break;
                        }
                    }

                    hasErrors = true;
                    return boundMember.ExpressionSymbol;
            }

            if (hasErrors || !CheckValueKind(node: memberName.Parent, expr: boundMember, valueKind: BindValueKind.RValue,
                                             checkingReceiver: false, diagnostics: diagnostics))
            {
                hasErrors = true;
            }

            return boundMember.ExpressionSymbol;
        }
    }
}<|MERGE_RESOLUTION|>--- conflicted
+++ resolved
@@ -50,12 +50,7 @@
                 hasErrors = true;
             }
 
-<<<<<<< HEAD
             if (expression.ConstantValue != null)
-=======
-            var pattern = BindPattern(expression, node.Pattern, expressionType, hasErrors, diagnostics);
-            if (!hasErrors && pattern is BoundDeclarationPattern p && !p.IsVar && expression.ConstantValue == ConstantValue.Null)
->>>>>>> e0a9cd22
             {
                 decisionDag = decisionDag.SimplifyDecisionDagIfConstantInput(expression);
                 if (!hasErrors)
@@ -87,7 +82,6 @@
         }
 
         internal BoundPattern BindPattern(
-            BoundExpression sourceExpression,
             PatternSyntax node,
             TypeSymbol inputType,
             bool hasErrors,
@@ -99,12 +93,7 @@
                     return BindDiscardPattern((DiscardPatternSyntax)node, inputType, hasErrors, diagnostics);
 
                 case SyntaxKind.DeclarationPattern:
-<<<<<<< HEAD
                     return BindDeclarationPattern((DeclarationPatternSyntax)node, inputType, hasErrors, diagnostics);
-=======
-                    return BindDeclarationPattern(
-                        sourceExpression, (DeclarationPatternSyntax)node, operandType, hasErrors, diagnostics);
->>>>>>> e0a9cd22
 
                 case SyntaxKind.ConstantPattern:
                     return BindConstantPattern((ConstantPatternSyntax)node, inputType, hasErrors, diagnostics);
@@ -373,7 +362,6 @@
         }
 
         private BoundPattern BindDeclarationPattern(
-            BoundExpression sourceExpression,
             DeclarationPatternSyntax node,
             TypeSymbol inputType,
             bool hasErrors,
@@ -443,14 +431,17 @@
                     SyntaxToken identifier = singleVariableDesignation.Identifier;
                     SourceLocalSymbol localSymbol = this.LookupLocal(identifier);
 
-            if (localSymbol != (object)null)
-            {
-                if ((InConstructorInitializer || InFieldInitializer) && ContainingMemberOrLambda.ContainingSymbol.Kind == SymbolKind.NamedType)
-                {
-                    CheckFeatureAvailability(node, MessageID.IDS_FeatureExpressionVariablesInQueriesAndInitializers, diagnostics);
-                }
+                    if (localSymbol != (object)null)
+                    {
+                        if ((InConstructorInitializer || InFieldInitializer) && ContainingMemberOrLambda.ContainingSymbol.Kind == SymbolKind.NamedType)
+                        {
+                            CheckFeatureAvailability(node, MessageID.IDS_FeatureExpressionVariablesInQueriesAndInitializers, diagnostics);
+                        }
 
                         localSymbol.SetType(declType);
+                        // https://github.com/dotnet/roslyn/issues/28633: need to preserve/compute the val escape. The following line
+                        // from master does not work because we don't have a source expression at this point.
+                        //         localSymbol.SetValEscape(GetValEscape(sourceExpression, LocalScopeDepth));
 
                         // Check for variable declaration errors.
                         hasErrors |= localSymbol.ScopeBinder.ValidateDeclarationNameConflictsInScope(localSymbol, diagnostics);
@@ -769,14 +760,9 @@
                     member = LookupMemberForPropertyPattern(inputType, name, diagnostics, ref hasErrors, out memberType);
                 }
 
-<<<<<<< HEAD
                 BoundPattern boundPattern = BindPattern(pattern, memberType, hasErrors, diagnostics);
                 builder.Add(new BoundSubpattern(p, member, boundPattern));
             }
-=======
-                localSymbol.SetType(declType);
-                localSymbol.SetValEscape(GetValEscape(sourceExpression, LocalScopeDepth));
->>>>>>> e0a9cd22
 
             return builder.ToImmutableAndFree();
         }
