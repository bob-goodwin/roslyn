--- conflicted
+++ resolved
@@ -1164,14 +1164,11 @@
                     DeclaringCompilation.SynthesizeTupleNamesAttribute(type.TypeSymbol));
             }
 
-<<<<<<< HEAD
             if (type.ContainsNullableReferenceTypes())
             {
                 AddSynthesizedAttribute(ref attributes, moduleBuilder.SynthesizeNullableAttribute(this, type));
             }
 
-=======
->>>>>>> 79ae6bcf
             if (this.ReturnsByRefReadonly)
             {
                 AddSynthesizedAttribute(ref attributes, moduleBuilder.SynthesizeIsReadOnlyAttribute(this));
