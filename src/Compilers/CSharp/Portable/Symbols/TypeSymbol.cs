﻿// Copyright (c) Microsoft.  All Rights Reserved.  Licensed under the Apache License, Version 2.0.  See License.txt in the project root for license information.

using System;
using System.Collections.Concurrent;
using System.Collections.Generic;
using System.Collections.Immutable;
using System.Diagnostics;
using System.Linq;
using System.Runtime.CompilerServices;
using System.Threading;
using Microsoft.CodeAnalysis.Collections;
using Microsoft.CodeAnalysis.CSharp.Symbols;
using Microsoft.CodeAnalysis.CSharp.Syntax;
using Microsoft.CodeAnalysis.PooledObjects;
using Roslyn.Utilities;

namespace Microsoft.CodeAnalysis.CSharp.Symbols
{
    /// <summary>
    /// A TypeSymbol is a base class for all the symbols that represent a type
    /// in C#.
    /// </summary>
    internal abstract partial class TypeSymbol : NamespaceOrTypeSymbol, ITypeSymbol
    {
        // !!!!!!!!!!!!!!!!!!!!!!!!!!!!!!!!!!!!!!!!!!!!
        // Changes to the public interface of this class should remain synchronized with the VB version.
        // Do not make any changes to the public interface without making the corresponding change
        // to the VB version.
        // !!!!!!!!!!!!!!!!!!!!!!!!!!!!!!!!!!!!!!!!!!!!

        // TODO (tomat): Consider changing this to an empty name. This name shouldn't ever leak to the user in error messages.
        internal const string ImplicitTypeName = "<invalid-global-code>";

        // InterfaceInfo for a common case of a type not implementing anything directly or indirectly.
        private static readonly InterfaceInfo s_noInterfaces = new InterfaceInfo();

        private ImmutableHashSet<Symbol> _lazyAbstractMembers;
        private InterfaceInfo _lazyInterfaceInfo;

        private class InterfaceInfo
        {
            // all directly implemented interfaces, their bases and all interfaces to the bases of the type recursively
            internal ImmutableArray<NamedTypeSymbol> allInterfaces;

            // same as allInterfaces, but not sorted and does not include interfaces implemented by base types.
            internal ImmutableHashSet<NamedTypeSymbol> interfacesAndTheirBaseInterfaces;

            // Key is implemented member (method, property, or event), value is implementing member (from the 
            // perspective of this type).  Don't allocate until someone needs it.
            private ConcurrentDictionary<Symbol, SymbolAndDiagnostics> _implementationForInterfaceMemberMap;

            public ConcurrentDictionary<Symbol, SymbolAndDiagnostics> ImplementationForInterfaceMemberMap
            {
                get
                {
                    var map = _implementationForInterfaceMemberMap;
                    if (map != null)
                    {
                        return map;
                    }

                    // PERF: Avoid over-allocation. In many cases, there's only 1 entry and we don't expect concurrent updates.
                    map = new ConcurrentDictionary<Symbol, SymbolAndDiagnostics>(concurrencyLevel: 1, capacity: 1);
                    return Interlocked.CompareExchange(ref _implementationForInterfaceMemberMap, map, null) ?? map;
                }
            }

            // key = interface method/property/event, value = explicitly implementing method/property/event declared on this type
            internal Dictionary<Symbol, Symbol> explicitInterfaceImplementationMap;

            internal bool IsDefaultValue()
            {
                return allInterfaces.IsDefault &&
                    interfacesAndTheirBaseInterfaces == null &&
                    _implementationForInterfaceMemberMap == null &&
                    explicitInterfaceImplementationMap == null;
            }
        }

        private InterfaceInfo GetInterfaceInfo()
        {
            var info = _lazyInterfaceInfo;
            if (info != null)
            {
                Debug.Assert(info != s_noInterfaces || info.IsDefaultValue(), "default value was modified");
                return info;
            }

            for (var baseType = this; !ReferenceEquals(baseType, null); baseType = baseType.BaseTypeNoUseSiteDiagnostics)
            {
                var interfaces = (baseType.TypeKind == TypeKind.TypeParameter) ? ((TypeParameterSymbol)baseType).EffectiveInterfacesNoUseSiteDiagnostics : baseType.InterfacesNoUseSiteDiagnostics();
                if (!interfaces.IsEmpty)
                {
                    // it looks like we or one of our bases implements something.
                    info = new InterfaceInfo();

                    // NOTE: we are assigning lazyInterfaceInfo via interlocked not for correctness, 
                    // we just do not want to override an existing info that could be partially filled.
                    return Interlocked.CompareExchange(ref _lazyInterfaceInfo, info, null) ?? info;
                }
            }

            // if we have got here it means neither we nor our bases implement anything
            _lazyInterfaceInfo = info = s_noInterfaces;
            return info;
        }


        /// <summary>
        /// A comparer that treats dynamic and object as "the same" types, and also ignores tuple element names differences.
        /// </summary>
        internal static readonly EqualityComparer<TypeSymbol> EqualsIgnoringDynamicAndTupleNamesComparer = new EqualsIgnoringComparer(TypeCompareKind.IgnoreDynamicAndTupleNames);

        /// <summary>
        /// The original definition of this symbol. If this symbol is constructed from another
        /// symbol by type substitution then OriginalDefinition gets the original symbol as it was defined in
        /// source or metadata.
        /// </summary>
        public new TypeSymbol OriginalDefinition
        {
            get
            {
                return OriginalTypeSymbolDefinition;
            }
        }

        protected virtual TypeSymbol OriginalTypeSymbolDefinition
        {
            get
            {
                return this;
            }
        }

        protected override sealed Symbol OriginalSymbolDefinition
        {
            get
            {
                return this.OriginalTypeSymbolDefinition;
            }
        }

        /// <summary>
        /// Gets the BaseType of this type. If the base type could not be determined, then 
        /// an instance of ErrorType is returned. If this kind of type does not have a base type
        /// (for example, interfaces), null is returned. Also the special class System.Object
        /// always has a BaseType of null.
        /// </summary>
        internal abstract NamedTypeSymbol BaseTypeNoUseSiteDiagnostics { get; }

        internal NamedTypeSymbol BaseTypeWithDefinitionUseSiteDiagnostics(ref HashSet<DiagnosticInfo> useSiteDiagnostics)
        {
            var result = BaseTypeNoUseSiteDiagnostics;

            if ((object)result != null)
            {
                result.OriginalDefinition.AddUseSiteDiagnostics(ref useSiteDiagnostics);
            }

            return result;
        }

        internal NamedTypeSymbol BaseTypeOriginalDefinition(ref HashSet<DiagnosticInfo> useSiteDiagnostics)
        {
            var result = BaseTypeNoUseSiteDiagnostics;

            if ((object)result != null)
            {
                result = result.OriginalDefinition;
                result.AddUseSiteDiagnostics(ref useSiteDiagnostics);
            }

            return result;
        }

        /// <summary>
        /// Gets the set of interfaces that this type directly implements. This set does not include
        /// interfaces that are base interfaces of directly implemented interfaces.
        /// </summary>
        internal abstract ImmutableArray<NamedTypeSymbol> InterfacesNoUseSiteDiagnostics(ConsList<Symbol> basesBeingResolved = null);

        /// <summary>
        /// The list of all interfaces of which this type is a declared subtype, excluding this type
        /// itself. This includes all declared base interfaces, all declared base interfaces of base
        /// types, and all declared base interfaces of those results (recursively).  Each result
        /// appears exactly once in the list. This list is topologically sorted by the inheritance
        /// relationship: if interface type A extends interface type B, then A precedes B in the
        /// list. This is not quite the same as "all interfaces of which this type is a proper
        /// subtype" because it does not take into account variance: AllInterfaces for
        /// IEnumerable&lt;string&gt; will not include IEnumerable&lt;object&gt;
        ///
        /// Note: When interfaces specified on the same inheritance level differ by tuple names only,
        /// only the last one will be listed here.
        /// </summary>
        internal ImmutableArray<NamedTypeSymbol> AllInterfacesNoUseSiteDiagnostics
        {
            get
            {
                return GetAllInterfaces();
            }
        }

        internal ImmutableArray<NamedTypeSymbol> AllInterfacesWithDefinitionUseSiteDiagnostics(ref HashSet<DiagnosticInfo> useSiteDiagnostics)
        {
            var result = AllInterfacesNoUseSiteDiagnostics;

            // Since bases affect content of AllInterfaces set, we need to make sure they all are good.
            var current = this;

            do
            {
                current = current.BaseTypeWithDefinitionUseSiteDiagnostics(ref useSiteDiagnostics);
            }
            while ((object)current != null);

            foreach (var iface in result)
            {
                iface.OriginalDefinition.AddUseSiteDiagnostics(ref useSiteDiagnostics);
            }

            return result;
        }

        /// <summary>
        /// If this is a type parameter returns its effective base class, otherwise returns this type.
        /// </summary>
        internal TypeSymbol EffectiveTypeNoUseSiteDiagnostics
        {
            get
            {
                return this.IsTypeParameter() ? ((TypeParameterSymbol)this).EffectiveBaseClassNoUseSiteDiagnostics : this;
            }
        }

        internal TypeSymbol EffectiveType(ref HashSet<DiagnosticInfo> useSiteDiagnostics)
        {
            return this.IsTypeParameter() ? ((TypeParameterSymbol)this).EffectiveBaseClass(ref useSiteDiagnostics) : this;
        }

        /// <summary>
        /// Returns true if this type derives from a given type.
        /// </summary>
        internal bool IsDerivedFrom(TypeSymbol type, TypeCompareKind comparison, ref HashSet<DiagnosticInfo> useSiteDiagnostics)
        {
            Debug.Assert((object)type != null);
            Debug.Assert(!type.IsTypeParameter());

            if ((object)this == (object)type)
            {
                return false;
            }

            var t = this.BaseTypeWithDefinitionUseSiteDiagnostics(ref useSiteDiagnostics);
            while ((object)t != null)
            {
                if (type.Equals(t, comparison))
                {
                    return true;
                }

                t = t.BaseTypeWithDefinitionUseSiteDiagnostics(ref useSiteDiagnostics);
            }

            return false;
        }

        /// <summary>
        /// Returns true if this type is equal or derives from a given type.
        /// </summary>
        internal bool IsEqualToOrDerivedFrom(TypeSymbol type, TypeCompareKind comparison, ref HashSet<DiagnosticInfo> useSiteDiagnostics)
        {
            return this.Equals(type, comparison) || this.IsDerivedFrom(type, comparison, ref useSiteDiagnostics);
        }

        /// <summary>
        /// Determines if this type symbol represent the same type as another, according to the language
        /// semantics.
        /// </summary>
        /// <param name="t2">The other type.</param>
        /// <param name="compareKind">
        /// What kind of comparison to use? 
        /// You can ignore custom modifiers, ignore the distinction between object and dynamic, or ignore tuple element names differences.
        /// </param>
        /// <returns>True if the types are equivalent.</returns>
        internal virtual bool Equals(TypeSymbol t2, TypeCompareKind compareKind = TypeCompareKind.ConsiderEverything)
        {
            return ReferenceEquals(this, t2);
        }

        public sealed override bool Equals(object obj)
        {
            var t2 = obj as TypeSymbol;
            if ((object)t2 == null) return false;
            return this.Equals(t2, TypeCompareKind.ConsiderEverything);
        }

        /// <summary>
        /// We ignore custom modifiers, and the distinction between dynamic and object, when computing a type's hash code.
        /// </summary>
        /// <returns></returns>
        public override int GetHashCode()
        {
            return RuntimeHelpers.GetHashCode(this);
        }

        internal sealed class EqualsIgnoringComparer : EqualityComparer<TypeSymbol>
        {
            public static EqualsIgnoringComparer InstanceIgnoringTupleNames { get; } = new EqualsIgnoringComparer(TypeCompareKind.IgnoreTupleNames);

            private readonly TypeCompareKind _comparison;

            public EqualsIgnoringComparer(TypeCompareKind comparison)
            {
                _comparison = comparison;
            }

            public override int GetHashCode(TypeSymbol obj)
            {
                return (object)obj == null ? 0 : obj.GetHashCode();
            }

            public override bool Equals(TypeSymbol x, TypeSymbol y)
            {
                return
                    (object)x == null ? (object)y == null :
                    x.Equals(y, _comparison);
            }
        }

        protected virtual ImmutableArray<NamedTypeSymbol> GetAllInterfaces()
        {
            var info = this.GetInterfaceInfo();
            if (info == s_noInterfaces)
            {
                return ImmutableArray<NamedTypeSymbol>.Empty;
            }

            if (info.allInterfaces.IsDefault)
            {
                ImmutableInterlocked.InterlockedInitialize(ref info.allInterfaces, MakeAllInterfaces());
            }

            return info.allInterfaces;
        }

        /// Produce all implemented interfaces in topologically sorted order. We use
        /// TypeSymbol.Interfaces as the source of edge data, which has had cycles and infinitely
        /// long dependency cycles removed. Consequently, it is possible (and we do) use the
        /// simplest version of Tarjan's topological sorting algorithm.
        protected virtual ImmutableArray<NamedTypeSymbol> MakeAllInterfaces()
        {
            var result = ArrayBuilder<NamedTypeSymbol>.GetInstance();
            var visited = new HashSet<NamedTypeSymbol>(EqualsIgnoringComparer.InstanceIgnoringTupleNames);

            for (var baseType = this; !ReferenceEquals(baseType, null); baseType = baseType.BaseTypeNoUseSiteDiagnostics)
            {
                var interfaces = (baseType.TypeKind == TypeKind.TypeParameter) ? ((TypeParameterSymbol)baseType).EffectiveInterfacesNoUseSiteDiagnostics : baseType.InterfacesNoUseSiteDiagnostics();
                for (int i = interfaces.Length - 1; i >= 0; i--)
                {
                    AddAllInterfaces(interfaces[i], visited, result);
                }
            }

            result.ReverseContents();
            return result.ToImmutableAndFree();
        }

        private static void AddAllInterfaces(NamedTypeSymbol @interface, HashSet<NamedTypeSymbol> visited, ArrayBuilder<NamedTypeSymbol> result)
        {
            if (visited.Add(@interface))
            {
                ImmutableArray<NamedTypeSymbol> baseInterfaces = @interface.InterfacesNoUseSiteDiagnostics();
                for (int i = baseInterfaces.Length - 1; i >= 0; i--)
                {
                    var baseInterface = baseInterfaces[i];
                    AddAllInterfaces(baseInterface, visited, result);
                }

                result.Add(@interface);
            }
        }

        /// <summary>
        /// Gets the set of interfaces that this type directly implements, plus the base interfaces
        /// of all such types.
        /// </summary>
        /// <remarks>
        /// CONSIDER: it probably isn't truly necessary to cache this.  If space gets tight, consider
        /// alternative approaches (recompute every time, cache on the side, only store on some types,
        /// etc).
        /// </remarks>
        internal ImmutableHashSet<NamedTypeSymbol> InterfacesAndTheirBaseInterfacesNoUseSiteDiagnostics
        {
            get
            {
                var info = this.GetInterfaceInfo();
                if (info == s_noInterfaces)
                {
                    return ImmutableHashSet.Create<NamedTypeSymbol>();
                }

                if (info.interfacesAndTheirBaseInterfaces == null)
                {
                    Interlocked.CompareExchange(ref info.interfacesAndTheirBaseInterfaces, MakeInterfacesAndTheirBaseInterfaces(this.InterfacesNoUseSiteDiagnostics()), null);
                }

                return info.interfacesAndTheirBaseInterfaces;
            }
        }

        internal ImmutableHashSet<NamedTypeSymbol> InterfacesAndTheirBaseInterfacesWithDefinitionUseSiteDiagnostics(ref HashSet<DiagnosticInfo> useSiteDiagnostics)
        {
            var result = InterfacesAndTheirBaseInterfacesNoUseSiteDiagnostics;

            foreach (var iface in result)
            {
                iface.OriginalDefinition.AddUseSiteDiagnostics(ref useSiteDiagnostics);
            }

            return result;
        }

        // Note: Unlike MakeAllInterfaces, this doesn't need to be virtual. It depends on
        // AllInterfaces for its implementation, so it will pick up all changes to MakeAllInterfaces
        // indirectly.
        private static ImmutableHashSet<NamedTypeSymbol> MakeInterfacesAndTheirBaseInterfaces(ImmutableArray<NamedTypeSymbol> declaredInterfaces)
        {
            var resultBuilder = new HashSet<NamedTypeSymbol>();
            foreach (var @interface in declaredInterfaces)
            {
                if (!resultBuilder.Contains(@interface))
                {
                    resultBuilder.Add(@interface);
                    resultBuilder.UnionWith(@interface.AllInterfacesNoUseSiteDiagnostics);
                }
            }

            return resultBuilder.Count == 0 ?
                ImmutableHashSet.Create<NamedTypeSymbol>() : ImmutableHashSet.CreateRange<NamedTypeSymbol>(resultBuilder);
        }

        /// <summary>
        /// Returns the corresponding symbol in this type or a base type that implements 
        /// interfaceMember (either implicitly or explicitly), or null if no such symbol exists
        /// (which might be either because this type doesn't implement the container of
        /// interfaceMember, or this type doesn't supply a member that successfully implements
        /// interfaceMember).
        /// </summary>
        /// <param name="interfaceMember">
        /// Must be a non-null interface property, method, or event.
        /// </param>
        public Symbol FindImplementationForInterfaceMember(Symbol interfaceMember)
        {
            if ((object)interfaceMember == null)
            {
                throw new ArgumentNullException(nameof(interfaceMember));
            }

            if (!interfaceMember.IsImplementableInterfaceMember())
            {
                return null;
            }

            if (this.IsInterfaceType())
            {
                return FindMostSpecificImplementation(interfaceMember, (NamedTypeSymbol)this);
            }

            return FindImplementationForInterfaceMemberWithDiagnostics(interfaceMember).Symbol;
        }

        /// <summary>
        /// Returns true if this type is known to be a reference type. It is never the case that
        /// IsReferenceType and IsValueType both return true. However, for an unconstrained type
        /// parameter, IsReferenceType and IsValueType will both return false.
        /// </summary>
        public abstract bool IsReferenceType { get; }

        /// <summary>
        /// Returns true if this type is known to be a value type. It is never the case that
        /// IsReferenceType and IsValueType both return true. However, for an unconstrained type
        /// parameter, IsReferenceType and IsValueType will both return false.
        /// </summary>
        public abstract bool IsValueType { get; }

        // Only the compiler can create TypeSymbols.
        internal TypeSymbol()
        {
        }

        /// <summary>
        /// Gets the kind of this type.
        /// </summary>
        public abstract TypeKind TypeKind { get; }

        /// <summary>
        /// Gets corresponding special TypeId of this type.
        /// </summary>
        /// <remarks>
        /// Not preserved in types constructed from this one.
        /// </remarks>
        public virtual SpecialType SpecialType
        {
            get
            {
                return SpecialType.None;
            }
        }

        /// <summary>
        /// Gets corresponding primitive type code for this type declaration.
        /// </summary>
        internal Microsoft.Cci.PrimitiveTypeCode PrimitiveTypeCode
        {
            get
            {
                return this.IsPointerType()
                    ? Microsoft.Cci.PrimitiveTypeCode.Pointer
                    : SpecialTypes.GetTypeCode(SpecialType);
            }
        }

        #region Use-Site Diagnostics

        /// <summary>
        /// Return error code that has highest priority while calculating use site error for this symbol. 
        /// </summary>
        protected override int HighestPriorityUseSiteError
        {
            get
            {
                return (int)ErrorCode.ERR_BogusType;
            }
        }


        public sealed override bool HasUnsupportedMetadata
        {
            get
            {
                DiagnosticInfo info = GetUseSiteDiagnostic();
                return (object)info != null && info.Code == (int)ErrorCode.ERR_BogusType;
            }
        }

        internal abstract bool GetUnificationUseSiteDiagnosticRecursive(ref DiagnosticInfo result, Symbol owner, ref HashSet<TypeSymbol> checkedTypes);

        #endregion

        /// <summary>
        /// Is this a symbol for an anonymous type (including delegate).
        /// </summary>
        public virtual bool IsAnonymousType
        {
            get
            {
                return false;
            }
        }

        /// <summary>
        /// Is this a symbol for a Tuple.
        /// </summary>
        public virtual bool IsTupleType => false;

        /// <summary>
        /// Verify if the given type can be used to back a tuple type 
        /// and return cardinality of that tuple type in <paramref name="tupleCardinality"/>. 
        /// </summary>
        /// <param name="tupleCardinality">If method returns true, contains cardinality of the compatible tuple type.</param>
        /// <returns></returns>
        public virtual bool IsTupleCompatible(out int tupleCardinality)
        {
            tupleCardinality = 0;
            return false;
        }

        /// <summary>
        /// Verify if the given type can be used to back a tuple type. 
        /// </summary>
        public bool IsTupleCompatible()
        {
            int countOfItems;
            return IsTupleCompatible(out countOfItems);
        }

        /// <summary>
        /// Verify if the given type is a tuple of a given cardinality, or can be used to back a tuple type 
        /// with the given cardinality. 
        /// </summary>
        public bool IsTupleOrCompatibleWithTupleOfCardinality(int targetCardinality)
        {
            if (IsTupleType)
            {
                return TupleElementTypes.Length == targetCardinality;
            }

            int countOfItems;
            return IsTupleCompatible(out countOfItems) && countOfItems == targetCardinality;
        }

        /// <summary>
        /// If this is a tuple type symbol, returns the symbol for its underlying type.
        /// Otherwise, returns null.
        /// The type argument corresponding to the type of the extension field (VT[8].Rest),
        /// which is at the 8th (one based) position is always a symbol for another tuple, 
        /// rather than its underlying type.
        /// </summary>
        public virtual NamedTypeSymbol TupleUnderlyingType
        {
            get
            {
                return null;
            }
        }

        /// <summary>
        /// If this symbol represents a tuple type, get the types of the tuple's elements.
        /// </summary>
        public virtual ImmutableArray<TypeSymbol> TupleElementTypes => default(ImmutableArray<TypeSymbol>);

        /// <summary>
        /// If this symbol represents a tuple type, get the names of the tuple's elements.
        /// </summary>
        public virtual ImmutableArray<string> TupleElementNames => default(ImmutableArray<string>);

        /// <summary>
        /// If this symbol represents a tuple type, get the fields for the tuple's elements.
        /// Otherwise, returns default.
        /// </summary>
        public virtual ImmutableArray<FieldSymbol> TupleElements => default(ImmutableArray<FieldSymbol>);

        /// <summary>
        /// Is this type a managed type (false for everything but enum, pointer, and
        /// some struct types).
        /// </summary>
        /// <remarks>
        /// See Type::computeManagedType.
        /// </remarks>
        internal abstract bool IsManagedType { get; }

        /// <summary>
        /// Returns true if the type may contain embedded references
        /// </summary>
        internal abstract bool IsByRefLikeType { get; }

        /// <summary>
        /// Returns true if the type is a readonly sruct
        /// </summary>
        internal abstract bool IsReadOnly { get; }

        #region ITypeSymbol Members

        INamedTypeSymbol ITypeSymbol.BaseType
        {
            get
            {
                return this.BaseTypeNoUseSiteDiagnostics;
            }
        }

        ImmutableArray<INamedTypeSymbol> ITypeSymbol.Interfaces
        {
            get
            {
                return StaticCast<INamedTypeSymbol>.From(this.InterfacesNoUseSiteDiagnostics());
            }
        }

        ImmutableArray<INamedTypeSymbol> ITypeSymbol.AllInterfaces
        {
            get
            {
                return StaticCast<INamedTypeSymbol>.From(this.AllInterfacesNoUseSiteDiagnostics);
            }
        }

        bool ITypeSymbol.IsReferenceType
        {
            get
            {
                return this.IsReferenceType;
            }
        }

        bool ITypeSymbol.IsValueType
        {
            get
            {
                return this.IsValueType;
            }
        }

        ITypeSymbol ITypeSymbol.OriginalDefinition
        {
            get
            {
                return this.OriginalDefinition;
            }
        }

        TypeKind ITypeSymbol.TypeKind
        {
            get
            {
                return TypeKind;
            }
        }

        ISymbol ITypeSymbol.FindImplementationForInterfaceMember(ISymbol interfaceMember)
        {
            return interfaceMember is Symbol
                ? FindImplementationForInterfaceMember((Symbol)interfaceMember)
                : null;
        }

        /// <summary>
        /// Is this a symbol for a Tuple.
        /// </summary>
        bool ITypeSymbol.IsTupleType => this.IsTupleType;

        #endregion

        #region Interface member checks

        protected SymbolAndDiagnostics FindImplementationForInterfaceMemberWithDiagnostics(Symbol interfaceMember)
        {
            Debug.Assert((object)interfaceMember != null);

            if (this.IsInterfaceType())
            {
                return SymbolAndDiagnostics.Empty;
            }

            var interfaceType = interfaceMember.ContainingType;
            if ((object)interfaceType == null || !interfaceType.IsInterface)
            {
                return SymbolAndDiagnostics.Empty;
            }

            switch (interfaceMember.Kind)
            {
                case SymbolKind.Method:
                case SymbolKind.Property:
                case SymbolKind.Event:
                    var info = this.GetInterfaceInfo();
                    if (info == s_noInterfaces)
                    {
                        return SymbolAndDiagnostics.Empty;
                    }

                    // PERF: Avoid delegate allocation by splitting GetOrAdd into TryGetValue+TryAdd
                    var map = info.ImplementationForInterfaceMemberMap;
                    SymbolAndDiagnostics result;
                    if (map.TryGetValue(interfaceMember, out result))
                    {
                        return result;
                    }

                    result = ComputeImplementationAndDiagnosticsForInterfaceMember(interfaceMember);
                    map.TryAdd(interfaceMember, result);
                    return result;

                default:
                    return SymbolAndDiagnostics.Empty;
            }
        }

        private SymbolAndDiagnostics ComputeImplementationAndDiagnosticsForInterfaceMember(Symbol interfaceMember)
        {
            var diagnostics = DiagnosticBag.GetInstance();
            var implementingMember = ComputeImplementationForInterfaceMember(interfaceMember, this, diagnostics);
            var implementingMemberAndDiagnostics = new SymbolAndDiagnostics(implementingMember, diagnostics.ToReadOnlyAndFree());
            return implementingMemberAndDiagnostics;
        }

        /// <summary>
        /// Performs interface mapping (spec 13.4.4).
        /// </summary>
        /// <remarks>
        /// CONSIDER: we could probably do less work in the metadata and retargeting cases - we won't use the diagnostics.
        /// </remarks>
        /// <param name="interfaceMember">A non-null implementable member on an interface type.</param>
        /// <param name="implementingType">The type implementing the interface property (usually "this").</param>
        /// <param name="diagnostics">Bag to which to add diagnostics.</param>
        /// <returns>The implementing property or null, if there isn't one.</returns>
        private static Symbol ComputeImplementationForInterfaceMember(Symbol interfaceMember, TypeSymbol implementingType, DiagnosticBag diagnostics)
        {
            Debug.Assert(!implementingType.IsInterfaceType());
            Debug.Assert(interfaceMember.Kind == SymbolKind.Method || interfaceMember.Kind == SymbolKind.Property || interfaceMember.Kind == SymbolKind.Event);
            Debug.Assert(interfaceMember.IsImplementableInterfaceMember());

            NamedTypeSymbol interfaceType = interfaceMember.ContainingType;
            Debug.Assert((object)interfaceType != null && interfaceType.IsInterface);

            bool seenTypeDeclaringInterface = false;

            // NOTE: In other areas of the compiler, we check whether the member is from a specific compilation.
            // We could do the same thing here, but that would mean that callers of the public API would have
            // to pass in a Compilation object when asking about interface implementation.  This extra cost eliminates
            // the small benefit of getting identical answers from "imported" symbols, regardless of whether they
            // are imported as source or metadata symbols.
            //
            // ACASEY: As of 2013/01/24, we are not aware of any cases where the source and metadata behaviors
            // disagree *in code that can be emitted*.  (If there are any, they are likely to involved ambiguous
            // overrides, which typically arise through combinations of ref/out and generics.)  In incorrect code,
            // the source behavior is somewhat more generous (e.g. accepting a method with the wrong return type),
            // but we do not guarantee that incorrect source will be treated in the same way as incorrect metadata.
            // 
            // NOTE: The batch compiler is not affected by this discrepancy, since compilations don't call these
            // APIs on symbols from other compilations.
            bool implementingTypeIsFromSomeCompilation = implementingType.Dangerous_IsFromSomeCompilation;

            Symbol implicitImpl = null;
            Symbol closestMismatch = null;
            bool canBeImplementedImplicitly = interfaceMember.DeclaredAccessibility == Accessibility.Public && !interfaceMember.IsEventOrPropertyWithNonPublicAccessor();
            TypeSymbol implementingBaseOpt = null; // Calculated only if canBeImplementedImplicitly == true
            HashSet<DiagnosticInfo> useSiteDiagnostics = null;

            for (TypeSymbol currType = implementingType; (object)currType != null; currType = currType.BaseTypeWithDefinitionUseSiteDiagnostics(ref useSiteDiagnostics))
            {
                // NOTE: In the case of PE symbols, it is possible to see an explicit implementation
                // on a type that does not declare the corresponding interface (or one of its
                // subinterfaces).  In such cases, we want to return the explicit implementation,
                // even if it doesn't participate in interface mapping according to the C# rules.

                // pass 1: check for explicit impls (can't assume name matches)
                Symbol currTypeExplicitImpl = currType.GetExplicitImplementationForInterfaceMember(interfaceMember);
                if ((object)currTypeExplicitImpl != null)
                {
                    return currTypeExplicitImpl;
                }

                // WORKAROUND: see comment on method.
                if (IsExplicitlyImplementedViaAccessors(interfaceMember, currType, out currTypeExplicitImpl))
                {
                    // NOTE: may be null.
                    return currTypeExplicitImpl;
                }

                if (!seenTypeDeclaringInterface || 
                    (!canBeImplementedImplicitly && (object)implementingBaseOpt == null))
                {
                    if (currType.InterfacesAndTheirBaseInterfacesWithDefinitionUseSiteDiagnostics(ref useSiteDiagnostics).Contains(interfaceType))
                    {
                        seenTypeDeclaringInterface = true;

                        if (!canBeImplementedImplicitly && (object)implementingBaseOpt == null && (object)currType != implementingType)
                        {
                            implementingBaseOpt = currType;
                        }
                    }
                }


                // We want the implementation from the most derived type at or above the first one to
                // include the interface (or a subinterface) in its interface list
                if (seenTypeDeclaringInterface)
                {
                    //pass 2: check for implicit impls (name must match)
                    Symbol currTypeImplicitImpl;
                    Symbol currTypeCloseMismatch;

                    FindPotentialImplicitImplementationMemberDeclaredInType(
                        interfaceMember,
                        implementingTypeIsFromSomeCompilation,
                        currType,
                        out currTypeImplicitImpl,
                        out currTypeCloseMismatch);

                    if ((object)currTypeImplicitImpl != null)
                    {
                        implicitImpl = currTypeImplicitImpl;
                        break;
                    }

                    if ((object)closestMismatch == null)
                    {
                        closestMismatch = currTypeCloseMismatch;
                    }
                }
            }

            Debug.Assert(!canBeImplementedImplicitly || (object)implementingBaseOpt == null);

            // Dev10 has some extra restrictions and extra wiggle room when finding implicit
            // implementations for interface accessors.  Perform some extra checks and possibly
            // update the result (i.e. implicitImpl).
            if (interfaceMember.IsAccessor())
            {
                // PROTOTYPE(DefaultInterfaceImplementation): Do we need to adjust behavior of this function in any way?
                CheckForImplementationOfCorrespondingPropertyOrEvent((MethodSymbol)interfaceMember, implementingType, implementingTypeIsFromSomeCompilation, ref implicitImpl);
            }

            if ((object)implicitImpl == null && seenTypeDeclaringInterface)
            {
                // Check for default interface implementations
                implicitImpl = FindMostSpecificImplementation(interfaceMember, implementingType, ref useSiteDiagnostics, diagnostics);
            }

#if !DEBUG
            // Don't optimize in DEBUG for better coverage for the GetInterfaceLocation function. 
            if (useSiteDiagnostics != null)
#endif
            {
                diagnostics.Add(GetInterfaceLocation(interfaceMember, implementingType), useSiteDiagnostics);
            }

            if ((object)implicitImpl != null)
            {
                if (!canBeImplementedImplicitly && !implicitImpl.ContainingType.IsInterface)
                {
                    if (interfaceMember.Kind == SymbolKind.Method &&
                        (object)implementingBaseOpt == null) // Otherwise any approprite errors are going to be reported for the base.
                    {
                        diagnostics.Add(ErrorCode.ERR_ImplicitImplementationOfNonPublicInterfaceMember, GetInterfaceLocation(interfaceMember, implementingType),
                                        implementingType, interfaceMember, implicitImpl);
                    }
                }
                else
                {
                    ReportImplicitImplementationMatchDiagnostics(interfaceMember, implementingType, implicitImpl, diagnostics);
                }
            }
            else if ((object)closestMismatch != null)
            {
                Debug.Assert(interfaceMember.DeclaredAccessibility == Accessibility.Public);
                Debug.Assert(!interfaceMember.IsEventOrPropertyWithNonPublicAccessor());
                ReportImplicitImplementationMismatchDiagnostics(interfaceMember, implementingType, closestMismatch, diagnostics);
            }

            return implicitImpl;
        }

        private static Symbol FindMostSpecificImplementation(Symbol interfaceMember, TypeSymbol implementingType,
                                                             ref HashSet<DiagnosticInfo> useSiteDiagnostics,
                                                             DiagnosticBag diagnostics)
        {
            Symbol implicitImpl = FindMostSpecificImplementation(interfaceMember,
                                                          implementingType,
                                                          ref useSiteDiagnostics, out Symbol conflict1, out Symbol conflict2);

            if ((object)conflict1 != null)
            {
                Debug.Assert((object)implicitImpl == null);
                Debug.Assert((object)conflict2 != null);
                diagnostics.Add(ErrorCode.ERR_MostSpecificImplementationIsNotFound, GetInterfaceLocation(interfaceMember, implementingType),
                                interfaceMember, conflict1, conflict2);
            }
            else
            {
                Debug.Assert(((object)conflict2 == null));
                // PROTOTYPE(DefaultInterfaceImplementation): We might need to do extra consistency check for events/properties and their 
                //                                            accessors. Need to verify if what CheckForImplementationOfCorrespondingPropertyOrEvent
                //                                            is doing should be applicable here as well.
            }

            return implicitImpl;
        }

        private static Symbol FindMostSpecificImplementation(Symbol interfaceMember, NamedTypeSymbol implementingInterface)
        {
            HashSet<DiagnosticInfo> useSiteDiagnostics = null;
            var implementingMember = FindImplementationInInterface(interfaceMember, implementingInterface) ??
                                     FindMostSpecificImplementation(interfaceMember, implementingInterface,
                                                                    ref useSiteDiagnostics,
                                                                    out var _, out var _);
            return implementingMember;
        }

        /// <summary>
        /// One implementation M1 is considered more specific than another implementation M2 
        /// if M1 is declared on interface T1, M2 is declared on interface T2, and 
        /// T1 contains T2 among its direct or indirect interfaces.
        /// </summary>
        private static Symbol FindMostSpecificImplementation(Symbol interfaceMember,
                                                             TypeSymbol implementingType, 
                                                             ref HashSet<DiagnosticInfo> useSiteDiagnostics, 
                                                             out Symbol conflictingImplementation1,
                                                             out Symbol conflictingImplementation2)
        {
            conflictingImplementation1 = null;
            conflictingImplementation2 = null;
            Symbol implementation = null;
            PooledHashSet<NamedTypeSymbol> shadowedInterfaces = null;

            foreach (var interfaceType in implementingType.AllInterfacesWithDefinitionUseSiteDiagnostics(ref useSiteDiagnostics))
            {
                if (!interfaceType.IsInterface)
                {
                    // this code is reachable in error situations
                    continue;
                }

                Symbol candidate = FindImplementationInInterface(interfaceMember, interfaceType);

                if ((object)candidate != null)
                {
                    if ((object)implementation == null)
                    {
                        implementation = candidate;
                        shadowedInterfaces = PooledHashSet<NamedTypeSymbol>.GetInstance();
                        shadowedInterfaces.AddAll(implementation.ContainingType.AllInterfacesWithDefinitionUseSiteDiagnostics(ref useSiteDiagnostics));
                    }
                    else if(!shadowedInterfaces.Contains(interfaceType))
                    {
                        // we have a conflict
                        conflictingImplementation1 = implementation;
                        conflictingImplementation2 = candidate;
                        implementation = null;
                        break;
                    }
                }
            }

            if (shadowedInterfaces != null)
            {
                shadowedInterfaces.Free();
            }

            return implementation;
        }

        private static Symbol FindImplementationInInterface(Symbol interfaceMember, NamedTypeSymbol interfaceType)
        {
            Debug.Assert(interfaceType.IsInterface);

            if (interfaceMember.ContainingType == interfaceType)
            {
                if (!interfaceMember.IsAbstract)
                {
                    return interfaceMember;
                }

                return null;
            }

            foreach (Symbol member in interfaceType.GetMembersUnordered())
            {
                if (member.Kind != interfaceMember.Kind)
                {
                    continue;
                }

                if (member.GetExplicitInterfaceImplementations().Contains(interfaceMember))
                {
                    return member;
                }
            }

            return null;
        }

        /// <summary>
        /// Since dev11 didn't expose a symbol API, it had the luxury of being able to accept a base class's claim that 
        /// it implements an interface.  Roslyn, on the other hand, needs to be able to point to an implementing symbol
        /// for each interface member.
        /// 
        /// DevDiv #718115 was triggered by some unusual metadata in a Microsoft reference assembly (Silverlight System.Windows.dll).
        /// The issue was that a type explicitly implemented the accessors of an interface event, but did not tie them together with
        /// an event declaration.  To make matters worse, it declared its own protected event with the same name as the interface
        /// event (presumably to back the explicit implementation).  As a result, when Roslyn was asked to find the implementing member
        /// for the interface event, it found the protected event and reported an appropriate diagnostic.  Would it should have done
        /// (and does do now) is recognize that no event associated with the accessors explicitly implementing the interface accessors
        /// and returned null.
        /// 
        /// We resolved this issue by introducing a new step into the interface mapping algorithm: after failing to find an explicit
        /// implementation in a type, but before searching for an implicit implementation in that type, check for an explicit implementation
        /// of an associated accessor.  If there is such an implementation, then immediately return the associated property or event,
        /// even if it is null.  That is, never attempt to find an implicit implementation for an interface property or event with an
        /// explicitly implemented accessor.
        /// </summary>
        private static bool IsExplicitlyImplementedViaAccessors(Symbol interfaceMember, TypeSymbol currType, out Symbol implementingMember)
        {
            MethodSymbol interfaceAccessor1;
            MethodSymbol interfaceAccessor2;

            switch (interfaceMember.Kind)
            {
                case SymbolKind.Property:
                    {
                        PropertySymbol interfaceProperty = (PropertySymbol)interfaceMember;
                        interfaceAccessor1 = interfaceProperty.GetMethod;
                        interfaceAccessor2 = interfaceProperty.SetMethod;
                        break;
                    }
                case SymbolKind.Event:
                    {
                        EventSymbol interfaceEvent = (EventSymbol)interfaceMember;
                        interfaceAccessor1 = interfaceEvent.AddMethod;
                        interfaceAccessor2 = interfaceEvent.RemoveMethod;
                        break;
                    }
                default:
                    {
                        implementingMember = null;
                        return false;
                    }
            }

            Symbol associated1;
            Symbol associated2;

            if (TryGetExplicitImplementationAssociatedPropertyOrEvent(interfaceAccessor1, currType, out associated1) |  // NB: not ||
                TryGetExplicitImplementationAssociatedPropertyOrEvent(interfaceAccessor2, currType, out associated2))
            {
                // If there's more than one associated property/event, don't do anything special - just let the algorithm
                // fail in the usual way.
                if ((object)associated1 == null || (object)associated2 == null || associated1 == associated2)
                {
                    implementingMember = associated1 ?? associated2;

                    // In source, we should already have seen an explicit implementation for the interface property/event.
                    // If we haven't then there is no implementation.  We need this check to match dev11 in some edge cases
                    // (e.g. IndexerTests.AmbiguousExplicitIndexerImplementation).  Such cases already fail
                    // to roundtrip correctly, so it's not important to check for a particular compilation.
                    if ((object)implementingMember != null && implementingMember.Dangerous_IsFromSomeCompilation)
                    {
                        implementingMember = null;
                    }

                    return true;
                }
            }

            implementingMember = null;
            return false;
        }

        private static bool TryGetExplicitImplementationAssociatedPropertyOrEvent(MethodSymbol interfaceAccessor, TypeSymbol currType, out Symbol associated)
        {
            if ((object)interfaceAccessor != null)
            {
                // NB: uses a map that was built (and saved) when we checked for an explicit
                // implementation of the interface member.
                Symbol implementation = currType.GetExplicitImplementationForInterfaceMember(interfaceAccessor);
                if ((object)implementation != null)
                {
                    associated = implementation.Kind == SymbolKind.Method
                        ? ((MethodSymbol)implementation).AssociatedSymbol
                        : null;
                    return true;
                }
            }

            associated = null;
            return false;
        }

        /// <summary>
        /// If we were looking for an accessor, then look for an accessor on the implementation of the
        /// corresponding interface property/event.  If it is valid as an implementation (ignoring the name),
        /// then prefer it to our current result if:
        ///   1) our current result is null; or
        ///   2) our current result is on the same type.
        ///   
        /// If there is no corresponding accessor on the implementation of the corresponding interface
        /// property/event and we found an accessor, then the accessor we found is invalid, so clear it.
        /// </summary>
        private static void CheckForImplementationOfCorrespondingPropertyOrEvent(MethodSymbol interfaceMethod, TypeSymbol implementingType, bool implementingTypeIsFromSomeCompilation, ref Symbol implicitImpl)
        {
            Debug.Assert(interfaceMethod.IsAccessor());

            Symbol associatedInterfacePropertyOrEvent = interfaceMethod.AssociatedSymbol;
            Symbol implementingPropertyOrEvent = implementingType.FindImplementationForInterfaceMember(associatedInterfacePropertyOrEvent); // NB: uses cache
            MethodSymbol correspondingImplementingAccessor = null;
            if ((object)implementingPropertyOrEvent != null)
            {
                switch (interfaceMethod.MethodKind)
                {
                    case MethodKind.PropertyGet:
                        correspondingImplementingAccessor = ((PropertySymbol)implementingPropertyOrEvent).GetOwnOrInheritedGetMethod();
                        break;
                    case MethodKind.PropertySet:
                        correspondingImplementingAccessor = ((PropertySymbol)implementingPropertyOrEvent).GetOwnOrInheritedSetMethod();
                        break;
                    case MethodKind.EventAdd:
                        correspondingImplementingAccessor = ((EventSymbol)implementingPropertyOrEvent).GetOwnOrInheritedAddMethod();
                        break;
                    case MethodKind.EventRemove:
                        correspondingImplementingAccessor = ((EventSymbol)implementingPropertyOrEvent).GetOwnOrInheritedRemoveMethod();
                        break;
                    default:
                        throw ExceptionUtilities.UnexpectedValue(interfaceMethod.MethodKind);
                }
            }

            if (correspondingImplementingAccessor == implicitImpl)
            {
                return;
            }
            else if ((object)correspondingImplementingAccessor == null && (object)implicitImpl != null && implicitImpl.IsAccessor())
            {
                // If we found an accessor, but it's not (directly or indirectly) on the property implementation,
                // then it's not a valid match.
                implicitImpl = null;
            }
            else if ((object)correspondingImplementingAccessor != null && ((object)implicitImpl == null || correspondingImplementingAccessor.ContainingType == implicitImpl.ContainingType))
            {
                // Suppose the interface accessor and the implementing accessor have different names.
                // In Dev10, as long as the corresponding properties have an implementation relationship,
                // then the accessor can be considered an implementation, even though the name is different.
                // Later on, when we check that implementation signatures match exactly
                // (in SourceNamedTypeSymbol.ImplementInterfaceMember), they won't (because of the names)
                // and an explicit implementation method will be synthesized.

                MethodSymbol interfaceAccessorWithImplementationName = new SignatureOnlyMethodSymbol(
                    correspondingImplementingAccessor.Name,
                    interfaceMethod.ContainingType,
                    interfaceMethod.MethodKind,
                    interfaceMethod.CallingConvention,
                    interfaceMethod.TypeParameters,
                    interfaceMethod.Parameters,
                    interfaceMethod.RefKind,
                    interfaceMethod.ReturnType,
                    interfaceMethod.ReturnTypeCustomModifiers,
                    interfaceMethod.RefCustomModifiers,
                    interfaceMethod.ExplicitInterfaceImplementations);

                // Make sure that the corresponding accessor is a real implementation.
                if (IsInterfaceMemberImplementation(correspondingImplementingAccessor, interfaceAccessorWithImplementationName, implementingTypeIsFromSomeCompilation))
                {
                    implicitImpl = correspondingImplementingAccessor;
                }
            }
        }

        /// <summary>
        /// These diagnostics are for members that do implicitly implement an interface member, but do so
        /// in an undesirable way.
        /// </summary>
        private static void ReportImplicitImplementationMatchDiagnostics(Symbol interfaceMember, TypeSymbol implementingType, Symbol implicitImpl, DiagnosticBag diagnostics)
        {
            if (implicitImpl.ContainingType.IsInterface)
            {
                if (interfaceMember.Kind == SymbolKind.Method && implementingType.ContainingModule != implicitImpl.ContainingModule)
                {
                    // The default implementation is coming from a different module, which means that we probably didn't check
                    // for the required runtime capability or language version

                    LanguageVersion requiredVersion = MessageID.IDS_DefaultInterfaceImplementation.RequiredVersion();
                    LanguageVersion? availableVersion = implementingType.DeclaringCompilation?.LanguageVersion;
                    if (requiredVersion > availableVersion)
                    {
                        diagnostics.Add(ErrorCode.ERR_LanguageVersionDoesNotSupportDefaultInterfaceImplementationForMember,
                                        GetInterfaceLocation(interfaceMember, implementingType),
                                        implicitImpl, interfaceMember, implementingType,
                                        MessageID.IDS_DefaultInterfaceImplementation.Localize(),
                                        availableVersion.GetValueOrDefault().ToDisplayString(),
                                        new CSharpRequiredLanguageVersion(requiredVersion));
                    }

                    if (!implementingType.ContainingAssembly.RuntimeSupportsDefaultInterfaceImplementation)
                    {
                        diagnostics.Add(ErrorCode.ERR_RuntimeDoesNotSupportDefaultInterfaceImplementationForMember,
                                        GetInterfaceLocation(interfaceMember, implementingType),
                                        implicitImpl, interfaceMember, implementingType);
                    }
                }

                return;
            }

            if (interfaceMember.Kind == SymbolKind.Method)
            {
                var interfaceMethod = (MethodSymbol)interfaceMember;
                bool implicitImplIsAccessor = implicitImpl.IsAccessor();
                bool interfaceMethodIsAccessor = interfaceMethod.IsAccessor();

                if (interfaceMethodIsAccessor && !implicitImplIsAccessor && !interfaceMethod.IsIndexedPropertyAccessor())
                {
                    diagnostics.Add(ErrorCode.ERR_MethodImplementingAccessor, GetImplicitImplementationDiagnosticLocation(interfaceMember, implementingType, implicitImpl), implicitImpl, interfaceMethod, implementingType);
                }
                else if (!interfaceMethodIsAccessor && implicitImplIsAccessor)
                {
                    diagnostics.Add(ErrorCode.ERR_AccessorImplementingMethod, GetImplicitImplementationDiagnosticLocation(interfaceMember, implementingType, implicitImpl), implicitImpl, interfaceMethod, implementingType);
                }
                else
                {
                    var implicitImplMethod = (MethodSymbol)implicitImpl;

                    if (implicitImplMethod.IsConditional)
                    {
                        // CS0629: Conditional member '{0}' cannot implement interface member '{1}' in type '{2}'
                        diagnostics.Add(ErrorCode.ERR_InterfaceImplementedByConditional, GetImplicitImplementationDiagnosticLocation(interfaceMember, implementingType, implicitImpl), implicitImpl, interfaceMethod, implementingType);
                    }
                    else
                    {
                        ReportAnyMismatchedConstraints(interfaceMethod, implementingType, implicitImplMethod, diagnostics);
                    }
                }
            }

            if (implicitImpl.ContainsTupleNames() && MemberSignatureComparer.ConsideringTupleNamesCreatesDifference(implicitImpl, interfaceMember))
            {
                // it is ok to implement implicitly with no tuple names, for compatibility with C# 6, but otherwise names should match
                diagnostics.Add(ErrorCode.ERR_ImplBadTupleNames, GetImplicitImplementationDiagnosticLocation(interfaceMember, implementingType, implicitImpl), implicitImpl, interfaceMember);
            }

            // In constructed types, it is possible to see multiple members with the same (runtime) signature.
            // Now that we know which member will implement the interface member, confirm that it is the only
            // such member.
            if (!implicitImpl.ContainingType.IsDefinition)
            {
                foreach (Symbol member in implicitImpl.ContainingType.GetMembers(implicitImpl.Name))
                {
                    if (member.DeclaredAccessibility != Accessibility.Public || member.IsStatic || member == implicitImpl)
                    {
                        //do nothing - not an ambiguous implementation
                    }
                    else if (MemberSignatureComparer.RuntimeImplicitImplementationComparer.Equals(interfaceMember, member) && !member.IsAccessor())
                    {
                        // CONSIDER: Dev10 does not seem to report this for indexers or their accessors.
                        diagnostics.Add(ErrorCode.WRN_MultipleRuntimeImplementationMatches, GetImplicitImplementationDiagnosticLocation(interfaceMember, implementingType, member), member, interfaceMember, implementingType);
                    }
                }
            }
        }

        /// <summary>
        /// These diagnostics are for members that almost, but not actually, implicitly implement an interface member.
        /// </summary>
        private static void ReportImplicitImplementationMismatchDiagnostics(Symbol interfaceMember, TypeSymbol implementingType, Symbol closestMismatch, DiagnosticBag diagnostics)
        {
            // Determine  a better location for diagnostic squiggles.  Squiggle the interface rather than the class.
<<<<<<< HEAD
            Location interfaceLocation = GetInterfaceLocation(interfaceMember, implementingType);
=======
            Location interfaceLocation = null;
            if ((object)implementingType != null)
            {
                var @interface = interfaceMember.ContainingType;
                SourceMemberContainerTypeSymbol snt = implementingType as SourceMemberContainerTypeSymbol;
                interfaceLocation = snt?.GetImplementsLocation(@interface) ?? implementingType.Locations[0];
            }
            else
            {
                interfaceLocation = implementingType.Locations[0];
            }
>>>>>>> fcceec9f

            if (closestMismatch.IsStatic)
            {
                diagnostics.Add(ErrorCode.ERR_CloseUnimplementedInterfaceMemberStatic, interfaceLocation, implementingType, interfaceMember, closestMismatch);
            }
            else if (closestMismatch.DeclaredAccessibility != Accessibility.Public)
            {
                ErrorCode errorCode = interfaceMember.IsAccessor() ? ErrorCode.ERR_UnimplementedInterfaceAccessor : ErrorCode.ERR_CloseUnimplementedInterfaceMemberNotPublic;
                diagnostics.Add(errorCode, interfaceLocation, implementingType, interfaceMember, closestMismatch);
            }
            else //return ref kind or type doesn't match
            {
                RefKind interfaceMemberRefKind = RefKind.None;
                TypeSymbol interfaceMemberReturnType;
                switch (interfaceMember.Kind)
                {
                    case SymbolKind.Method:
                        var method = (MethodSymbol)interfaceMember;
                        interfaceMemberRefKind = method.RefKind;
                        interfaceMemberReturnType = method.ReturnType;
                        break;
                    case SymbolKind.Property:
                        var property = (PropertySymbol)interfaceMember;
                        interfaceMemberRefKind = property.RefKind;
                        interfaceMemberReturnType = property.Type;
                        break;
                    case SymbolKind.Event:
                        interfaceMemberReturnType = ((EventSymbol)interfaceMember).Type;
                        break;
                    default:
                        throw ExceptionUtilities.UnexpectedValue(interfaceMember.Kind);
                }

                bool hasRefReturnMismatch = false;
                switch (closestMismatch.Kind)
                {
                    case SymbolKind.Method:
                        hasRefReturnMismatch = ((MethodSymbol)closestMismatch).RefKind != interfaceMemberRefKind;
                        break;

                    case SymbolKind.Property:
                        hasRefReturnMismatch = ((PropertySymbol)closestMismatch).RefKind != interfaceMemberRefKind;
                        break;
                }

                DiagnosticInfo useSiteDiagnostic;
                if ((object)interfaceMemberReturnType != null &&
                    (useSiteDiagnostic = interfaceMemberReturnType.GetUseSiteDiagnostic()) != null &&
                    useSiteDiagnostic.DefaultSeverity == DiagnosticSeverity.Error)
                {
                    diagnostics.Add(useSiteDiagnostic, interfaceLocation);
                }
                else if (hasRefReturnMismatch)
                {
                    diagnostics.Add(ErrorCode.ERR_CloseUnimplementedInterfaceMemberWrongRefReturn, interfaceLocation, implementingType, interfaceMember, closestMismatch);
                }
                else
                {
                    diagnostics.Add(ErrorCode.ERR_CloseUnimplementedInterfaceMemberWrongReturnType, interfaceLocation, implementingType, interfaceMember, closestMismatch, interfaceMemberReturnType);
                }
            }
        }

        /// <summary>
        /// Determine  a better location for diagnostic squiggles.  Squiggle the interface rather than the class.
        /// </summary>
        private static Location GetInterfaceLocation(Symbol interfaceMember, TypeSymbol implementingType)
        {
            Debug.Assert((object)implementingType != null);
            var @interface = interfaceMember.ContainingType;

            SourceMemberContainerTypeSymbol snt = null;
            if (implementingType.InterfacesAndTheirBaseInterfacesNoUseSiteDiagnostics.Contains(@interface))
            {
                snt = implementingType as SourceMemberContainerTypeSymbol;
            }

            return snt?.GetImplementsLocation(@interface) ?? implementingType.Locations[0];
        }

        private static void ReportAnyMismatchedConstraints(MethodSymbol interfaceMethod, TypeSymbol implementingType, MethodSymbol implicitImpl, DiagnosticBag diagnostics)
        {
            Debug.Assert(interfaceMethod.Arity == implicitImpl.Arity);

            var arity = interfaceMethod.Arity;

            if (arity > 0)
            {
                var typeParameters1 = interfaceMethod.TypeParameters;
                var typeParameters2 = implicitImpl.TypeParameters;
                var indexedTypeParameters = IndexedTypeParameterSymbol.Take(arity);

                var typeMap1 = new TypeMap(typeParameters1, indexedTypeParameters, allowAlpha: true);
                var typeMap2 = new TypeMap(typeParameters2, indexedTypeParameters, allowAlpha: true);

                // Report any mismatched method constraints.
                for (int i = 0; i < arity; i++)
                {
                    var typeParameter1 = typeParameters1[i];
                    var typeParameter2 = typeParameters2[i];

                    if (!MemberSignatureComparer.HaveSameConstraints(typeParameter1, typeMap1, typeParameter2, typeMap2))
                    {
                        // If the matching method for the interface member is defined on the implementing type,
                        // the matching method location is used for the error. Otherwise, the location of the
                        // implementing type is used. (This differs from Dev10 which associates the error with
                        // the closest method always. That behavior can be confusing though, since in the case
                        // of "interface I { M; } class A { M; } class B : A, I { }", this means reporting an error on
                        // A.M that it does not satisfy I.M even though A does not implement I. Furthermore if
                        // A is defined in metadata, there is no location for A.M. Instead, we simply report the
                        // error on B if the match to I.M is in a base class.)
                        diagnostics.Add(ErrorCode.ERR_ImplBadConstraints, GetImplicitImplementationDiagnosticLocation(interfaceMethod, implementingType, implicitImpl), typeParameter2.Name, implicitImpl, typeParameter1.Name, interfaceMethod);
                    }
                }
            }
        }

        internal static Location GetImplicitImplementationDiagnosticLocation(Symbol interfaceMember, TypeSymbol implementingType, Symbol member)
        {
            if (member.ContainingType == implementingType)
            {
                return member.Locations[0];
            }
            else
            {
                var @interface = interfaceMember.ContainingType;
                SourceMemberContainerTypeSymbol snt = implementingType as SourceMemberContainerTypeSymbol;
                return snt?.GetImplementsLocation(@interface) ?? implementingType.Locations[0];
            }
        }

        /// <summary>
        /// Search the declared members of a type for one that could be an implementation
        /// of a given interface member (depending on interface declarations).
        /// </summary>
        /// <param name="interfaceMember">The interface member being implemented.</param>
        /// <param name="implementingTypeIsFromSomeCompilation">True if the implementing type is from some compilation (i.e. not from metadata).</param>
        /// <param name="currType">The type on which we are looking for a declared implementation of the interface member.</param>
        /// <param name="implicitImpl">A member on currType that could implement the interface, or null.</param>
        /// <param name="closeMismatch">A member on currType that could have been an attempt to implement the interface, or null.</param>
        /// <remarks>
        /// There is some similarity between this member and OverriddenOrHiddenMembersHelpers.FindOverriddenOrHiddenMembersInType.
        /// When making changes to this member, think about whether or not they should also be applied in MemberSymbol.
        /// One key difference is that custom modifiers are considered when looking up overridden members, but
        /// not when looking up implicit implementations.  We're preserving this behavior from Dev10.
        /// </remarks>
        private static void FindPotentialImplicitImplementationMemberDeclaredInType(
            Symbol interfaceMember,
            bool implementingTypeIsFromSomeCompilation,
            TypeSymbol currType,
            out Symbol implicitImpl,
            out Symbol closeMismatch)
        {
            implicitImpl = null;
            closeMismatch = null;

            foreach (Symbol member in currType.GetMembers(interfaceMember.Name))
            {
                if (member.Kind == interfaceMember.Kind)
                {
                    if (IsInterfaceMemberImplementation(member, interfaceMember, implementingTypeIsFromSomeCompilation))
                    {
                        implicitImpl = member;
                        return;
                    }

                    // If we haven't found a match, do a weaker comparison that ignores static-ness, accessibility, and return type.
                    // But do this only if interface member is public because language doesn't allow implicit implementations for
                    // non-public members and, since candidate's signature doesn't match, runtime will never pick it up either. 
                    else if ((object)closeMismatch == null && implementingTypeIsFromSomeCompilation &&
                             interfaceMember.DeclaredAccessibility == Accessibility.Public &&
                             !interfaceMember.IsEventOrPropertyWithNonPublicAccessor())
                    {
                        // We can ignore custom modifiers here, because our goal is to improve the helpfulness
                        // of an error we're already giving, rather than to generate a new error.
                        if (MemberSignatureComparer.CSharpCloseImplicitImplementationComparer.Equals(interfaceMember, member))
                        {
                            closeMismatch = member;
                        }
                    }
                }
            }
        }

        /// <summary>
        /// To implement an interface member, a candidate member must be public, non-static, and have
        /// the same signature.  "Have the same signature" has a looser definition if the type implementing
        /// the interface is from source.
        /// </summary>
        /// <remarks>
        /// PROPERTIES:
        /// NOTE: we're not checking whether this property has at least the accessors
        /// declared in the interface.  Dev10 considers it a match either way and,
        /// reports failure to implement accessors separately.
        ///
        /// If the implementing type (i.e. the type with the interface in its interface
        /// list) is in source, then we can ignore custom modifiers in/on the property
        /// type because they will be copied into the bridge property that explicitly
        /// implements the interface property (or they would be, if we created such
        /// a bridge property).  Bridge *methods* (not properties) are inserted in 
        /// SourceNamedTypeSymbol.ImplementInterfaceMember.
        ///
        /// CONSIDER: The spec for interface mapping (13.4.4) could be interpreted to mean that this
        /// property is not an implementation unless it has an accessor for each accessor of the
        /// interface property.  For now, we prefer to represent that case as having an implemented
        /// property and an unimplemented accessor because it makes finding accessor implementations
        /// much easier.  If we decide that we want the API to report the property as unimplemented,
        /// then it might be appropriate to keep current result internally and just check the accessors
        /// before returning the value from the public API (similar to the way MethodSymbol.OverriddenMethod
        /// filters MethodSymbol.OverriddenOrHiddenMembers.
        /// </remarks>
        private static bool IsInterfaceMemberImplementation(Symbol candidateMember, Symbol interfaceMember, bool implementingTypeIsFromSomeCompilation)
        {
            if (candidateMember.DeclaredAccessibility != Accessibility.Public || candidateMember.IsStatic)
            {
                return false;
            }
            else if (implementingTypeIsFromSomeCompilation)
            {
                // We're specifically ignoring custom modifiers for source types because that's what Dev10 does.
                // Inexact matches are acceptable because we'll just generate bridge members - explicit implementations
                // with exact signatures that delegate to the inexact match.  This happens automatically in
                // SourceNamedTypeSymbol.ImplementInterfaceMember.
                return MemberSignatureComparer.CSharpImplicitImplementationComparer.Equals(interfaceMember, candidateMember);
            }
            else
            {
                // NOTE: Dev10 seems to use the C# rules in this case as well, but it doesn't give diagnostics about
                // the failure of a metadata type to implement an interface so there's no problem with reporting the
                // CLI interpretation instead.  For example, using this comparer might allow a member with a ref 
                // parameter to implement a member with an out parameter -  which Dev10 would not allow - but that's
                // okay because Dev10's behavior is not observable.
                return MemberSignatureComparer.RuntimeImplicitImplementationComparer.Equals(interfaceMember, candidateMember);
            }
        }

        private Symbol GetExplicitImplementationForInterfaceMember(Symbol interfaceMember)
        {
            var info = this.GetInterfaceInfo();
            if (info == s_noInterfaces)
            {
                return null;
            }

            if (info.explicitInterfaceImplementationMap == null)
            {
                Interlocked.CompareExchange(ref info.explicitInterfaceImplementationMap, MakeExplicitInterfaceImplementationMap(), null);
            }

            Symbol implementingMethod;
            info.explicitInterfaceImplementationMap.TryGetValue(interfaceMember, out implementingMethod); //no exception - just return null
            return implementingMethod;
        }

        private Dictionary<Symbol, Symbol> MakeExplicitInterfaceImplementationMap()
        {
            var map = new Dictionary<Symbol, Symbol>();
            foreach (var member in this.GetMembersUnordered())
            {
                foreach (var interfaceMember in member.GetExplicitInterfaceImplementations())
                {
                    if (!map.ContainsKey(interfaceMember))
                    {
                        map[interfaceMember] = member;
                    }
                    else
                    {
                        // Source: just choose the first one - the error will be reported on the duplicate declaration
                        // PE: actually determined at runtime - just choose the first one

                        // CONSIDER: we could map to an error symbol or to a SymbolAndDiagnostics object
                    }
                }
            }
            return map;
        }

        #endregion Interface member checks

        #region Abstract base type checks

        /// <summary>
        /// The set of abstract members in declared in this type or declared in a base type and not overridden.
        /// </summary>
        internal ImmutableHashSet<Symbol> AbstractMembers
        {
            get
            {
                if (_lazyAbstractMembers == null)
                {
                    Interlocked.CompareExchange(ref _lazyAbstractMembers, ComputeAbstractMembers(), null);
                }
                return _lazyAbstractMembers;
            }
        }

        private ImmutableHashSet<Symbol> ComputeAbstractMembers()
        {
            var abstractMembers = ImmutableHashSet.Create<Symbol>();
            var overriddenMembers = ImmutableHashSet.Create<Symbol>();

            foreach (var member in this.GetMembersUnordered())
            {
                if (this.IsAbstract && member.IsAbstract && member.Kind != SymbolKind.NamedType)
                {
                    abstractMembers = abstractMembers.Add(member);
                }

                Symbol overriddenMember = null;
                switch (member.Kind)
                {
                    case SymbolKind.Method:
                        {
                            overriddenMember = ((MethodSymbol)member).OverriddenMethod;
                            break;
                        }
                    case SymbolKind.Property:
                        {
                            overriddenMember = ((PropertySymbol)member).OverriddenProperty;
                            break;
                        }
                    case SymbolKind.Event:
                        {
                            overriddenMember = ((EventSymbol)member).OverriddenEvent;
                            break;
                        }
                }

                if ((object)overriddenMember != null)
                {
                    overriddenMembers = overriddenMembers.Add(overriddenMember);
                }
            }

            if ((object)this.BaseTypeNoUseSiteDiagnostics != null && this.BaseTypeNoUseSiteDiagnostics.IsAbstract)
            {
                foreach (var baseAbstractMember in this.BaseTypeNoUseSiteDiagnostics.AbstractMembers)
                {
                    if (!overriddenMembers.Contains(baseAbstractMember))
                    {
                        abstractMembers = abstractMembers.Add(baseAbstractMember);
                    }
                }
            }

            return abstractMembers;
        }

        #endregion Abstract base type checks

        [Obsolete("Use TypeWithModifiers.Is method.", true)]
        internal bool Equals(TypeWithModifiers other)
        {
            return other.Is(this);
        }
    }
}<|MERGE_RESOLUTION|>--- conflicted
+++ resolved
@@ -1323,21 +1323,7 @@
         private static void ReportImplicitImplementationMismatchDiagnostics(Symbol interfaceMember, TypeSymbol implementingType, Symbol closestMismatch, DiagnosticBag diagnostics)
         {
             // Determine  a better location for diagnostic squiggles.  Squiggle the interface rather than the class.
-<<<<<<< HEAD
             Location interfaceLocation = GetInterfaceLocation(interfaceMember, implementingType);
-=======
-            Location interfaceLocation = null;
-            if ((object)implementingType != null)
-            {
-                var @interface = interfaceMember.ContainingType;
-                SourceMemberContainerTypeSymbol snt = implementingType as SourceMemberContainerTypeSymbol;
-                interfaceLocation = snt?.GetImplementsLocation(@interface) ?? implementingType.Locations[0];
-            }
-            else
-            {
-                interfaceLocation = implementingType.Locations[0];
-            }
->>>>>>> fcceec9f
 
             if (closestMismatch.IsStatic)
             {
