﻿// Copyright (c) Microsoft.  All Rights Reserved.  Licensed under the Apache License, Version 2.0.  See License.txt in the project root for license information.

using System;
using System.Collections.Generic;
using System.Collections.Immutable;
using System.Diagnostics;
using System.Runtime.InteropServices;
using Roslyn.Utilities;

namespace Microsoft.CodeAnalysis.CSharp.Symbols
{
    /// <summary>
    /// A container synthesized for a lambda, iterator method, async method, or dynamic-sites.
    /// </summary>
    internal abstract class SynthesizedContainer : NamedTypeSymbol
    {
        private readonly ImmutableArray<TypeParameterSymbol> _typeParameters;
        private readonly ImmutableArray<TypeParameterSymbol> _constructedFromTypeParameters;

        protected SynthesizedContainer(string name, int parameterCount, bool returnsVoid)
        {
            Debug.Assert(name != null);
            Name = name;
            TypeMap = TypeMap.Empty;
            _typeParameters = CreateTypeParameters(parameterCount, returnsVoid);
            _constructedFromTypeParameters = default(ImmutableArray<TypeParameterSymbol>);
        }

        protected SynthesizedContainer(string name, MethodSymbol containingMethod)
        {
            Debug.Assert(name != null);
            Name = name;
            if (containingMethod == null)
            {
                TypeMap = TypeMap.Empty;
                _typeParameters = ImmutableArray<TypeParameterSymbol>.Empty;
            }
            else
            {
                TypeMap = TypeMap.Empty.WithConcatAlphaRename(containingMethod, this, out _typeParameters, out _constructedFromTypeParameters);
            }
        }

        protected SynthesizedContainer(string name, ImmutableArray<TypeParameterSymbol> typeParameters, TypeMap typeMap)
        {
            Debug.Assert(name != null);
            Debug.Assert(!typeParameters.IsDefault);
            Debug.Assert(typeMap != null);

            Name = name;
            _typeParameters = typeParameters;
            TypeMap = typeMap;
        }

        private ImmutableArray<TypeParameterSymbol> CreateTypeParameters(int parameterCount, bool returnsVoid)
        {
            var typeParameters = ArrayBuilder<TypeParameterSymbol>.GetInstance(parameterCount + (returnsVoid ? 0 : 1));
            for (int i = 0; i < parameterCount; i++)
            {
                typeParameters.Add(new AnonymousTypeManager.AnonymousTypeParameterSymbol(this, i, "T" + (i + 1)));
            }

            if (!returnsVoid)
            {
                typeParameters.Add(new AnonymousTypeManager.AnonymousTypeParameterSymbol(this, parameterCount, "TResult"));
            }

            return typeParameters.ToImmutableAndFree();
        }

        internal TypeMap TypeMap { get; }

        internal virtual MethodSymbol Constructor => null;

        internal sealed override bool IsInterface => this.TypeKind == TypeKind.Interface;

        internal override void AddSynthesizedAttributes(ModuleCompilationState compilationState, ref ArrayBuilder<SynthesizedAttributeData> attributes)
        {
            base.AddSynthesizedAttributes(compilationState, ref attributes);

            if (ContainingSymbol.Kind == SymbolKind.NamedType && ContainingSymbol.IsImplicitlyDeclared)
            {
                return;
            }

            var compilation = ContainingSymbol.DeclaringCompilation;

            // this can only happen if frame is not nested in a source type/namespace (so far we do not do this)
            // if this happens for whatever reason, we do not need "CompilerGenerated" anyways
            Debug.Assert(compilation != null, "SynthesizedClass is not contained in a source module?");

            AddSynthesizedAttribute(ref attributes, compilation.TrySynthesizeAttribute(
                WellKnownMember.System_Runtime_CompilerServices_CompilerGeneratedAttribute__ctor));
        }

        /// <summary>
        /// Note: Can be default if this SynthesizedContainer was constructed with <see cref="SynthesizedContainer(string, int, bool)"/>
        /// </summary>
        internal ImmutableArray<TypeParameterSymbol> ConstructedFromTypeParameters => _constructedFromTypeParameters;

        public sealed override ImmutableArray<TypeParameterSymbol> TypeParameters => _typeParameters;

        public sealed override string Name { get; }

        public override ImmutableArray<Location> Locations => ImmutableArray<Location>.Empty;

        public override ImmutableArray<SyntaxReference> DeclaringSyntaxReferences => ImmutableArray<SyntaxReference>.Empty;

        public override IEnumerable<string> MemberNames => SpecializedCollections.EmptyEnumerable<string>();

        public override NamedTypeSymbol ConstructedFrom => this;

        public override bool IsSealed => true;

        public override bool IsAbstract => (object)Constructor == null && this.TypeKind != TypeKind.Struct;

<<<<<<< HEAD
        internal override ImmutableArray<TypeSymbolWithAnnotations> TypeArgumentsNoUseSiteDiagnostics
        {
            get { return TypeParameters.SelectAsArray(TypeMap.AsTypeSymbolWithAnnotations); }
        }
=======
        internal override ImmutableArray<TypeSymbol> TypeArgumentsNoUseSiteDiagnostics => StaticCast<TypeSymbol>.From(TypeParameters);

        internal override bool HasTypeArgumentsCustomModifiers => false;
>>>>>>> 2355a7be

        public override ImmutableArray<CustomModifier> GetTypeArgumentCustomModifiers(int ordinal) => GetEmptyTypeArgumentCustomModifiers(ordinal);
 
        public override ImmutableArray<Symbol> GetMembers()
        {
            Symbol constructor = this.Constructor;
            return (object)constructor == null ? ImmutableArray<Symbol>.Empty : ImmutableArray.Create(constructor);
        }

        public override ImmutableArray<Symbol> GetMembers(string name)
        {
            var ctor = Constructor;
            return ((object)ctor != null && name == ctor.Name) ? ImmutableArray.Create<Symbol>(ctor) : ImmutableArray<Symbol>.Empty;
        }

        internal override IEnumerable<FieldSymbol> GetFieldsToEmit()
        {
            foreach (var m in this.GetMembers())
            {
                switch (m.Kind)
                {
                    case SymbolKind.Field:
                        yield return (FieldSymbol)m;
                        break;
                }
            }
        }

        internal override ImmutableArray<Symbol> GetEarlyAttributeDecodingMembers() => this.GetMembersUnordered();

        internal override ImmutableArray<Symbol> GetEarlyAttributeDecodingMembers(string name) => this.GetMembers(name);

        public override ImmutableArray<NamedTypeSymbol> GetTypeMembers() => ImmutableArray<NamedTypeSymbol>.Empty;

        public override ImmutableArray<NamedTypeSymbol> GetTypeMembers(string name) => ImmutableArray<NamedTypeSymbol>.Empty;

        public override ImmutableArray<NamedTypeSymbol> GetTypeMembers(string name, int arity) => ImmutableArray<NamedTypeSymbol>.Empty;

        public override Accessibility DeclaredAccessibility => Accessibility.Private;

        public override bool IsStatic => false;

        internal override ImmutableArray<NamedTypeSymbol> InterfacesNoUseSiteDiagnostics(ConsList<Symbol> basesBeingResolved) => ImmutableArray<NamedTypeSymbol>.Empty;

        internal override ImmutableArray<NamedTypeSymbol> GetInterfacesToEmit() => CalculateInterfacesToEmit();

        internal override NamedTypeSymbol BaseTypeNoUseSiteDiagnostics
            => ContainingAssembly.GetSpecialType(this.TypeKind == TypeKind.Struct ? SpecialType.System_ValueType : SpecialType.System_Object);

        internal override NamedTypeSymbol GetDeclaredBaseType(ConsList<Symbol> basesBeingResolved) => BaseTypeNoUseSiteDiagnostics;

        internal override ImmutableArray<NamedTypeSymbol> GetDeclaredInterfaces(ConsList<Symbol> basesBeingResolved) => InterfacesNoUseSiteDiagnostics(basesBeingResolved);

        public override bool MightContainExtensionMethods => false;

        public override int Arity => TypeParameters.Length;

        internal override bool MangleName => Arity > 0;

        public override bool IsImplicitlyDeclared => true;

        internal override bool ShouldAddWinRTMembers => false;

        internal override bool IsWindowsRuntimeImport => false;

        internal override bool IsComImport => false;

        internal sealed override ObsoleteAttributeData ObsoleteAttributeData => null;

        internal sealed override ImmutableArray<string> GetAppliedConditionalSymbols() => ImmutableArray<string>.Empty;

        internal override bool HasDeclarativeSecurity => false;

        internal override CharSet MarshallingCharSet => DefaultMarshallingCharSet;

        internal override bool IsSerializable => false;

        internal override IEnumerable<Cci.SecurityAttribute> GetSecurityInformation()
        {
            throw ExceptionUtilities.Unreachable;
        }

        internal override AttributeUsageInfo GetAttributeUsageInfo() => default(AttributeUsageInfo);

        internal override TypeLayout Layout => default(TypeLayout);

        internal override bool HasSpecialName => false;
    }
}<|MERGE_RESOLUTION|>--- conflicted
+++ resolved
@@ -114,19 +114,11 @@
 
         public override bool IsAbstract => (object)Constructor == null && this.TypeKind != TypeKind.Struct;
 
-<<<<<<< HEAD
         internal override ImmutableArray<TypeSymbolWithAnnotations> TypeArgumentsNoUseSiteDiagnostics
         {
             get { return TypeParameters.SelectAsArray(TypeMap.AsTypeSymbolWithAnnotations); }
         }
-=======
-        internal override ImmutableArray<TypeSymbol> TypeArgumentsNoUseSiteDiagnostics => StaticCast<TypeSymbol>.From(TypeParameters);
-
-        internal override bool HasTypeArgumentsCustomModifiers => false;
->>>>>>> 2355a7be
-
-        public override ImmutableArray<CustomModifier> GetTypeArgumentCustomModifiers(int ordinal) => GetEmptyTypeArgumentCustomModifiers(ordinal);
- 
+
         public override ImmutableArray<Symbol> GetMembers()
         {
             Symbol constructor = this.Constructor;
