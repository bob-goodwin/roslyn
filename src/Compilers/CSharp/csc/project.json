﻿{
  "dependencies": {
<<<<<<< HEAD
    "Microsoft.DiaSymReader.Native": "1.3.3",
=======
    "Microsoft.DiaSymReader.Native": "1.4.0-rc"
>>>>>>> cd21f84c
  },
  "frameworks": {
    "net46": { }
  },
  "runtimes": {
    "win7": { },
    "ubuntu.14.04": { },
    "osx.10.10": { }
  }
}<|MERGE_RESOLUTION|>--- conflicted
+++ resolved
@@ -1,10 +1,6 @@
 ﻿{
   "dependencies": {
-<<<<<<< HEAD
-    "Microsoft.DiaSymReader.Native": "1.3.3",
-=======
     "Microsoft.DiaSymReader.Native": "1.4.0-rc"
->>>>>>> cd21f84c
   },
   "frameworks": {
     "net46": { }
