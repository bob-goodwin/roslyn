﻿// Copyright (c) Microsoft.  All Rights Reserved.  Licensed under the Apache License, Version 2.0.  See License.txt in the project root for license information.

using System;
using System.Collections.Generic;
using System.Collections.Immutable;
using System.Diagnostics;

namespace Microsoft.CodeAnalysis.Semantics
{
    /// <summary>
    /// Represents an expression that creates a pointer value by taking the address of a reference.
    /// </summary>
    internal abstract partial class BaseAddressOfExpression : Operation, IAddressOfExpression
    {
        protected BaseAddressOfExpression(SemanticModel semanticModel, SyntaxNode syntax, ITypeSymbol type, Optional<object> constantValue, bool isImplicit) :
            base(OperationKind.AddressOfExpression, semanticModel, syntax, type, constantValue, isImplicit)
        {
        }

        protected abstract IOperation ReferenceImpl { get; }
        public override IEnumerable<IOperation> Children
        {
            get
            {
                yield return Reference;
            }
        }
        /// <summary>
        /// Addressed reference.
        /// </summary>
        public IOperation Reference => Operation.SetParentOperation(ReferenceImpl, this);
        public override void Accept(OperationVisitor visitor)
        {
            visitor.VisitAddressOfExpression(this);
        }
        public override TResult Accept<TArgument, TResult>(OperationVisitor<TArgument, TResult> visitor, TArgument argument)
        {
            return visitor.VisitAddressOfExpression(this, argument);
        }
    }
    /// <summary>
    /// Represents an expression that creates a pointer value by taking the address of a reference.
    /// </summary>
    internal sealed partial class AddressOfExpression : BaseAddressOfExpression, IAddressOfExpression
    {
        public AddressOfExpression(IOperation reference, SemanticModel semanticModel, SyntaxNode syntax, ITypeSymbol type, Optional<object> constantValue, bool isImplicit) :
            base(semanticModel, syntax, type, constantValue, isImplicit)
        {
            ReferenceImpl = reference;
        }

        protected override IOperation ReferenceImpl { get; }
    }
    /// <summary>
    /// Represents an expression that creates a pointer value by taking the address of a reference.
    /// </summary>
    internal sealed partial class LazyAddressOfExpression : BaseAddressOfExpression, IAddressOfExpression
    {
        private readonly Lazy<IOperation> _lazyReference;

        public LazyAddressOfExpression(Lazy<IOperation> reference, SemanticModel semanticModel, SyntaxNode syntax, ITypeSymbol type, Optional<object> constantValue, bool isImplicit) : base(semanticModel, syntax, type, constantValue, isImplicit)
        {
            _lazyReference = reference ?? throw new System.ArgumentNullException(nameof(reference));
        }

        protected override IOperation ReferenceImpl => _lazyReference.Value;
    }

    /// <summary>
    /// Represents C# nameof and VB NameOf expression.
    /// </summary>
    internal abstract partial class BaseNameOfExpression : Operation, INameOfExpression
    {
        protected BaseNameOfExpression(SemanticModel semanticModel, SyntaxNode syntax, ITypeSymbol type, Optional<object> constantValue, bool isImplicit) :
                    base(OperationKind.NameOfExpression, semanticModel, syntax, type, constantValue, isImplicit)
        {
        }

        protected abstract IOperation ArgumentImpl { get; }
        public override IEnumerable<IOperation> Children
        {
            get
            {
                yield return Argument;
            }
        }
        /// <summary>
        /// Argument to name of expression.
        /// </summary>
        public IOperation Argument => Operation.SetParentOperation(ArgumentImpl, this);
        public override void Accept(OperationVisitor visitor)
        {
            visitor.VisitNameOfExpression(this);
        }
        public override TResult Accept<TArgument, TResult>(OperationVisitor<TArgument, TResult> visitor, TArgument argument)
        {
            return visitor.VisitNameOfExpression(this, argument);
        }
    }
    /// <summary>
    /// Represents C# nameof and VB NameOf expression.
    /// </summary>
    internal sealed partial class NameOfExpression : BaseNameOfExpression, INameOfExpression
    {
        public NameOfExpression(IOperation argument, SemanticModel semanticModel, SyntaxNode syntax, ITypeSymbol type, Optional<object> constantValue, bool isImplicit) :
            base(semanticModel, syntax, type, constantValue, isImplicit)
        {
            ArgumentImpl = argument;
        }

        protected override IOperation ArgumentImpl { get; }
    }
    /// <summary>
    /// Represents C# nameof and VB NameOf expression.
    /// </summary>
    internal sealed partial class LazyNameOfExpression : BaseNameOfExpression, INameOfExpression
    {
        private readonly Lazy<IOperation> _lazyArgument;

        public LazyNameOfExpression(Lazy<IOperation> argument, SemanticModel semanticModel, SyntaxNode syntax, ITypeSymbol type, Optional<object> constantValue, bool isImplicit) :
            base(semanticModel, syntax, type, constantValue, isImplicit)
        {
            _lazyArgument = argument ?? throw new System.ArgumentNullException(nameof(argument));
        }

        protected override IOperation ArgumentImpl => _lazyArgument.Value;
    }

    /// <summary>
    /// Represents C# throw expression.
    /// </summary>
    internal abstract partial class BaseThrowExpression : Operation, IThrowExpression
    {
        protected BaseThrowExpression(SemanticModel semanticModel, SyntaxNode syntax, ITypeSymbol type, Optional<object> constantValue, bool isImplicit) :
            base(OperationKind.ThrowExpression, semanticModel, syntax, type, constantValue, isImplicit)
        {
        }

        protected abstract IOperation ExpressionImpl { get; }
        public override IEnumerable<IOperation> Children
        {
            get
            {
                yield return Expression;
            }
        }
        /// <summary>
        /// Expression.
        /// </summary>
        public IOperation Expression => Operation.SetParentOperation(ExpressionImpl, this);
        public override void Accept(OperationVisitor visitor)
        {
            visitor.VisitThrowExpression(this);
        }
        public override TResult Accept<TArgument, TResult>(OperationVisitor<TArgument, TResult> visitor, TArgument argument)
        {
            return visitor.VisitThrowExpression(this, argument);
        }
    }
    /// <summary>
    /// Represents C# throw expression.
    /// </summary>
    internal sealed partial class ThrowExpression : BaseThrowExpression, IThrowExpression
    {
        public ThrowExpression(IOperation expression, SemanticModel semanticModel, SyntaxNode syntax, ITypeSymbol type, Optional<object> constantValue, bool isImplicit) :
            base(semanticModel, syntax, type, constantValue, isImplicit)
        {
            ExpressionImpl = expression;
        }

        protected override IOperation ExpressionImpl { get; }
    }
    /// <summary>
    /// Represents C# throw expression.
    /// </summary>
    internal sealed partial class LazyThrowExpression : BaseThrowExpression, IThrowExpression
    {
        private readonly Lazy<IOperation> _lazyExpression;

        public LazyThrowExpression(Lazy<IOperation> expression, SemanticModel semanticModel, SyntaxNode syntax, ITypeSymbol type, Optional<object> constantValue, bool isImplicit) :
            base(semanticModel, syntax, type, constantValue, isImplicit)
        {
            _lazyExpression = expression ?? throw new System.ArgumentNullException(nameof(expression));
        }

        protected override IOperation ExpressionImpl => _lazyExpression.Value;
    }

    /// <summary>
    /// Represents an argument in a method invocation.
    /// </summary>
    internal abstract partial class BaseArgument : Operation, IArgument
    {
        protected BaseArgument(ArgumentKind argumentKind, IParameterSymbol parameter, SemanticModel semanticModel, SyntaxNode syntax, ITypeSymbol type, Optional<object> constantValue, bool isImplicit) :
                    base(OperationKind.Argument, semanticModel, syntax, type, constantValue, isImplicit)
        {
            ArgumentKind = argumentKind;
            Parameter = parameter;
        }
        /// <summary>
        /// Kind of argument.
        /// </summary>
        public ArgumentKind ArgumentKind { get; }
        /// <summary>
        /// Parameter the argument matches.
        /// </summary>
        public IParameterSymbol Parameter { get; }
        protected abstract IOperation ValueImpl { get; }
        protected abstract IOperation InConversionImpl { get; }
        protected abstract IOperation OutConversionImpl { get; }
        public override IEnumerable<IOperation> Children
        {
            get
            {
                yield return Value;
                yield return InConversion;
                yield return OutConversion;
            }
        }
        /// <summary>
        /// Value supplied for the argument.
        /// </summary>
        public IOperation Value => Operation.SetParentOperation(ValueImpl, this);
        /// <summary>
        /// Conversion applied to the argument value passing it into the target method. Applicable only to VB Reference arguments.
        /// </summary>
        public IOperation InConversion => Operation.SetParentOperation(InConversionImpl, this);
        /// <summary>
        /// Conversion applied to the argument value after the invocation. Applicable only to VB Reference arguments.
        /// </summary>
        public IOperation OutConversion => Operation.SetParentOperation(OutConversionImpl, this);
        public override void Accept(OperationVisitor visitor)
        {
            visitor.VisitArgument(this);
        }
        public override TResult Accept<TArgument, TResult>(OperationVisitor<TArgument, TResult> visitor, TArgument argument)
        {
            return visitor.VisitArgument(this, argument);
        }
    }

    /// <summary>
    /// Represents an argument in a method invocation.
    /// </summary>
    internal sealed partial class Argument : BaseArgument, IArgument
    {
        public Argument(ArgumentKind argumentKind, IParameterSymbol parameter, IOperation value, IOperation inConversion, IOperation outConversion, SemanticModel semanticModel, SyntaxNode syntax, ITypeSymbol type, Optional<object> constantValue, bool isImplicit) :
            base(argumentKind, parameter, semanticModel, syntax, type, constantValue, isImplicit)
        {
            ValueImpl = value;
            InConversionImpl = inConversion;
            OutConversionImpl = outConversion;
        }

        protected override IOperation ValueImpl { get; }
        protected override IOperation InConversionImpl { get; }
        protected override IOperation OutConversionImpl { get; }
    }

    /// <summary>
    /// Represents an argument in a method invocation.
    /// </summary>
    internal sealed partial class LazyArgument : BaseArgument, IArgument
    {
        private readonly Lazy<IOperation> _lazyValue;
        private readonly Lazy<IOperation> _lazyInConversion;
        private readonly Lazy<IOperation> _lazyOutConversion;

        public LazyArgument(ArgumentKind argumentKind, IParameterSymbol parameter, Lazy<IOperation> value, Lazy<IOperation> inConversion, Lazy<IOperation> outConversion, SemanticModel semanticModel, SyntaxNode syntax, ITypeSymbol type, Optional<object> constantValue, bool isImplicit) : base(argumentKind, parameter, semanticModel, syntax, type, constantValue, isImplicit)
        {
            _lazyValue = value ?? throw new System.ArgumentNullException(nameof(value));
            _lazyInConversion = inConversion ?? throw new System.ArgumentNullException(nameof(inConversion));
            _lazyOutConversion = outConversion ?? throw new System.ArgumentNullException(nameof(outConversion));
        }

        protected override IOperation ValueImpl => _lazyValue.Value;

        protected override IOperation InConversionImpl => _lazyInConversion.Value;

        protected override IOperation OutConversionImpl => _lazyOutConversion.Value;
    }

    /// <summary>
    /// Represents the creation of an array instance.
    /// </summary>
    internal abstract partial class BaseArrayCreationExpression : Operation, IArrayCreationExpression
    {
        protected BaseArrayCreationExpression(ITypeSymbol elementType, SemanticModel semanticModel, SyntaxNode syntax, ITypeSymbol type, Optional<object> constantValue, bool isImplicit) :
                    base(OperationKind.ArrayCreationExpression, semanticModel, syntax, type, constantValue, isImplicit)
        {
            ElementType = elementType;
        }
        /// <summary>
        /// Element type of the created array instance.
        /// </summary>
        public ITypeSymbol ElementType { get; }
        protected abstract ImmutableArray<IOperation> DimensionSizesImpl { get; }
        protected abstract IArrayInitializer InitializerImpl { get; }
        public override IEnumerable<IOperation> Children
        {
            get
            {
                foreach (var dimensionSize in DimensionSizes)
                {
                    yield return dimensionSize;
                }
                yield return Initializer;
            }
        }
        /// <summary>
        /// Sizes of the dimensions of the created array instance.
        /// </summary>
        public ImmutableArray<IOperation> DimensionSizes => Operation.SetParentOperation(DimensionSizesImpl, this);
        /// <summary>
        /// Values of elements of the created array instance.
        /// </summary>
        public IArrayInitializer Initializer => Operation.SetParentOperation(InitializerImpl, this);
        public override void Accept(OperationVisitor visitor)
        {
            visitor.VisitArrayCreationExpression(this);
        }
        public override TResult Accept<TArgument, TResult>(OperationVisitor<TArgument, TResult> visitor, TArgument argument)
        {
            return visitor.VisitArrayCreationExpression(this, argument);
        }
    }

    /// <summary>
    /// Represents the creation of an array instance.
    /// </summary>
    internal sealed partial class ArrayCreationExpression : BaseArrayCreationExpression, IArrayCreationExpression
    {
        public ArrayCreationExpression(ITypeSymbol elementType, ImmutableArray<IOperation> dimensionSizes, IArrayInitializer initializer, SemanticModel semanticModel, SyntaxNode syntax, ITypeSymbol type, Optional<object> constantValue, bool isImplicit) :
            base(elementType, semanticModel, syntax, type, constantValue, isImplicit)
        {
            DimensionSizesImpl = dimensionSizes;
            InitializerImpl = initializer;
        }

        protected override ImmutableArray<IOperation> DimensionSizesImpl { get; }
        protected override IArrayInitializer InitializerImpl { get; }
    }

    /// <summary>
    /// Represents the creation of an array instance.
    /// </summary>
    internal sealed partial class LazyArrayCreationExpression : BaseArrayCreationExpression, IArrayCreationExpression
    {
        private readonly Lazy<ImmutableArray<IOperation>> _lazyDimensionSizes;
        private readonly Lazy<IArrayInitializer> _lazyInitializer;

        public LazyArrayCreationExpression(ITypeSymbol elementType, Lazy<ImmutableArray<IOperation>> dimensionSizes, Lazy<IArrayInitializer> initializer, SemanticModel semanticModel, SyntaxNode syntax, ITypeSymbol type, Optional<object> constantValue, bool isImplicit) : base(elementType, semanticModel, syntax, type, constantValue, isImplicit)
        {
            _lazyDimensionSizes = dimensionSizes;
            _lazyInitializer = initializer ?? throw new System.ArgumentNullException(nameof(initializer));
        }

        protected override ImmutableArray<IOperation> DimensionSizesImpl => _lazyDimensionSizes.Value;

        protected override IArrayInitializer InitializerImpl => _lazyInitializer.Value;
    }

    /// <summary>
    /// Represents a reference to an array element.
    /// </summary>
    internal abstract partial class BaseArrayElementReferenceExpression : Operation, IArrayElementReferenceExpression
    {
        protected BaseArrayElementReferenceExpression(SemanticModel semanticModel, SyntaxNode syntax, ITypeSymbol type, Optional<object> constantValue, bool isImplicit) :
                    base(OperationKind.ArrayElementReferenceExpression, semanticModel, syntax, type, constantValue, isImplicit)
        {
        }

        protected abstract IOperation ArrayReferenceImpl { get; }
        protected abstract ImmutableArray<IOperation> IndicesImpl { get; }
        public override IEnumerable<IOperation> Children
        {
            get
            {
                yield return ArrayReference;
                foreach (var index in Indices)
                {
                    yield return index;
                }
            }
        }
        /// <summary>
        /// Array to be indexed.
        /// </summary>
        public IOperation ArrayReference => Operation.SetParentOperation(ArrayReferenceImpl, this);
        /// <summary>
        /// Indices that specify an individual element.
        /// </summary>
        public ImmutableArray<IOperation> Indices => Operation.SetParentOperation(IndicesImpl, this);
        public override void Accept(OperationVisitor visitor)
        {
            visitor.VisitArrayElementReferenceExpression(this);
        }
        public override TResult Accept<TArgument, TResult>(OperationVisitor<TArgument, TResult> visitor, TArgument argument)
        {
            return visitor.VisitArrayElementReferenceExpression(this, argument);
        }
    }

    /// <summary>
    /// Represents a reference to an array element.
    /// </summary>
    internal sealed partial class ArrayElementReferenceExpression : BaseArrayElementReferenceExpression, IArrayElementReferenceExpression
    {
        public ArrayElementReferenceExpression(IOperation arrayReference, ImmutableArray<IOperation> indices, SemanticModel semanticModel, SyntaxNode syntax, ITypeSymbol type, Optional<object> constantValue, bool isImplicit) :
            base(semanticModel, syntax, type, constantValue, isImplicit)
        {
            ArrayReferenceImpl = arrayReference;
            IndicesImpl = indices;
        }

        protected override IOperation ArrayReferenceImpl { get; }
        protected override ImmutableArray<IOperation> IndicesImpl { get; }
    }

    /// <summary>
    /// Represents a reference to an array element.
    /// </summary>
    internal sealed partial class LazyArrayElementReferenceExpression : BaseArrayElementReferenceExpression, IArrayElementReferenceExpression
    {
        private readonly Lazy<IOperation> _lazyArrayReference;
        private readonly Lazy<ImmutableArray<IOperation>> _lazyIndices;

        public LazyArrayElementReferenceExpression(Lazy<IOperation> arrayReference, Lazy<ImmutableArray<IOperation>> indices, SemanticModel semanticModel, SyntaxNode syntax, ITypeSymbol type, Optional<object> constantValue, bool isImplicit) : base(semanticModel, syntax, type, constantValue, isImplicit)
        {
            _lazyArrayReference = arrayReference ?? throw new System.ArgumentNullException(nameof(arrayReference));
            _lazyIndices = indices;
        }

        protected override IOperation ArrayReferenceImpl => _lazyArrayReference.Value;

        protected override ImmutableArray<IOperation> IndicesImpl => _lazyIndices.Value;
    }

    /// <summary>
    /// Represents the initialization of an array instance.
    /// </summary>
    internal abstract partial class BaseArrayInitializer : Operation, IArrayInitializer
    {
        protected BaseArrayInitializer(SemanticModel semanticModel, SyntaxNode syntax, ITypeSymbol type, Optional<object> constantValue, bool isImplicit) :
                    base(OperationKind.ArrayInitializer, semanticModel, syntax, type, constantValue, isImplicit)
        {
        }

        protected abstract ImmutableArray<IOperation> ElementValuesImpl { get; }
        public override IEnumerable<IOperation> Children
        {
            get
            {
                foreach (var elementValue in ElementValues)
                {
                    yield return elementValue;
                }
            }
        }
        /// <summary>
        /// Values to initialize array elements.
        /// </summary>
        public ImmutableArray<IOperation> ElementValues => Operation.SetParentOperation(ElementValuesImpl, this);
        public override void Accept(OperationVisitor visitor)
        {
            visitor.VisitArrayInitializer(this);
        }
        public override TResult Accept<TArgument, TResult>(OperationVisitor<TArgument, TResult> visitor, TArgument argument)
        {
            return visitor.VisitArrayInitializer(this, argument);
        }
    }

    /// <summary>
    /// Represents the initialization of an array instance.
    /// </summary>
    internal sealed partial class ArrayInitializer : BaseArrayInitializer, IArrayInitializer
    {
        public ArrayInitializer(ImmutableArray<IOperation> elementValues, SemanticModel semanticModel, SyntaxNode syntax, ITypeSymbol type, Optional<object> constantValue, bool isImplicit) :
            base(semanticModel, syntax, type, constantValue, isImplicit)
        {
            ElementValuesImpl = elementValues;
        }

        protected override ImmutableArray<IOperation> ElementValuesImpl { get; }
    }

    /// <summary>
    /// Represents the initialization of an array instance.
    /// </summary>
    internal sealed partial class LazyArrayInitializer : BaseArrayInitializer, IArrayInitializer
    {
        private readonly Lazy<ImmutableArray<IOperation>> _lazyElementValues;

        public LazyArrayInitializer(Lazy<ImmutableArray<IOperation>> elementValues, SemanticModel semanticModel, SyntaxNode syntax, ITypeSymbol type, Optional<object> constantValue, bool isImplicit) : base(semanticModel, syntax, type, constantValue, isImplicit)
        {
            _lazyElementValues = elementValues;
        }

        protected override ImmutableArray<IOperation> ElementValuesImpl => _lazyElementValues.Value;
    }

    /// <summary>
    /// Represents an base type of assignment expression.
    /// </summary>
    internal abstract partial class AssignmentExpression : Operation, IAssignmentExpression
    {
        protected AssignmentExpression(OperationKind kind, SemanticModel semanticModel, SyntaxNode syntax, ITypeSymbol type, Optional<object> constantValue, bool isImplicit) :
            base(kind, semanticModel, syntax, type, constantValue, isImplicit)
        {
        }
        protected abstract IOperation TargetImpl { get; }
        protected abstract IOperation ValueImpl { get; }
        /// <summary>
        /// Target of the assignment.
        /// </summary>
        public IOperation Target => Operation.SetParentOperation(TargetImpl, this);
        /// <summary>
        /// Value to be assigned to the target of the assignment.
        /// </summary>
        public IOperation Value => Operation.SetParentOperation(ValueImpl, this);
    }

    /// <summary>
    /// Represents a simple assignment expression.
    /// </summary>
    internal abstract partial class BaseSimpleAssignmentExpression : AssignmentExpression, ISimpleAssignmentExpression
    {
        public BaseSimpleAssignmentExpression(SemanticModel semanticModel, SyntaxNode syntax, ITypeSymbol type, Optional<object> constantValue, bool isImplicit) :
            base(OperationKind.SimpleAssignmentExpression, semanticModel, syntax, type, constantValue, isImplicit)
        {
        }
        public override IEnumerable<IOperation> Children
        {
            get
            {
                yield return Target;
                yield return Value;
            }
        }
        public override void Accept(OperationVisitor visitor)
        {
            visitor.VisitSimpleAssignmentExpression(this);
        }
        public override TResult Accept<TArgument, TResult>(OperationVisitor<TArgument, TResult> visitor, TArgument argument)
        {
            return visitor.VisitSimpleAssignmentExpression(this, argument);
        }
    }

    /// <summary>
    /// Represents a simple assignment expression.
    /// </summary>
    internal sealed partial class SimpleAssignmentExpression : BaseSimpleAssignmentExpression, ISimpleAssignmentExpression
    {
        public SimpleAssignmentExpression(IOperation target, IOperation value, SemanticModel semanticModel, SyntaxNode syntax, ITypeSymbol type, Optional<object> constantValue, bool isImplicit) :
            base(semanticModel, syntax, type, constantValue, isImplicit)
        {
            TargetImpl = target;
            ValueImpl = value;
        }
        protected override IOperation TargetImpl { get; }
        protected override IOperation ValueImpl { get; }
    }

    /// <summary>
    /// Represents a simple assignment expression.
    /// </summary>
    internal sealed partial class LazySimpleAssignmentExpression : BaseSimpleAssignmentExpression, ISimpleAssignmentExpression
    {
        private readonly Lazy<IOperation> _lazyTarget;
        private readonly Lazy<IOperation> _lazyValue;

        public LazySimpleAssignmentExpression(Lazy<IOperation> target, Lazy<IOperation> value, SemanticModel semanticModel, SyntaxNode syntax, ITypeSymbol type, Optional<object> constantValue, bool isImplicit) :
            base(semanticModel, syntax, type, constantValue, isImplicit)
        {
            _lazyTarget = target ?? throw new System.ArgumentNullException(nameof(target));
            _lazyValue = value ?? throw new System.ArgumentNullException(nameof(value));
        }
        protected override IOperation TargetImpl => _lazyTarget.Value;
        protected override IOperation ValueImpl => _lazyValue.Value;
    }

    /// <summary>
    /// Represents an await expression.
    /// </summary>
    internal abstract partial class BaseAwaitExpression : Operation, IAwaitExpression
    {
        protected BaseAwaitExpression(SemanticModel semanticModel, SyntaxNode syntax, ITypeSymbol type, Optional<object> constantValue, bool isImplicit) :
                    base(OperationKind.AwaitExpression, semanticModel, syntax, type, constantValue, isImplicit)
        {
        }

        protected abstract IOperation AwaitedValueImpl { get; }
        public override IEnumerable<IOperation> Children
        {
            get
            {
                yield return AwaitedValue;
            }
        }
        /// <summary>
        /// Value to be awaited.
        /// </summary>
        public IOperation AwaitedValue => Operation.SetParentOperation(AwaitedValueImpl, this);
        public override void Accept(OperationVisitor visitor)
        {
            visitor.VisitAwaitExpression(this);
        }
        public override TResult Accept<TArgument, TResult>(OperationVisitor<TArgument, TResult> visitor, TArgument argument)
        {
            return visitor.VisitAwaitExpression(this, argument);
        }
    }

    /// <summary>
    /// Represents an await expression.
    /// </summary>
    internal sealed partial class AwaitExpression : BaseAwaitExpression, IAwaitExpression
    {
        public AwaitExpression(IOperation awaitedValue, SemanticModel semanticModel, SyntaxNode syntax, ITypeSymbol type, Optional<object> constantValue, bool isImplicit) :
            base(semanticModel, syntax, type, constantValue, isImplicit)
        {
            AwaitedValueImpl = awaitedValue;
        }

        protected override IOperation AwaitedValueImpl { get; }
    }

    /// <summary>
    /// Represents an await expression.
    /// </summary>
    internal sealed partial class LazyAwaitExpression : BaseAwaitExpression, IAwaitExpression
    {
        private readonly Lazy<IOperation> _lazyAwaitedValue;

        public LazyAwaitExpression(Lazy<IOperation> awaitedValue, SemanticModel semanticModel, SyntaxNode syntax, ITypeSymbol type, Optional<object> constantValue, bool isImplicit) : base(semanticModel, syntax, type, constantValue, isImplicit)
        {
            _lazyAwaitedValue = awaitedValue ?? throw new System.ArgumentNullException(nameof(awaitedValue));
        }

        protected override IOperation AwaitedValueImpl => _lazyAwaitedValue.Value;
    }

    /// <summary>
    /// Represents an operation with two operands that produces a result with the same type as at least one of the operands.
    /// </summary>
    internal abstract partial class BaseBinaryOperatorExpression : Operation, IHasOperatorMethodExpression, IBinaryOperatorExpression
    {
        protected BaseBinaryOperatorExpression(BinaryOperationKind binaryOperationKind, bool isLifted, bool usesOperatorMethod, IMethodSymbol operatorMethod, SemanticModel semanticModel, SyntaxNode syntax, ITypeSymbol type, Optional<object> constantValue, bool isImplicit) :
                    base(OperationKind.BinaryOperatorExpression, semanticModel, syntax, type, constantValue, isImplicit)
        {
            BinaryOperationKind = binaryOperationKind;
            UsesOperatorMethod = usesOperatorMethod;
            OperatorMethod = operatorMethod;
            IsLifted = isLifted;
        }
        /// <summary>
        /// Kind of binary operation.
        /// </summary>
        public BinaryOperationKind BinaryOperationKind { get; }
        protected abstract IOperation LeftOperandImpl { get; }
        protected abstract IOperation RightOperandImpl { get; }
        /// <summary>
        /// True if and only if the operation is performed by an operator method.
        /// </summary>
        public bool UsesOperatorMethod { get; }
        /// <summary>
        /// Operation method used by the operation, null if the operation does not use an operator method.
        /// </summary>
        public IMethodSymbol OperatorMethod { get; }

        public bool IsLifted { get; }

        public override IEnumerable<IOperation> Children
        {
            get
            {
                yield return LeftOperand;
                yield return RightOperand;
            }
        }
        /// <summary>
        /// Left operand.
        /// </summary>
        public IOperation LeftOperand => Operation.SetParentOperation(LeftOperandImpl, this);
        /// <summary>
        /// Right operand.
        /// </summary>
        public IOperation RightOperand => Operation.SetParentOperation(RightOperandImpl, this);
        public override void Accept(OperationVisitor visitor)
        {
            visitor.VisitBinaryOperatorExpression(this);
        }
        public override TResult Accept<TArgument, TResult>(OperationVisitor<TArgument, TResult> visitor, TArgument argument)
        {
            return visitor.VisitBinaryOperatorExpression(this, argument);
        }
    }

    /// <summary>
    /// Represents an operation with two operands that produces a result with the same type as at least one of the operands.
    /// </summary>
    internal sealed partial class BinaryOperatorExpression : BaseBinaryOperatorExpression, IHasOperatorMethodExpression, IBinaryOperatorExpression
    {
        public BinaryOperatorExpression(BinaryOperationKind binaryOperationKind, IOperation leftOperand, IOperation rightOperand, bool isLifted, bool usesOperatorMethod, IMethodSymbol operatorMethod, SemanticModel semanticModel, SyntaxNode syntax, ITypeSymbol type, Optional<object> constantValue, bool isImplicit) :
            base(binaryOperationKind, isLifted, usesOperatorMethod, operatorMethod, semanticModel, syntax, type, constantValue, isImplicit)
        {
            LeftOperandImpl = leftOperand;
            RightOperandImpl = rightOperand;
        }

        protected override IOperation LeftOperandImpl { get; }
        protected override IOperation RightOperandImpl { get; }
    }

    /// <summary>
    /// Represents an operation with two operands that produces a result with the same type as at least one of the operands.
    /// </summary>
    internal sealed partial class LazyBinaryOperatorExpression : BaseBinaryOperatorExpression, IHasOperatorMethodExpression, IBinaryOperatorExpression
    {
        private readonly Lazy<IOperation> _lazyLeftOperand;
        private readonly Lazy<IOperation> _lazyRightOperand;

        public LazyBinaryOperatorExpression(BinaryOperationKind binaryOperationKind, Lazy<IOperation> leftOperand, Lazy<IOperation> rightOperand, bool isLifted, bool usesOperatorMethod, IMethodSymbol operatorMethod, SemanticModel semanticModel, SyntaxNode syntax, ITypeSymbol type, Optional<object> constantValue, bool isImplicit) : 
            base(binaryOperationKind, isLifted, usesOperatorMethod, operatorMethod, semanticModel, syntax, type, constantValue, isImplicit)
        {
            _lazyLeftOperand = leftOperand ?? throw new System.ArgumentNullException(nameof(leftOperand));
            _lazyRightOperand = rightOperand ?? throw new System.ArgumentNullException(nameof(rightOperand));
        }

        protected override IOperation LeftOperandImpl => _lazyLeftOperand.Value;

        protected override IOperation RightOperandImpl => _lazyRightOperand.Value;
    }

    /// <summary>
    /// Represents a block scope.
    /// </summary>
    internal abstract partial class BaseBlockStatement : Operation, IBlockStatement
    {
        protected BaseBlockStatement(ImmutableArray<ILocalSymbol> locals, SemanticModel semanticModel, SyntaxNode syntax, ITypeSymbol type, Optional<object> constantValue, bool isImplicit) :
                    base(OperationKind.BlockStatement, semanticModel, syntax, type, constantValue, isImplicit)
        {
            Locals = locals;
        }

        protected abstract ImmutableArray<IOperation> StatementsImpl { get; }
        /// <summary>
        /// Local declarations contained within the block.
        /// </summary>
        public ImmutableArray<ILocalSymbol> Locals { get; }
        public override IEnumerable<IOperation> Children
        {
            get
            {
                foreach (var statement in Statements)
                {
                    yield return statement;
                }
            }
        }
        /// <summary>
        /// Statements contained within the block.
        /// </summary>
        public ImmutableArray<IOperation> Statements => Operation.SetParentOperation(StatementsImpl, this);
        public override void Accept(OperationVisitor visitor)
        {
            visitor.VisitBlockStatement(this);
        }
        public override TResult Accept<TArgument, TResult>(OperationVisitor<TArgument, TResult> visitor, TArgument argument)
        {
            return visitor.VisitBlockStatement(this, argument);
        }
    }

    /// <summary>
    /// Represents a block scope.
    /// </summary>
    internal sealed partial class BlockStatement : BaseBlockStatement, IBlockStatement
    {
        public BlockStatement(ImmutableArray<IOperation> statements, ImmutableArray<ILocalSymbol> locals, SemanticModel semanticModel, SyntaxNode syntax, ITypeSymbol type, Optional<object> constantValue, bool isImplicit) :
            base(locals, semanticModel, syntax, type, constantValue, isImplicit)
        {
            StatementsImpl = statements;
        }

        protected override ImmutableArray<IOperation> StatementsImpl { get; }
    }

    /// <summary>
    /// Represents a block scope.
    /// </summary>
    internal sealed partial class LazyBlockStatement : BaseBlockStatement, IBlockStatement
    {
        private readonly Lazy<ImmutableArray<IOperation>> _lazyStatements;

        public LazyBlockStatement(Lazy<ImmutableArray<IOperation>> statements, ImmutableArray<ILocalSymbol> locals, SemanticModel semanticModel, SyntaxNode syntax, ITypeSymbol type, Optional<object> constantValue, bool isImplicit) : base(locals, semanticModel, syntax, type, constantValue, isImplicit)
        {
            _lazyStatements = statements;
        }

        protected override ImmutableArray<IOperation> StatementsImpl => _lazyStatements.Value;
    }

    /// <summary>
    /// Represents a C# goto, break, or continue statement, or a VB GoTo, Exit ***, or Continue *** statement
    /// </summary>
    internal sealed partial class BranchStatement : Operation, IBranchStatement
    {
        public BranchStatement(ILabelSymbol target, BranchKind branchKind, SemanticModel semanticModel, SyntaxNode syntax, ITypeSymbol type, Optional<object> constantValue, bool isImplicit) :
            base(OperationKind.BranchStatement, semanticModel, syntax, type, constantValue, isImplicit)
        {
            Target = target;
            BranchKind = branchKind;
        }
        /// <summary>
        /// Label that is the target of the branch.
        /// </summary>
        public ILabelSymbol Target { get; }
        /// <summary>
        /// Kind of the branch.
        /// </summary>
        public BranchKind BranchKind { get; }
        public override IEnumerable<IOperation> Children
        {
            get
            {
                yield break;
            }
        }
        public override void Accept(OperationVisitor visitor)
        {
            visitor.VisitBranchStatement(this);
        }
        public override TResult Accept<TArgument, TResult>(OperationVisitor<TArgument, TResult> visitor, TArgument argument)
        {
            return visitor.VisitBranchStatement(this, argument);
        }
    }

    /// <summary>
    /// Represents a clause of a C# case or a VB Case.
    /// </summary>
    internal abstract partial class CaseClause : Operation, ICaseClause
    {
        protected CaseClause(CaseKind caseKind, OperationKind kind, SemanticModel semanticModel, SyntaxNode syntax, ITypeSymbol type, Optional<object> constantValue, bool isImplicit) :
            base(kind, semanticModel, syntax, type, constantValue, isImplicit)
        {
            CaseKind = caseKind;
        }
        /// <summary>
        /// Kind of the clause.
        /// </summary>
        public CaseKind CaseKind { get; }
    }

    /// <summary>
    /// Represents a C# catch or VB Catch clause.
    /// </summary>
    internal abstract partial class BaseCatchClause : Operation, ICatchClause
    {
        protected BaseCatchClause(ITypeSymbol caughtType, ILocalSymbol exceptionLocal, SemanticModel semanticModel, SyntaxNode syntax, ITypeSymbol type, Optional<object> constantValue, bool isImplicit) :
                    base(OperationKind.CatchClause, semanticModel, syntax, type, constantValue, isImplicit)
        {
            CaughtType = caughtType;
            ExceptionLocal = exceptionLocal;
        }

        protected abstract IBlockStatement HandlerImpl { get; }
        /// <summary>
        /// Type of exception to be handled.
        /// </summary>
        public ITypeSymbol CaughtType { get; }
        protected abstract IOperation FilterImpl { get; }
        /// <summary>
        /// Symbol for the local catch variable bound to the caught exception.
        /// </summary>
        public ILocalSymbol ExceptionLocal { get; }
        public override IEnumerable<IOperation> Children
        {
            get
            {
                yield return Filter;
                yield return Handler;
            }
        }
        /// <summary>
        /// Body of the exception handler.
        /// </summary>
        public IBlockStatement Handler => Operation.SetParentOperation(HandlerImpl, this);
        /// <summary>
        /// Filter expression to be executed to determine whether to handle the exception.
        /// </summary>
        public IOperation Filter => Operation.SetParentOperation(FilterImpl, this);
        public override void Accept(OperationVisitor visitor)
        {
            visitor.VisitCatchClause(this);
        }
        public override TResult Accept<TArgument, TResult>(OperationVisitor<TArgument, TResult> visitor, TArgument argument)
        {
            return visitor.VisitCatchClause(this, argument);
        }
    }

    /// <summary>
    /// Represents a C# catch or VB Catch clause.
    /// </summary>
    internal sealed partial class CatchClause : BaseCatchClause, ICatchClause
    {
        public CatchClause(IBlockStatement handler, ITypeSymbol caughtType, IOperation filter, ILocalSymbol exceptionLocal, SemanticModel semanticModel, SyntaxNode syntax, ITypeSymbol type, Optional<object> constantValue, bool isImplicit) :
            base(caughtType, exceptionLocal, semanticModel, syntax, type, constantValue, isImplicit)
        {
            HandlerImpl = handler;
            FilterImpl = filter;
        }

        protected override IBlockStatement HandlerImpl { get; }
        protected override IOperation FilterImpl { get; }
    }

    /// <summary>
    /// Represents a C# catch or VB Catch clause.
    /// </summary>
    internal sealed partial class LazyCatchClause : BaseCatchClause, ICatchClause
    {
        private readonly Lazy<IBlockStatement> _lazyHandler;
        private readonly Lazy<IOperation> _lazyFilter;

        public LazyCatchClause(Lazy<IBlockStatement> handler, ITypeSymbol caughtType, Lazy<IOperation> filter, ILocalSymbol exceptionLocal, SemanticModel semanticModel, SyntaxNode syntax, ITypeSymbol type, Optional<object> constantValue, bool isImplicit) : base(caughtType, exceptionLocal, semanticModel, syntax, type, constantValue, isImplicit)
        {
            _lazyHandler = handler ?? throw new System.ArgumentNullException(nameof(handler));
            _lazyFilter = filter ?? throw new System.ArgumentNullException(nameof(filter));
        }

        protected override IBlockStatement HandlerImpl => _lazyHandler.Value;

        protected override IOperation FilterImpl => _lazyFilter.Value;
    }

    /// <summary>
    /// Represents an assignment expression that includes a binary operation.
    /// </summary>
    internal abstract partial class BaseCompoundAssignmentExpression : AssignmentExpression, IHasOperatorMethodExpression, ICompoundAssignmentExpression
    {
        protected BaseCompoundAssignmentExpression(BinaryOperationKind binaryOperationKind, bool isLifted, bool usesOperatorMethod, IMethodSymbol operatorMethod, SemanticModel semanticModel, SyntaxNode syntax, ITypeSymbol type, Optional<object> constantValue, bool isImplicit) :
            base(OperationKind.CompoundAssignmentExpression, semanticModel, syntax, type, constantValue, isImplicit)
        {
            BinaryOperationKind = binaryOperationKind;
            IsLifted = isLifted;
            UsesOperatorMethod = usesOperatorMethod;
            OperatorMethod = operatorMethod;
        }
        /// <summary>
        /// Kind of binary operation.
        /// </summary>
        public BinaryOperationKind BinaryOperationKind { get; }
        /// <summary>
        /// <code>true</code> if this assignment contains a 'lifted' binary operation.
        /// </summary>
        public bool IsLifted { get; }
        /// <summary>
        /// True if and only if the operation is performed by an operator method.
        /// </summary>
        public bool UsesOperatorMethod { get; }
        /// <summary>
        /// Operation method used by the operation, null if the operation does not use an operator method.
        /// </summary>
        public IMethodSymbol OperatorMethod { get; }
        public override IEnumerable<IOperation> Children
        {
            get
            {
                yield return Target;
                yield return Value;
            }
        }

        public override void Accept(OperationVisitor visitor)
        {
            visitor.VisitCompoundAssignmentExpression(this);
        }
        public override TResult Accept<TArgument, TResult>(OperationVisitor<TArgument, TResult> visitor, TArgument argument)
        {
            return visitor.VisitCompoundAssignmentExpression(this, argument);
        }
    }

    /// <summary>
    /// Represents an assignment expression that includes a binary operation.
    /// </summary>
    internal sealed partial class CompoundAssignmentExpression : BaseCompoundAssignmentExpression, IHasOperatorMethodExpression, ICompoundAssignmentExpression
    {
        public CompoundAssignmentExpression(BinaryOperationKind binaryOperationKind, bool isLifted, IOperation target, IOperation value, bool usesOperatorMethod, IMethodSymbol operatorMethod, SemanticModel semanticModel, SyntaxNode syntax, ITypeSymbol type, Optional<object> constantValue, bool isImplicit) :
            base(binaryOperationKind, isLifted, usesOperatorMethod, operatorMethod, semanticModel, syntax, type, constantValue, isImplicit)
        {
            TargetImpl = target;
            ValueImpl = value;
        }
        protected override IOperation TargetImpl { get; }
        protected override IOperation ValueImpl { get; }
    }

    /// <summary>
    /// Represents an assignment expression that includes a binary operation.
    /// </summary>
    internal sealed partial class LazyCompoundAssignmentExpression : BaseCompoundAssignmentExpression, IHasOperatorMethodExpression, ICompoundAssignmentExpression
    {
        private readonly Lazy<IOperation> _lazyTarget;
        private readonly Lazy<IOperation> _lazyValue;

        public LazyCompoundAssignmentExpression(BinaryOperationKind binaryOperationKind, bool isLifted, Lazy<IOperation> target, Lazy<IOperation> value, bool usesOperatorMethod, IMethodSymbol operatorMethod, SemanticModel semanticModel, SyntaxNode syntax, ITypeSymbol type, Optional<object> constantValue, bool isImplicit) :
            base(binaryOperationKind, isLifted, usesOperatorMethod, operatorMethod, semanticModel, syntax, type, constantValue, isImplicit)
        {
            _lazyTarget = target ?? throw new System.ArgumentNullException(nameof(target));
            _lazyValue = value ?? throw new System.ArgumentNullException(nameof(value));
        }
        protected override IOperation TargetImpl => _lazyTarget.Value;
        protected override IOperation ValueImpl => _lazyValue.Value;
    }

    /// <summary>
    /// Represents an expression that includes a ? or ?. conditional access instance expression.
    /// </summary>
    internal abstract partial class BaseConditionalAccessExpression : Operation, IConditionalAccessExpression
    {
        protected BaseConditionalAccessExpression(SemanticModel semanticModel, SyntaxNode syntax, ITypeSymbol type, Optional<object> constantValue, bool isImplicit) :
                    base(OperationKind.ConditionalAccessExpression, semanticModel, syntax, type, constantValue, isImplicit)
        {
        }

        protected abstract IOperation ConditionalValueImpl { get; }
        protected abstract IOperation ConditionalInstanceImpl { get; }
        public override IEnumerable<IOperation> Children
        {
            get
            {
                yield return ConditionalInstance;
                yield return ConditionalValue;
            }
        }
        /// <summary>
        /// Expression to be evaluated if the conditional instance is non null.
        /// </summary>
        public IOperation ConditionalValue => Operation.SetParentOperation(ConditionalValueImpl, this);
        /// <summary>
        /// Expresson that is conditionally accessed.
        /// </summary>
        public IOperation ConditionalInstance => Operation.SetParentOperation(ConditionalInstanceImpl, this);
        public override void Accept(OperationVisitor visitor)
        {
            visitor.VisitConditionalAccessExpression(this);
        }
        public override TResult Accept<TArgument, TResult>(OperationVisitor<TArgument, TResult> visitor, TArgument argument)
        {
            return visitor.VisitConditionalAccessExpression(this, argument);
        }
    }

    /// <summary>
    /// Represents an expression that includes a ? or ?. conditional access instance expression.
    /// </summary>
    internal sealed partial class ConditionalAccessExpression : BaseConditionalAccessExpression, IConditionalAccessExpression
    {
        public ConditionalAccessExpression(IOperation conditionalValue, IOperation conditionalInstance, SemanticModel semanticModel, SyntaxNode syntax, ITypeSymbol type, Optional<object> constantValue, bool isImplicit) :
            base(semanticModel, syntax, type, constantValue, isImplicit)
        {
            ConditionalValueImpl = conditionalValue;
            ConditionalInstanceImpl = conditionalInstance;
        }

        protected override IOperation ConditionalValueImpl { get; }
        protected override IOperation ConditionalInstanceImpl { get; }
    }

    /// <summary>
    /// Represents an expression that includes a ? or ?. conditional access instance expression.
    /// </summary>
    internal sealed partial class LazyConditionalAccessExpression : BaseConditionalAccessExpression, IConditionalAccessExpression
    {
        private readonly Lazy<IOperation> _lazyConditionalValue;
        private readonly Lazy<IOperation> _lazyConditionalInstance;

        public LazyConditionalAccessExpression(Lazy<IOperation> conditionalValue, Lazy<IOperation> conditionalInstance, SemanticModel semanticModel, SyntaxNode syntax, ITypeSymbol type, Optional<object> constantValue, bool isImplicit) : base(semanticModel, syntax, type, constantValue, isImplicit)
        {
            _lazyConditionalValue = conditionalValue ?? throw new System.ArgumentNullException(nameof(conditionalValue));
            _lazyConditionalInstance = conditionalInstance ?? throw new System.ArgumentNullException(nameof(conditionalInstance));
        }

        protected override IOperation ConditionalValueImpl => _lazyConditionalValue.Value;

        protected override IOperation ConditionalInstanceImpl => _lazyConditionalInstance.Value;
    }

    /// <summary>
    /// Represents the value of a conditionally-accessed expression within an expression containing a conditional access.
    /// </summary>
    internal sealed partial class ConditionalAccessInstanceExpression : Operation, IConditionalAccessInstanceExpression
    {
        public ConditionalAccessInstanceExpression(SemanticModel semanticModel, SyntaxNode syntax, ITypeSymbol type, Optional<object> constantValue, bool isImplicit) :
            base(OperationKind.ConditionalAccessInstanceExpression, semanticModel, syntax, type, constantValue, isImplicit)
        {
        }
        public override IEnumerable<IOperation> Children
        {
            get
            {
                yield break;
            }
        }
        public override void Accept(OperationVisitor visitor)
        {
            visitor.VisitConditionalAccessInstanceExpression(this);
        }
        public override TResult Accept<TArgument, TResult>(OperationVisitor<TArgument, TResult> visitor, TArgument argument)
        {
            return visitor.VisitConditionalAccessInstanceExpression(this, argument);
        }
    }

    /// <summary>
    /// Represents a C# ?: or VB If expression.
    /// </summary>
    internal abstract partial class BaseConditionalChoiceExpression : Operation, IConditionalChoiceExpression
    {
        protected BaseConditionalChoiceExpression(SemanticModel semanticModel, SyntaxNode syntax, ITypeSymbol type, Optional<object> constantValue, bool isImplicit) :
                    base(OperationKind.ConditionalChoiceExpression, semanticModel, syntax, type, constantValue, isImplicit)
        {
        }

        protected abstract IOperation ConditionImpl { get; }
        protected abstract IOperation IfTrueValueImpl { get; }
        protected abstract IOperation IfFalseValueImpl { get; }
        public override IEnumerable<IOperation> Children
        {
            get
            {
                yield return Condition;
                yield return IfTrueValue;
                yield return IfFalseValue;
            }
        }
        /// <summary>
        /// Condition to be tested.
        /// </summary>
        public IOperation Condition => Operation.SetParentOperation(ConditionImpl, this);
        /// <summary>
        /// Value evaluated if the Condition is true.
        /// </summary>
        public IOperation IfTrueValue => Operation.SetParentOperation(IfTrueValueImpl, this);
        /// <summary>
        /// Value evaluated if the Condition is false.
        /// </summary>
        public IOperation IfFalseValue => Operation.SetParentOperation(IfFalseValueImpl, this);
        public override void Accept(OperationVisitor visitor)
        {
            visitor.VisitConditionalChoiceExpression(this);
        }
        public override TResult Accept<TArgument, TResult>(OperationVisitor<TArgument, TResult> visitor, TArgument argument)
        {
            return visitor.VisitConditionalChoiceExpression(this, argument);
        }
    }

    /// <summary>
    /// Represents a C# ?: or VB If expression.
    /// </summary>
    internal sealed partial class ConditionalChoiceExpression : BaseConditionalChoiceExpression, IConditionalChoiceExpression
    {
        public ConditionalChoiceExpression(IOperation condition, IOperation ifTrueValue, IOperation ifFalseValue, SemanticModel semanticModel, SyntaxNode syntax, ITypeSymbol type, Optional<object> constantValue, bool isImplicit) :
            base(semanticModel, syntax, type, constantValue, isImplicit)
        {
            ConditionImpl = condition;
            IfTrueValueImpl = ifTrueValue;
            IfFalseValueImpl = ifFalseValue;
        }

        protected override IOperation ConditionImpl { get; }
        protected override IOperation IfTrueValueImpl { get; }
        protected override IOperation IfFalseValueImpl { get; }
    }

    /// <summary>
    /// Represents a C# ?: or VB If expression.
    /// </summary>
    internal sealed partial class LazyConditionalChoiceExpression : BaseConditionalChoiceExpression, IConditionalChoiceExpression
    {
        private readonly Lazy<IOperation> _lazyCondition;
        private readonly Lazy<IOperation> _lazyIfTrueValue;
        private readonly Lazy<IOperation> _lazyIfFalseValue;

        public LazyConditionalChoiceExpression(Lazy<IOperation> condition, Lazy<IOperation> ifTrueValue, Lazy<IOperation> ifFalseValue, SemanticModel semanticModel, SyntaxNode syntax, ITypeSymbol type, Optional<object> constantValue, bool isImplicit) : base(semanticModel, syntax, type, constantValue, isImplicit)
        {
            _lazyCondition = condition ?? throw new System.ArgumentNullException(nameof(condition));
            _lazyIfTrueValue = ifTrueValue ?? throw new System.ArgumentNullException(nameof(ifTrueValue));
            _lazyIfFalseValue = ifFalseValue ?? throw new System.ArgumentNullException(nameof(ifFalseValue));
        }

        protected override IOperation ConditionImpl => _lazyCondition.Value;

        protected override IOperation IfTrueValueImpl => _lazyIfTrueValue.Value;

        protected override IOperation IfFalseValueImpl => _lazyIfFalseValue.Value;
    }

    /// <summary>
    /// Represents a conversion operation.
    /// </summary>
    internal abstract partial class BaseConversionExpression : Operation, IHasOperatorMethodExpression, IConversionExpression
    {
        protected BaseConversionExpression(bool isExplicitInCode, bool isTryCast, bool isChecked, SemanticModel semanticModel, SyntaxNode syntax, ITypeSymbol type, Optional<object> constantValue, bool isImplicit) :
                    base(OperationKind.ConversionExpression, semanticModel, syntax, type, constantValue, isImplicit)
        {
            IsExplicitInCode = isExplicitInCode;
            IsTryCast = isTryCast;
            IsChecked = isChecked;
        }

        public abstract IOperation OperandImpl { get; }
        public abstract CommonConversion Conversion { get; }
        public bool IsExplicitInCode { get; }
        public bool IsTryCast { get; }
        public bool IsChecked { get; }
        public bool UsesOperatorMethod => Conversion.IsUserDefined;
        public IMethodSymbol OperatorMethod => Conversion.MethodSymbol;
        public override IEnumerable<IOperation> Children
        {
            get
            {
                yield return Operand;
            }
        }
        /// <summary>
        /// Value to be converted.
        /// </summary>
        public IOperation Operand => Operation.SetParentOperation(OperandImpl, this);
        public override void Accept(OperationVisitor visitor)
        {
            visitor.VisitConversionExpression(this);
        }
        public override TResult Accept<TArgument, TResult>(OperationVisitor<TArgument, TResult> visitor, TArgument argument)
        {
            return visitor.VisitConversionExpression(this, argument);
        }
    }

    /// <remarks>
    /// This interface is reserved for implementation by its associated APIs. We reserve the right to
    /// change it in the future.
    /// </remarks>
    internal sealed partial class DefaultValueExpression : Operation, IDefaultValueExpression
    {
        public DefaultValueExpression(SemanticModel semanticModel, SyntaxNode syntax, ITypeSymbol type, Optional<object> constantValue, bool isImplicit) :
            base(OperationKind.DefaultValueExpression, semanticModel, syntax, type, constantValue, isImplicit)
        {
        }
        public override IEnumerable<IOperation> Children
        {
            get
            {
                yield break;
            }
        }
        public override void Accept(OperationVisitor visitor)
        {
            visitor.VisitDefaultValueExpression(this);
        }
        public override TResult Accept<TArgument, TResult>(OperationVisitor<TArgument, TResult> visitor, TArgument argument)
        {
            return visitor.VisitDefaultValueExpression(this, argument);
        }
    }

    /// <summary>
    /// Reprsents an empty statement.
    /// </summary>
    internal sealed partial class EmptyStatement : Operation, IEmptyStatement
    {
        public EmptyStatement(SemanticModel semanticModel, SyntaxNode syntax, ITypeSymbol type, Optional<object> constantValue, bool isImplicit) :
            base(OperationKind.EmptyStatement, semanticModel, syntax, type, constantValue, isImplicit)
        {
        }
        public override IEnumerable<IOperation> Children
        {
            get
            {
                yield break;
            }
        }
        public override void Accept(OperationVisitor visitor)
        {
            visitor.VisitEmptyStatement(this);
        }
        public override TResult Accept<TArgument, TResult>(OperationVisitor<TArgument, TResult> visitor, TArgument argument)
        {
            return visitor.VisitEmptyStatement(this, argument);
        }
    }

    /// <summary>
    /// Represents a VB End statement.
    /// </summary>
    internal sealed partial class EndStatement : Operation, IEndStatement
    {
        public EndStatement(SemanticModel semanticModel, SyntaxNode syntax, ITypeSymbol type, Optional<object> constantValue, bool isImplicit) :
            base(OperationKind.EndStatement, semanticModel, syntax, type, constantValue, isImplicit)
        {
        }
        public override IEnumerable<IOperation> Children
        {
            get
            {
                yield break;
            }
        }
        public override void Accept(OperationVisitor visitor)
        {
            visitor.VisitEndStatement(this);
        }
        public override TResult Accept<TArgument, TResult>(OperationVisitor<TArgument, TResult> visitor, TArgument argument)
        {
            return visitor.VisitEndStatement(this, argument);
        }
    }

    /// <summary>
    /// Represents a binding of an event.
    /// </summary>
    internal abstract partial class BaseEventAssignmentExpression : Operation, IEventAssignmentExpression
    {
        protected BaseEventAssignmentExpression(bool adds, SemanticModel semanticModel, SyntaxNode syntax, ITypeSymbol type, Optional<object> constantValue, bool isImplicit) :
                    base(OperationKind.EventAssignmentExpression, semanticModel, syntax, type, constantValue, isImplicit)
        {
            Adds = adds;
        }

        /// <summary>
        /// Reference to the event being bound.
        /// </summary>
        protected abstract IEventReferenceExpression EventReferenceImpl { get; }

        /// <summary>
        /// Handler supplied for the event.
        /// </summary>
        protected abstract IOperation HandlerValueImpl { get; }

        /// <summary>
        /// True for adding a binding, false for removing one.
        /// </summary>
        public bool Adds { get; }
        public override IEnumerable<IOperation> Children
        {
            get
            {
                yield return EventReference;
                yield return HandlerValue;
            }
        }

        /// <summary>
        /// Instance used to refer to the event being bound.
        /// </summary>
        public IEventReferenceExpression EventReference => Operation.SetParentOperation(EventReferenceImpl, this);

        /// <summary>
        /// Handler supplied for the event.
        /// </summary>
        public IOperation HandlerValue => Operation.SetParentOperation(HandlerValueImpl, this);
        public override void Accept(OperationVisitor visitor)
        {
            visitor.VisitEventAssignmentExpression(this);
        }
        public override TResult Accept<TArgument, TResult>(OperationVisitor<TArgument, TResult> visitor, TArgument argument)
        {
            return visitor.VisitEventAssignmentExpression(this, argument);
        }
    }

    /// <summary>
    /// Represents a binding of an event.
    /// </summary>
    internal sealed partial class EventAssignmentExpression : BaseEventAssignmentExpression, IEventAssignmentExpression
    {
        public EventAssignmentExpression(IEventReferenceExpression eventReference, IOperation handlerValue, bool adds, SemanticModel semanticModel, SyntaxNode syntax, ITypeSymbol type, Optional<object> constantValue, bool isImplicit) :
            base(adds, semanticModel, syntax, type, constantValue, isImplicit)
        {
            EventReferenceImpl = eventReference;
            HandlerValueImpl = handlerValue;
        }

        protected override IEventReferenceExpression EventReferenceImpl { get; }
        protected override IOperation HandlerValueImpl { get; }
    }

    /// <summary>
    /// Represents a binding of an event.
    /// </summary>
    internal sealed partial class LazyEventAssignmentExpression : BaseEventAssignmentExpression, IEventAssignmentExpression
    {
        private readonly Lazy<IEventReferenceExpression> _lazyEventReference;
        private readonly Lazy<IOperation> _lazyHandlerValue;
        
        public LazyEventAssignmentExpression(Lazy<IEventReferenceExpression> eventReference, Lazy<IOperation> handlerValue, bool adds, SemanticModel semanticModel, SyntaxNode syntax, ITypeSymbol type, Optional<object> constantValue, bool isImplicit) : base(adds, semanticModel, syntax, type, constantValue, isImplicit)

        {
            _lazyEventReference = eventReference ?? throw new System.ArgumentNullException(nameof(eventReference));
            _lazyHandlerValue = handlerValue ?? throw new System.ArgumentNullException(nameof(handlerValue));
        }
        
        protected override IEventReferenceExpression EventReferenceImpl => _lazyEventReference.Value;

        protected override IOperation HandlerValueImpl => _lazyHandlerValue.Value;
    }

    /// <summary>
    /// Represents a reference to an event.
    /// </summary>
    internal abstract partial class BaseEventReferenceExpression : MemberReferenceExpression, IEventReferenceExpression
    {
        public BaseEventReferenceExpression(IEventSymbol @event, ISymbol member, SemanticModel semanticModel, SyntaxNode syntax, ITypeSymbol type, Optional<object> constantValue, bool isImplicit) :
            base(member, OperationKind.EventReferenceExpression, semanticModel, syntax, type, constantValue, isImplicit)
        {
            Event = @event;
        }
        /// <summary>
        /// Referenced event.
        /// </summary>
        public IEventSymbol Event { get; }
        public override IEnumerable<IOperation> Children
        {
            get
            {
                yield return Instance;
            }
        }

        public override void Accept(OperationVisitor visitor)
        {
            visitor.VisitEventReferenceExpression(this);
        }
        public override TResult Accept<TArgument, TResult>(OperationVisitor<TArgument, TResult> visitor, TArgument argument)
        {
            return visitor.VisitEventReferenceExpression(this, argument);
        }
    }

    /// <summary>
    /// Represents a reference to an event.
    /// </summary>
    internal sealed partial class EventReferenceExpression : BaseEventReferenceExpression, IEventReferenceExpression
    {
        public EventReferenceExpression(IEventSymbol @event, IOperation instance, ISymbol member, SemanticModel semanticModel, SyntaxNode syntax, ITypeSymbol type, Optional<object> constantValue, bool isImplicit) :
            base(@event, member, semanticModel, syntax, type, constantValue, isImplicit)
        {
            InstanceImpl = instance;
        }
        protected override IOperation InstanceImpl { get; }
    }

    /// <summary>
    /// Represents a reference to an event.
    /// </summary>
    internal sealed partial class LazyEventReferenceExpression : BaseEventReferenceExpression, IEventReferenceExpression
    {
        private readonly Lazy<IOperation> _lazyInstance;

        public LazyEventReferenceExpression(IEventSymbol @event, Lazy<IOperation> instance, ISymbol member, SemanticModel semanticModel, SyntaxNode syntax, ITypeSymbol type, Optional<object> constantValue, bool isImplicit) :
            base(@event, member, semanticModel, syntax, type, constantValue, isImplicit)
        {
            _lazyInstance = instance ?? throw new System.ArgumentNullException(nameof(instance));
        }
        protected override IOperation InstanceImpl => _lazyInstance.Value;
    }

    /// <summary>
    /// Represents a C# or VB statement that consists solely of an expression.
    /// </summary>
    internal abstract partial class BaseExpressionStatement : Operation, IExpressionStatement
    {
        protected BaseExpressionStatement(SemanticModel semanticModel, SyntaxNode syntax, ITypeSymbol type, Optional<object> constantValue, bool isImplicit) :
                    base(OperationKind.ExpressionStatement, semanticModel, syntax, type, constantValue, isImplicit)
        {
        }

        protected abstract IOperation ExpressionImpl { get; }
        public override IEnumerable<IOperation> Children
        {
            get
            {
                yield return Expression;
            }
        }
        /// <summary>
        /// Expression of the statement.
        /// </summary>
        public IOperation Expression => Operation.SetParentOperation(ExpressionImpl, this);
        public override void Accept(OperationVisitor visitor)
        {
            visitor.VisitExpressionStatement(this);
        }
        public override TResult Accept<TArgument, TResult>(OperationVisitor<TArgument, TResult> visitor, TArgument argument)
        {
            return visitor.VisitExpressionStatement(this, argument);
        }
    }

    /// <summary>
    /// Represents a C# or VB statement that consists solely of an expression.
    /// </summary>
    internal sealed partial class ExpressionStatement : BaseExpressionStatement, IExpressionStatement
    {
        public ExpressionStatement(IOperation expression, SemanticModel semanticModel, SyntaxNode syntax, ITypeSymbol type, Optional<object> constantValue, bool isImplicit) :
            base(semanticModel, syntax, type, constantValue, isImplicit)
        {
            ExpressionImpl = expression;
        }

        protected override IOperation ExpressionImpl { get; }
    }

    /// <summary>
    /// Represents a C# or VB statement that consists solely of an expression.
    /// </summary>
    internal sealed partial class LazyExpressionStatement : BaseExpressionStatement, IExpressionStatement
    {
        private readonly Lazy<IOperation> _lazyExpression;

        public LazyExpressionStatement(Lazy<IOperation> expression, SemanticModel semanticModel, SyntaxNode syntax, ITypeSymbol type, Optional<object> constantValue, bool isImplicit) : base(semanticModel, syntax, type, constantValue, isImplicit)
        {
            _lazyExpression = expression ?? throw new System.ArgumentNullException(nameof(expression));
        }

        protected override IOperation ExpressionImpl => _lazyExpression.Value;
    }

    /// <summary>
    /// Represents an initialization of a field.
    /// </summary>
    internal abstract partial class BaseFieldInitializer : SymbolInitializer, IFieldInitializer
    {
        public BaseFieldInitializer(ImmutableArray<IFieldSymbol> initializedFields, OperationKind kind, SemanticModel semanticModel, SyntaxNode syntax, ITypeSymbol type, Optional<object> constantValue, bool isImplicit) :
            base(kind, semanticModel, syntax, type, constantValue, isImplicit)
        {
            InitializedFields = initializedFields;
        }
        /// <summary>
        /// Initialized fields. There can be multiple fields for Visual Basic fields declared with As New.
        /// </summary>
        public ImmutableArray<IFieldSymbol> InitializedFields { get; }
        public override IEnumerable<IOperation> Children
        {
            get
            {
                yield return Value;
            }
        }

        public override void Accept(OperationVisitor visitor)
        {
            visitor.VisitFieldInitializer(this);
        }
        public override TResult Accept<TArgument, TResult>(OperationVisitor<TArgument, TResult> visitor, TArgument argument)
        {
            return visitor.VisitFieldInitializer(this, argument);
        }
    }

    /// <summary>
    /// Represents an initialization of a field.
    /// </summary>
    internal sealed partial class FieldInitializer : BaseFieldInitializer, IFieldInitializer
    {
        public FieldInitializer(ImmutableArray<IFieldSymbol> initializedFields, IOperation value, OperationKind kind, SemanticModel semanticModel, SyntaxNode syntax, ITypeSymbol type, Optional<object> constantValue, bool isImplicit) :
            base(initializedFields, kind, semanticModel, syntax, type, constantValue, isImplicit)
        {
            ValueImpl = value;
        }
        protected override IOperation ValueImpl { get; }
    }

    /// <summary>
    /// Represents an initialization of a field.
    /// </summary>
    internal sealed partial class LazyFieldInitializer : BaseFieldInitializer, IFieldInitializer
    {
        private readonly Lazy<IOperation> _lazyValue;

        public LazyFieldInitializer(ImmutableArray<IFieldSymbol> initializedFields, Lazy<IOperation> value, OperationKind kind, SemanticModel semanticModel, SyntaxNode syntax, ITypeSymbol type, Optional<object> constantValue, bool isImplicit) :
            base(initializedFields, kind, semanticModel, syntax, type, constantValue, isImplicit)
        {
            _lazyValue = value ?? throw new System.ArgumentNullException(nameof(value));
        }
        protected override IOperation ValueImpl => _lazyValue.Value;
    }

    /// <summary>
    /// Represents a reference to a field.
    /// </summary>
    internal abstract partial class BaseFieldReferenceExpression : MemberReferenceExpression, IFieldReferenceExpression
    {
        public BaseFieldReferenceExpression(IFieldSymbol field, ISymbol member, SemanticModel semanticModel, SyntaxNode syntax, ITypeSymbol type, Optional<object> constantValue, bool isImplicit) :
            base(member, OperationKind.FieldReferenceExpression, semanticModel, syntax, type, constantValue, isImplicit)
        {
            Field = field;
        }
        /// <summary>
        /// Referenced field.
        /// </summary>
        public IFieldSymbol Field { get; }
        public override IEnumerable<IOperation> Children
        {
            get
            {
                yield return Instance;
            }
        }

        public override void Accept(OperationVisitor visitor)
        {
            visitor.VisitFieldReferenceExpression(this);
        }
        public override TResult Accept<TArgument, TResult>(OperationVisitor<TArgument, TResult> visitor, TArgument argument)
        {
            return visitor.VisitFieldReferenceExpression(this, argument);
        }
    }

    /// <summary>
    /// Represents a reference to a field.
    /// </summary>
    internal sealed partial class FieldReferenceExpression : BaseFieldReferenceExpression, IFieldReferenceExpression
    {
        public FieldReferenceExpression(IFieldSymbol field, IOperation instance, ISymbol member, SemanticModel semanticModel, SyntaxNode syntax, ITypeSymbol type, Optional<object> constantValue, bool isImplicit) :
            base(field, member, semanticModel, syntax, type, constantValue, isImplicit)
        {
            InstanceImpl = instance;
        }
        protected override IOperation InstanceImpl { get; }
    }

    /// <summary>
    /// Represents a reference to a field.
    /// </summary>
    internal sealed partial class LazyFieldReferenceExpression : BaseFieldReferenceExpression, IFieldReferenceExpression
    {
        private readonly Lazy<IOperation> _lazyInstance;

        public LazyFieldReferenceExpression(IFieldSymbol field, Lazy<IOperation> instance, ISymbol member, SemanticModel semanticModel, SyntaxNode syntax, ITypeSymbol type, Optional<object> constantValue, bool isImplicit) :
            base(field, member, semanticModel, syntax, type, constantValue, isImplicit)
        {
            _lazyInstance = instance ?? throw new System.ArgumentNullException(nameof(instance));
        }
        protected override IOperation InstanceImpl => _lazyInstance.Value;
    }

    /// <summary>
    /// Represents a C# fixed statement.
    /// </summary>
    internal abstract partial class BaseFixedStatement : Operation, IFixedStatement
    {
        protected BaseFixedStatement(SemanticModel semanticModel, SyntaxNode syntax, ITypeSymbol type, Optional<object> constantValue, bool isImplicit) :
                    base(OperationKind.FixedStatement, semanticModel, syntax, type, constantValue, isImplicit)
        {
        }

        protected abstract IVariableDeclarationStatement VariablesImpl { get; }
        protected abstract IOperation BodyImpl { get; }
        public override IEnumerable<IOperation> Children
        {
            get
            {
                yield return Variables;
                yield return Body;
            }
        }
        /// <summary>
        /// Variables to be fixed.
        /// </summary>
        public IVariableDeclarationStatement Variables => Operation.SetParentOperation(VariablesImpl, this);
        /// <summary>
        /// Body of the fixed, over which the variables are fixed.
        /// </summary>
        public IOperation Body => Operation.SetParentOperation(BodyImpl, this);
        public override void Accept(OperationVisitor visitor)
        {
            visitor.VisitFixedStatement(this);
        }
        public override TResult Accept<TArgument, TResult>(OperationVisitor<TArgument, TResult> visitor, TArgument argument)
        {
            return visitor.VisitFixedStatement(this, argument);
        }
    }

    /// <summary>
    /// Represents a C# fixed statement.
    /// </summary>
    internal sealed partial class FixedStatement : BaseFixedStatement, IFixedStatement
    {
        public FixedStatement(IVariableDeclarationStatement variables, IOperation body, SemanticModel semanticModel, SyntaxNode syntax, ITypeSymbol type, Optional<object> constantValue, bool isImplicit) :
            base(semanticModel, syntax, type, constantValue, isImplicit)
        {
            VariablesImpl = variables;
            BodyImpl = body;
        }

        protected override IVariableDeclarationStatement VariablesImpl { get; }
        protected override IOperation BodyImpl { get; }
    }

    /// <summary>
    /// Represents a C# fixed statement.
    /// </summary>
    internal sealed partial class LazyFixedStatement : BaseFixedStatement, IFixedStatement
    {
        private readonly Lazy<IVariableDeclarationStatement> _lazyVariables;
        private readonly Lazy<IOperation> _lazyBody;

        public LazyFixedStatement(Lazy<IVariableDeclarationStatement> variables, Lazy<IOperation> body, SemanticModel semanticModel, SyntaxNode syntax, ITypeSymbol type, Optional<object> constantValue, bool isImplicit) : base(semanticModel, syntax, type, constantValue, isImplicit)
        {
            _lazyVariables = variables ?? throw new System.ArgumentNullException(nameof(variables));
            _lazyBody = body ?? throw new System.ArgumentNullException(nameof(body));
        }

        protected override IVariableDeclarationStatement VariablesImpl => _lazyVariables.Value;

        protected override IOperation BodyImpl => _lazyBody.Value;
    }

    /// <summary>
    /// Represents a C# foreach statement or a VB For Each statement.
    /// </summary>
    internal abstract partial class BaseForEachLoopStatement : LoopStatement, IForEachLoopStatement
    {
        public BaseForEachLoopStatement(ILocalSymbol iterationVariable, LoopKind loopKind, SemanticModel semanticModel, SyntaxNode syntax, ITypeSymbol type, Optional<object> constantValue, bool isImplicit) :
            base(loopKind, OperationKind.LoopStatement, semanticModel, syntax, type, constantValue, isImplicit)
        {
            IterationVariable = iterationVariable;
        }
        /// <summary>
        /// Iteration variable of the loop.
        /// </summary>
        public ILocalSymbol IterationVariable { get; }
        protected abstract IOperation CollectionImpl { get; }
        public override IEnumerable<IOperation> Children
        {
            get
            {
                yield return Collection;
                yield return Body;
            }
        }
        /// <summary>
        /// Collection value over which the loop iterates.
        /// </summary>
        public IOperation Collection => Operation.SetParentOperation(CollectionImpl, this);

        public override void Accept(OperationVisitor visitor)
        {
            visitor.VisitForEachLoopStatement(this);
        }
        public override TResult Accept<TArgument, TResult>(OperationVisitor<TArgument, TResult> visitor, TArgument argument)
        {
            return visitor.VisitForEachLoopStatement(this, argument);
        }
    }

    /// <summary>
    /// Represents a C# foreach statement or a VB For Each statement.
    /// </summary>
    internal sealed partial class ForEachLoopStatement : BaseForEachLoopStatement, IForEachLoopStatement
    {
        public ForEachLoopStatement(ILocalSymbol iterationVariable, IOperation collection, LoopKind loopKind, IOperation body, SemanticModel semanticModel, SyntaxNode syntax, ITypeSymbol type, Optional<object> constantValue, bool isImplicit) :
            base(iterationVariable, loopKind, semanticModel, syntax, type, constantValue, isImplicit)
        {
            CollectionImpl = collection;
            BodyImpl = body;
        }

        protected override IOperation CollectionImpl { get; }
        protected override IOperation BodyImpl { get; }
    }

    /// <summary>
    /// Represents a C# foreach statement or a VB For Each statement.
    /// </summary>
    internal sealed partial class LazyForEachLoopStatement : BaseForEachLoopStatement, IForEachLoopStatement
    {
        private readonly Lazy<IOperation> _lazyCollection;
        private readonly Lazy<IOperation> _lazyBody;

        public LazyForEachLoopStatement(ILocalSymbol iterationVariable, Lazy<IOperation> collection, LoopKind loopKind, Lazy<IOperation> body, SemanticModel semanticModel, SyntaxNode syntax, ITypeSymbol type, Optional<object> constantValue, bool isImplicit) :
            base(iterationVariable, loopKind, semanticModel, syntax, type, constantValue, isImplicit)
        {
            _lazyCollection = collection ?? throw new System.ArgumentNullException(nameof(collection));
            _lazyBody = body ?? throw new System.ArgumentNullException(nameof(body));
        }

        protected override IOperation CollectionImpl => _lazyCollection.Value;
        protected override IOperation BodyImpl => _lazyBody.Value;
    }

    /// <summary>
    /// Represents a C# for statement or a VB For statement.
    /// </summary>
    internal abstract partial class BaseForLoopStatement : ForWhileUntilLoopStatement, IForLoopStatement
    {
        public BaseForLoopStatement(ImmutableArray<ILocalSymbol> locals, LoopKind loopKind, SemanticModel semanticModel, SyntaxNode syntax, ITypeSymbol type, Optional<object> constantValue, bool isImplicit) :
            base(loopKind, OperationKind.LoopStatement, semanticModel, syntax, type, constantValue, isImplicit)
        {
            Locals = locals;
        }

        protected abstract ImmutableArray<IOperation> BeforeImpl { get; }
        protected abstract ImmutableArray<IOperation> AtLoopBottomImpl { get; }
        /// <summary>
        /// Declarations local to the loop.
        /// </summary>
        public ImmutableArray<ILocalSymbol> Locals { get; }
        public override IEnumerable<IOperation> Children
        {
            get
            {
                foreach (var before in Before)
                {
                    yield return before;
                }
                yield return Condition;
                yield return Body;
                foreach (var atLoopBottom in AtLoopBottom)
                {
                    yield return atLoopBottom;
                }
            }
        }
        /// <summary>
        /// Statements to execute before entry to the loop. For C# these come from the first clause of the for statement. For VB these initialize the index variable of the For statement.
        /// </summary>
        public ImmutableArray<IOperation> Before => Operation.SetParentOperation(BeforeImpl, this);
        /// <summary>
        /// Statements to execute at the bottom of the loop. For C# these come from the third clause of the for statement. For VB these increment the index variable of the For statement.
        /// </summary>
        public ImmutableArray<IOperation> AtLoopBottom => Operation.SetParentOperation(AtLoopBottomImpl, this);

        public override void Accept(OperationVisitor visitor)
        {
            visitor.VisitForLoopStatement(this);
        }
        public override TResult Accept<TArgument, TResult>(OperationVisitor<TArgument, TResult> visitor, TArgument argument)
        {
            return visitor.VisitForLoopStatement(this, argument);
        }
    }

    /// <summary>
    /// Represents a C# for statement or a VB For statement.
    /// </summary>
    internal sealed partial class ForLoopStatement : BaseForLoopStatement, IForLoopStatement
    {
        public ForLoopStatement(ImmutableArray<IOperation> before, ImmutableArray<IOperation> atLoopBottom, ImmutableArray<ILocalSymbol> locals, IOperation condition, LoopKind loopKind, IOperation body, SemanticModel semanticModel, SyntaxNode syntax, ITypeSymbol type, Optional<object> constantValue, bool isImplicit) :
            base(locals, loopKind, semanticModel, syntax, type, constantValue, isImplicit)
        {
            BeforeImpl = before;
            AtLoopBottomImpl = atLoopBottom;
            ConditionImpl = condition;
            BodyImpl = body;
        }

        protected override ImmutableArray<IOperation> BeforeImpl { get; }
        protected override ImmutableArray<IOperation> AtLoopBottomImpl { get; }
        protected override IOperation ConditionImpl { get; }
        protected override IOperation BodyImpl { get; }
    }

    /// <summary>
    /// Represents a C# for statement or a VB For statement.
    /// </summary>
    internal sealed partial class LazyForLoopStatement : BaseForLoopStatement, IForLoopStatement
    {
        private readonly Lazy<ImmutableArray<IOperation>> _lazyBefore;
        private readonly Lazy<ImmutableArray<IOperation>> _lazyAtLoopBottom;
        private readonly Lazy<IOperation> _lazyCondition;
        private readonly Lazy<IOperation> _lazyBody;

        public LazyForLoopStatement(Lazy<ImmutableArray<IOperation>> before, Lazy<ImmutableArray<IOperation>> atLoopBottom, ImmutableArray<ILocalSymbol> locals, Lazy<IOperation> condition, LoopKind loopKind, Lazy<IOperation> body, SemanticModel semanticModel, SyntaxNode syntax, ITypeSymbol type, Optional<object> constantValue, bool isImplicit) :
            base(locals, loopKind, semanticModel, syntax, type, constantValue, isImplicit)
        {
            _lazyBefore = before;
            _lazyAtLoopBottom = atLoopBottom;
            _lazyCondition = condition ?? throw new System.ArgumentNullException(nameof(condition));
            _lazyBody = body ?? throw new System.ArgumentNullException(nameof(body));
        }

        protected override ImmutableArray<IOperation> BeforeImpl => _lazyBefore.Value;

        protected override ImmutableArray<IOperation> AtLoopBottomImpl => _lazyAtLoopBottom.Value;

        protected override IOperation ConditionImpl => _lazyCondition.Value;

        protected override IOperation BodyImpl => _lazyBody.Value;
    }

    /// <summary>
    /// Represents a C# while, for, or do statement, or a VB While, For, or Do statement.
    /// </summary>
    internal abstract partial class ForWhileUntilLoopStatement : LoopStatement, IForWhileUntilLoopStatement
    {
        protected ForWhileUntilLoopStatement(LoopKind loopKind, OperationKind kind, SemanticModel semanticModel, SyntaxNode syntax, ITypeSymbol type, Optional<object> constantValue, bool isImplicit) :
            base(loopKind, kind, semanticModel, syntax, type, constantValue, isImplicit)
        {
        }
        protected abstract IOperation ConditionImpl { get; }
        /// <summary>
        /// Condition of the loop.
        /// </summary>
        public IOperation Condition => Operation.SetParentOperation(ConditionImpl, this);
    }

    /// <summary>
    /// Represents an if statement in C# or an If statement in VB.
    /// </summary>
    internal abstract partial class BaseIfStatement : Operation, IIfStatement
    {
        protected BaseIfStatement(SemanticModel semanticModel, SyntaxNode syntax, ITypeSymbol type, Optional<object> constantValue, bool isImplicit) :
                    base(OperationKind.IfStatement, semanticModel, syntax, type, constantValue, isImplicit)
        {
        }

        protected abstract IOperation ConditionImpl { get; }
        protected abstract IOperation IfTrueStatementImpl { get; }
        protected abstract IOperation IfFalseStatementImpl { get; }
        public override IEnumerable<IOperation> Children
        {
            get
            {
                yield return Condition;
                yield return IfTrueStatement;
                yield return IfFalseStatement;
            }
        }
        /// <summary>
        /// Condition of the if statement. For C# there is naturally one clause per if, but for VB If statements with multiple clauses are rewritten to have only one.
        /// </summary>
        public IOperation Condition => Operation.SetParentOperation(ConditionImpl, this);
        /// <summary>
        /// Statement executed if the condition is true.
        /// </summary>
        public IOperation IfTrueStatement => Operation.SetParentOperation(IfTrueStatementImpl, this);
        /// <summary>
        /// Statement executed if the condition is false.
        /// </summary>
        public IOperation IfFalseStatement => Operation.SetParentOperation(IfFalseStatementImpl, this);
        public override void Accept(OperationVisitor visitor)
        {
            visitor.VisitIfStatement(this);
        }
        public override TResult Accept<TArgument, TResult>(OperationVisitor<TArgument, TResult> visitor, TArgument argument)
        {
            return visitor.VisitIfStatement(this, argument);
        }
    }

    /// <summary>
    /// Represents an if statement in C# or an If statement in VB.
    /// </summary>
    internal sealed partial class IfStatement : BaseIfStatement, IIfStatement
    {
        public IfStatement(IOperation condition, IOperation ifTrueStatement, IOperation ifFalseStatement, SemanticModel semanticModel, SyntaxNode syntax, ITypeSymbol type, Optional<object> constantValue, bool isImplicit) :
            base(semanticModel, syntax, type, constantValue, isImplicit)
        {
            ConditionImpl = condition;
            IfTrueStatementImpl = ifTrueStatement;
            IfFalseStatementImpl = ifFalseStatement;
        }

        protected override IOperation ConditionImpl { get; }
        protected override IOperation IfTrueStatementImpl { get; }
        protected override IOperation IfFalseStatementImpl { get; }
    }

    /// <summary>
    /// Represents an if statement in C# or an If statement in VB.
    /// </summary>
    internal sealed partial class LazyIfStatement : BaseIfStatement, IIfStatement
    {
        private readonly Lazy<IOperation> _lazyCondition;
        private readonly Lazy<IOperation> _lazyIfTrueStatement;
        private readonly Lazy<IOperation> _lazyIfFalseStatement;

        public LazyIfStatement(Lazy<IOperation> condition, Lazy<IOperation> ifTrueStatement, Lazy<IOperation> ifFalseStatement, SemanticModel semanticModel, SyntaxNode syntax, ITypeSymbol type, Optional<object> constantValue, bool isImplicit) : base(semanticModel, syntax, type, constantValue, isImplicit)
        {
            _lazyCondition = condition ?? throw new System.ArgumentNullException(nameof(condition));
            _lazyIfTrueStatement = ifTrueStatement ?? throw new System.ArgumentNullException(nameof(ifTrueStatement));
            _lazyIfFalseStatement = ifFalseStatement ?? throw new System.ArgumentNullException(nameof(ifFalseStatement));
        }

        protected override IOperation ConditionImpl => _lazyCondition.Value;

        protected override IOperation IfTrueStatementImpl => _lazyIfTrueStatement.Value;

        protected override IOperation IfFalseStatementImpl => _lazyIfFalseStatement.Value;
    }

    /// <summary>
    /// Represents an increment expression.
    /// </summary>
    internal abstract partial class BaseIncrementExpression : Operation, IIncrementExpression
    {
        public BaseIncrementExpression(UnaryOperationKind incrementOperationKind, bool usesOperatorMethod, IMethodSymbol operatorMethod, SemanticModel semanticModel, SyntaxNode syntax, ITypeSymbol type, Optional<object> constantValue, bool isImplicit) :
            base(OperationKind.IncrementExpression, semanticModel, syntax, type, constantValue, isImplicit)
        {
            IncrementOperationKind = incrementOperationKind;
            UsesOperatorMethod = usesOperatorMethod;
            OperatorMethod = operatorMethod;
        }
        /// <summary>
        /// Kind of increment.
        /// </summary>
        public UnaryOperationKind IncrementOperationKind { get; }
        protected abstract IOperation TargetImpl { get; }
        /// <summary>
        /// True if and only if the operation is performed by an operator method.
        /// </summary>
        public bool UsesOperatorMethod { get; }
        /// <summary>
        /// Operation method used by the operation, null if the operation does not use an operator method.
        /// </summary>
        public IMethodSymbol OperatorMethod { get; }
        public override IEnumerable<IOperation> Children
        {
            get
            {
                yield return Target;
            }
        }
        /// <summary>
        /// Target of the assignment.
        /// </summary>
        public IOperation Target => Operation.SetParentOperation(TargetImpl, this);

        public override void Accept(OperationVisitor visitor)
        {
            visitor.VisitIncrementExpression(this);
        }
        public override TResult Accept<TArgument, TResult>(OperationVisitor<TArgument, TResult> visitor, TArgument argument)
        {
            return visitor.VisitIncrementExpression(this, argument);
        }
    }

    /// <summary>
    /// Represents an increment expression.
    /// </summary>
    internal sealed partial class IncrementExpression : BaseIncrementExpression, IIncrementExpression
    {
        public IncrementExpression(UnaryOperationKind incrementOperationKind, IOperation target, bool usesOperatorMethod, IMethodSymbol operatorMethod, SemanticModel semanticModel, SyntaxNode syntax, ITypeSymbol type, Optional<object> constantValue, bool isImplicit) :
            base(incrementOperationKind, usesOperatorMethod, operatorMethod, semanticModel, syntax, type, constantValue, isImplicit)
        {
            TargetImpl = target;
        }

        protected override IOperation TargetImpl { get; }
    }

    /// <summary>
    /// Represents an increment expression.
    /// </summary>
    internal sealed partial class LazyIncrementExpression : BaseIncrementExpression, IIncrementExpression
    {
        private readonly Lazy<IOperation> _lazyTarget;

        public LazyIncrementExpression(UnaryOperationKind incrementOperationKind, Lazy<IOperation> target, bool usesOperatorMethod, IMethodSymbol operatorMethod, SemanticModel semanticModel, SyntaxNode syntax, ITypeSymbol type, Optional<object> constantValue, bool isImplicit) :
            base(incrementOperationKind, usesOperatorMethod, operatorMethod, semanticModel, syntax, type, constantValue, isImplicit)
        {
            _lazyTarget = target ?? throw new System.ArgumentNullException(nameof(target));
        }

        protected override IOperation TargetImpl => _lazyTarget.Value;
    }

    /// <summary>
    /// Represents a C# this or base expression, or a VB Me, MyClass, or MyBase expression.
    /// </summary>
    internal sealed partial class InstanceReferenceExpression : Operation, IInstanceReferenceExpression
    {
        public InstanceReferenceExpression(InstanceReferenceKind instanceReferenceKind, SemanticModel semanticModel, SyntaxNode syntax, ITypeSymbol type, Optional<object> constantValue, bool isImplicit) :
            base(OperationKind.InstanceReferenceExpression, semanticModel, syntax, type, constantValue, isImplicit)
        {
            InstanceReferenceKind = instanceReferenceKind;
        }
        ///
        /// <summary>
        /// Kind of instance reference.
        /// </summary>
        public InstanceReferenceKind InstanceReferenceKind { get; }
        public override IEnumerable<IOperation> Children
        {
            get
            {
                yield break;
            }
        }
        public override void Accept(OperationVisitor visitor)
        {
            visitor.VisitInstanceReferenceExpression(this);
        }
        public override TResult Accept<TArgument, TResult>(OperationVisitor<TArgument, TResult> visitor, TArgument argument)
        {
            return visitor.VisitInstanceReferenceExpression(this, argument);
        }
    }

    /// <remarks>
    /// Represents an interpolated string expression.
    /// </remarks>
    internal abstract partial class BaseInterpolatedStringExpression : Operation, IInterpolatedStringExpression
    {
        protected BaseInterpolatedStringExpression(SemanticModel semanticModel, SyntaxNode syntax, ITypeSymbol type, Optional<object> constantValue, bool isImplicit) :
                    base(OperationKind.InterpolatedStringExpression, semanticModel, syntax, type, constantValue, isImplicit)
        {
        }

        protected abstract ImmutableArray<IInterpolatedStringContent> PartsImpl { get; }
        public override IEnumerable<IOperation> Children
        {
            get
            {
                foreach (var part in Parts)
                {
                    yield return part;
                }
            }
        }
        /// <summary>
        /// Constituent parts of interpolated string, each of which is an <see cref="IInterpolatedStringContent"/>.
        /// </summary>
        public ImmutableArray<IInterpolatedStringContent> Parts => Operation.SetParentOperation(PartsImpl, this);
        public override void Accept(OperationVisitor visitor)
        {
            visitor.VisitInterpolatedStringExpression(this);
        }
        public override TResult Accept<TArgument, TResult>(OperationVisitor<TArgument, TResult> visitor, TArgument argument)
        {
            return visitor.VisitInterpolatedStringExpression(this, argument);
        }
    }

    /// <remarks>
    /// Represents an interpolated string expression.
    /// </remarks>
    internal sealed partial class InterpolatedStringExpression : BaseInterpolatedStringExpression, IInterpolatedStringExpression
    {
        public InterpolatedStringExpression(ImmutableArray<IInterpolatedStringContent> parts, SemanticModel semanticModel, SyntaxNode syntax, ITypeSymbol type, Optional<object> constantValue, bool isImplicit) :
            base(semanticModel, syntax, type, constantValue, isImplicit)
        {
            PartsImpl = parts;
        }

        protected override ImmutableArray<IInterpolatedStringContent> PartsImpl { get; }
    }

    /// <remarks>
    /// Represents an interpolated string expression.
    /// </remarks>
    internal sealed partial class LazyInterpolatedStringExpression : BaseInterpolatedStringExpression, IInterpolatedStringExpression
    {
        private readonly Lazy<ImmutableArray<IInterpolatedStringContent>> _lazyParts;

        public LazyInterpolatedStringExpression(Lazy<ImmutableArray<IInterpolatedStringContent>> parts, SemanticModel semanticModel, SyntaxNode syntax, ITypeSymbol type, Optional<object> constantValue, bool isImplicit) : base(semanticModel, syntax, type, constantValue, isImplicit)
        {
            _lazyParts = parts;
        }

        protected override ImmutableArray<IInterpolatedStringContent> PartsImpl => _lazyParts.Value;
    }

    /// <remarks>
    /// Represents a constituent string literal part of an interpolated string expression.
    /// </remarks>
    internal abstract partial class BaseInterpolatedStringText : Operation, IInterpolatedStringText
    {
        protected BaseInterpolatedStringText(SemanticModel semanticModel, SyntaxNode syntax, ITypeSymbol type, Optional<object> constantValue, bool isImplicit) :
                    base(OperationKind.InterpolatedStringText, semanticModel, syntax, type, constantValue, isImplicit)
        {
        }

        protected abstract IOperation TextImpl { get; }
        public override IEnumerable<IOperation> Children
        {
            get
            {
                yield return Text;
            }
        }
        /// <summary>
        /// Text content.
        /// </summary>
        public IOperation Text => Operation.SetParentOperation(TextImpl, this);
        public override void Accept(OperationVisitor visitor)
        {
            visitor.VisitInterpolatedStringText(this);
        }
        public override TResult Accept<TArgument, TResult>(OperationVisitor<TArgument, TResult> visitor, TArgument argument)
        {
            return visitor.VisitInterpolatedStringText(this, argument);
        }
    }

    /// <remarks>
    /// Represents a constituent string literal part of an interpolated string expression.
    /// </remarks>
    internal sealed partial class InterpolatedStringText : BaseInterpolatedStringText, IInterpolatedStringText
    {
        public InterpolatedStringText(IOperation text, SemanticModel semanticModel, SyntaxNode syntax, ITypeSymbol type, Optional<object> constantValue, bool isImplicit) :
            base(semanticModel, syntax, type, constantValue, isImplicit)
        {
            TextImpl = text;
        }

        protected override IOperation TextImpl { get; }
    }

    /// <remarks>
    /// Represents a constituent string literal part of an interpolated string expression.
    /// </remarks>
    internal sealed partial class LazyInterpolatedStringText : BaseInterpolatedStringText, IInterpolatedStringText
    {
        private readonly Lazy<IOperation> _lazyText;

        public LazyInterpolatedStringText(Lazy<IOperation> text, SemanticModel semanticModel, SyntaxNode syntax, ITypeSymbol type, Optional<object> constantValue, bool isImplicit) : base(semanticModel, syntax, type, constantValue, isImplicit)
        {
            _lazyText = text;
        }

        protected override IOperation TextImpl => _lazyText.Value;
    }

    /// <remarks>
    /// Represents a constituent interpolation part of an interpolated string expression.
    /// </remarks>
    internal abstract partial class BaseInterpolation : Operation, IInterpolation
    {
        protected BaseInterpolation(SemanticModel semanticModel, SyntaxNode syntax, ITypeSymbol type, Optional<object> constantValue, bool isImplicit) :
                    base(OperationKind.Interpolation, semanticModel, syntax, type, constantValue, isImplicit)
        {
        }

        protected abstract IOperation ExpressionImpl { get; }
        protected abstract IOperation AlignmentImpl { get; }
        protected abstract IOperation FormatStringImpl { get; }
        public override IEnumerable<IOperation> Children
        {
            get
            {
                yield return Expression;
                yield return Alignment;
                yield return FormatString;
            }
        }
        /// <summary>
        /// Expression of the interpolation.
        /// </summary>
        public IOperation Expression => Operation.SetParentOperation(ExpressionImpl, this);
        /// <summary>
        /// Optional alignment of the interpolation.
        /// </summary>
        public IOperation Alignment => Operation.SetParentOperation(AlignmentImpl, this);
        /// <summary>
        /// Optional format string of the interpolation.
        /// </summary>
        public IOperation FormatString => Operation.SetParentOperation(FormatStringImpl, this);
        public override void Accept(OperationVisitor visitor)
        {
            visitor.VisitInterpolation(this);
        }
        public override TResult Accept<TArgument, TResult>(OperationVisitor<TArgument, TResult> visitor, TArgument argument)
        {
            return visitor.VisitInterpolation(this, argument);
        }
    }

    /// <remarks>
    /// Represents a constituent interpolation part of an interpolated string expression.
    /// </remarks>
    internal sealed partial class Interpolation : BaseInterpolation, IInterpolation
    {
        public Interpolation(IOperation expression, IOperation alignment, IOperation formatString, SemanticModel semanticModel, SyntaxNode syntax, ITypeSymbol type, Optional<object> constantValue, bool isImplicit) :
            base(semanticModel, syntax, type, constantValue, isImplicit)
        {
            ExpressionImpl = expression;
            AlignmentImpl = alignment;
            FormatStringImpl = formatString;
        }

        protected override IOperation ExpressionImpl { get; }
        protected override IOperation AlignmentImpl { get; }
        protected override IOperation FormatStringImpl { get; }
    }

    /// <remarks>
    /// Represents a constituent interpolation part of an interpolated string expression.
    /// </remarks>
    internal sealed partial class LazyInterpolation : BaseInterpolation, IInterpolation
    {
        private readonly Lazy<IOperation> _lazyExpression;
        private readonly Lazy<IOperation> _lazyAlignment;
        private readonly Lazy<IOperation> _lazyFormatString;

        public LazyInterpolation(Lazy<IOperation> expression, Lazy<IOperation> alignment, Lazy<IOperation> formatString, SemanticModel semanticModel, SyntaxNode syntax, ITypeSymbol type, Optional<object> constantValue, bool isImplicit) :
            base(semanticModel, syntax, type, constantValue, isImplicit)
        {
            _lazyExpression = expression;
            _lazyAlignment = alignment;
            _lazyFormatString = formatString;
        }

        protected override IOperation ExpressionImpl => _lazyExpression.Value;

        protected override IOperation AlignmentImpl => _lazyAlignment.Value;

        protected override IOperation FormatStringImpl => _lazyFormatString.Value;
    }

    /// <remarks>
    /// This interface is reserved for implementation by its associated APIs. We reserve the right to
    /// change it in the future.
    /// </remarks>
    internal abstract partial class BaseInvalidExpression : Operation, IInvalidExpression
    {
        protected BaseInvalidExpression(SemanticModel semanticModel, SyntaxNode syntax, ITypeSymbol type, Optional<object> constantValue, bool isImplicit) :
            base(OperationKind.InvalidExpression, semanticModel, syntax, type, constantValue, isImplicit)
        {
        }
        protected abstract ImmutableArray<IOperation> ChildrenImpl { get; }
        /// <summary>
        /// Child operations.
        /// </summary>
        public override IEnumerable<IOperation> Children => Operation.SetParentOperation(ChildrenImpl, this);
        public override void Accept(OperationVisitor visitor)
        {
            visitor.VisitInvalidExpression(this);
        }
        public override TResult Accept<TArgument, TResult>(OperationVisitor<TArgument, TResult> visitor, TArgument argument)
        {
            return visitor.VisitInvalidExpression(this, argument);
        }
    }

    /// <remarks>
    /// This interface is reserved for implementation by its associated APIs. We reserve the right to
    /// change it in the future.
    /// </remarks>
    internal sealed partial class InvalidExpression : BaseInvalidExpression, IInvalidExpression
    {
        public InvalidExpression(ImmutableArray<IOperation> children, SemanticModel semanticModel, SyntaxNode syntax, ITypeSymbol type, Optional<object> constantValue, bool isImplicit) :
            base(semanticModel, syntax, type, constantValue, isImplicit)
        {
            ChildrenImpl = children;
        }
        protected override ImmutableArray<IOperation> ChildrenImpl { get; }
    }

    /// <remarks>
    /// This interface is reserved for implementation by its associated APIs. We reserve the right to
    /// change it in the future.
    /// </remarks>
    internal sealed partial class LazyInvalidExpression : BaseInvalidExpression, IInvalidExpression
    {
        private readonly Lazy<ImmutableArray<IOperation>> _lazyChildren;

        public LazyInvalidExpression(Lazy<ImmutableArray<IOperation>> children, SemanticModel semanticModel, SyntaxNode syntax, ITypeSymbol type, Optional<object> constantValue, bool isImplicit) : base(semanticModel, syntax, type, constantValue, isImplicit)
        {
            _lazyChildren = children;
        }
        protected override ImmutableArray<IOperation> ChildrenImpl => _lazyChildren.Value;
    }

    /// <summary>
    /// Represents a syntactically or semantically invalid C# or VB statement.
    /// </summary>
    internal abstract partial class BaseInvalidStatement : Operation, IInvalidStatement
    {
        protected BaseInvalidStatement(SemanticModel semanticModel, SyntaxNode syntax, ITypeSymbol type, Optional<object> constantValue, bool isImplicit) :
            base(OperationKind.InvalidStatement, semanticModel, syntax, type, constantValue, isImplicit)
        {
        }
        protected abstract ImmutableArray<IOperation> ChildrenImpl { get; }
        /// <summary>
        /// Child operations.
        /// </summary>
        public override IEnumerable<IOperation> Children => Operation.SetParentOperation(ChildrenImpl, this);
        public override void Accept(OperationVisitor visitor)
        {
            visitor.VisitInvalidStatement(this);
        }
        public override TResult Accept<TArgument, TResult>(OperationVisitor<TArgument, TResult> visitor, TArgument argument)
        {
            return visitor.VisitInvalidStatement(this, argument);
        }
    }

    /// <summary>
    /// Represents a syntactically or semantically invalid C# or VB statement.
    /// </summary>
    internal sealed partial class InvalidStatement : BaseInvalidStatement, IInvalidStatement
    {
        public InvalidStatement(ImmutableArray<IOperation> children, SemanticModel semanticModel, SyntaxNode syntax, ITypeSymbol type, Optional<object> constantValue, bool isImplicit) :
            base(semanticModel, syntax, type, constantValue, isImplicit)
        {
            ChildrenImpl = children;
        }
        protected override ImmutableArray<IOperation> ChildrenImpl { get; }
    }

    /// <summary>
    /// Represents a syntactically or semantically invalid C# or VB statement.
    /// </summary>
    internal sealed partial class LazyInvalidStatement : BaseInvalidStatement, IInvalidStatement
    {
        private readonly Lazy<ImmutableArray<IOperation>> _lazyChildren;

        public LazyInvalidStatement(Lazy<ImmutableArray<IOperation>> children, SemanticModel semanticModel, SyntaxNode syntax, ITypeSymbol type, Optional<object> constantValue, bool isImplicit) : base(semanticModel, syntax, type, constantValue, isImplicit)
        {
            _lazyChildren = children;
        }
        protected override ImmutableArray<IOperation> ChildrenImpl => _lazyChildren.Value;
    }

    /// <summary>
    /// Represents a C# or VB method invocation.
    /// </summary>
    internal abstract partial class BaseInvocationExpression : Operation, IHasArgumentsExpression, IInvocationExpression
    {
        protected BaseInvocationExpression(IMethodSymbol targetMethod, bool isVirtual, SemanticModel semanticModel, SyntaxNode syntax, ITypeSymbol type, Optional<object> constantValue, bool isImplicit) :
                    base(OperationKind.InvocationExpression, semanticModel, syntax, type, constantValue, isImplicit)
        {
            TargetMethod = targetMethod;
            IsVirtual = isVirtual;
        }
        /// <summary>
        /// Method to be invoked.
        /// </summary>
        public IMethodSymbol TargetMethod { get; }
        protected abstract IOperation InstanceImpl { get; }
        /// <summary>
        /// True if the invocation uses a virtual mechanism, and false otherwise.
        /// </summary>
        public bool IsVirtual { get; }
        protected abstract ImmutableArray<IArgument> ArgumentsInEvaluationOrderImpl { get; }
        public override IEnumerable<IOperation> Children
        {
            get
            {
                yield return Instance;
                foreach (var argumentsInEvaluationOrder in ArgumentsInEvaluationOrder)
                {
                    yield return argumentsInEvaluationOrder;
                }
            }
        }
        /// <summary>
        /// 'This' or 'Me' instance to be supplied to the method, or null if the method is static.
        /// </summary>
        public IOperation Instance => Operation.SetParentOperation(InstanceImpl, this);
        /// <summary>
        /// Arguments of the invocation, excluding the instance argument. Arguments are in evaluation order.
        /// </summary>
        /// <remarks>
        /// If the invocation is in its expanded form, then params/ParamArray arguments would be collected into arrays.
        /// Default values are supplied for optional arguments missing in source.
        /// </remarks>
        public ImmutableArray<IArgument> ArgumentsInEvaluationOrder => Operation.SetParentOperation(ArgumentsInEvaluationOrderImpl, this);
        public override void Accept(OperationVisitor visitor)
        {
            visitor.VisitInvocationExpression(this);
        }
        public override TResult Accept<TArgument, TResult>(OperationVisitor<TArgument, TResult> visitor, TArgument argument)
        {
            return visitor.VisitInvocationExpression(this, argument);
        }
    }

    /// <summary>
    /// Represents a C# or VB method invocation.
    /// </summary>
    internal sealed partial class InvocationExpression : BaseInvocationExpression, IHasArgumentsExpression, IInvocationExpression
    {
        public InvocationExpression(IMethodSymbol targetMethod, IOperation instance, bool isVirtual, ImmutableArray<IArgument> argumentsInEvaluationOrder, SemanticModel semanticModel, SyntaxNode syntax, ITypeSymbol type, Optional<object> constantValue, bool isImplicit) :
            base(targetMethod, isVirtual, semanticModel, syntax, type, constantValue, isImplicit)
        {
            InstanceImpl = instance;
            ArgumentsInEvaluationOrderImpl = argumentsInEvaluationOrder;
        }

        protected override IOperation InstanceImpl { get; }
        protected override ImmutableArray<IArgument> ArgumentsInEvaluationOrderImpl { get; }
    }

    /// <summary>
    /// Represents a C# or VB method invocation.
    /// </summary>
    internal sealed partial class LazyInvocationExpression : BaseInvocationExpression, IHasArgumentsExpression, IInvocationExpression
    {
        private readonly Lazy<IOperation> _lazyInstance;
        private readonly Lazy<ImmutableArray<IArgument>> _lazyArgumentsInEvaluationOrder;

        public LazyInvocationExpression(IMethodSymbol targetMethod, Lazy<IOperation> instance, bool isVirtual, Lazy<ImmutableArray<IArgument>> argumentsInEvaluationOrder, SemanticModel semanticModel, SyntaxNode syntax, ITypeSymbol type, Optional<object> constantValue, bool isImplicit) : base(targetMethod, isVirtual, semanticModel, syntax, type, constantValue, isImplicit)
        {
            _lazyInstance = instance ?? throw new System.ArgumentNullException(nameof(instance));
            _lazyArgumentsInEvaluationOrder = argumentsInEvaluationOrder;
        }

        protected override IOperation InstanceImpl => _lazyInstance.Value;

        protected override ImmutableArray<IArgument> ArgumentsInEvaluationOrderImpl => _lazyArgumentsInEvaluationOrder.Value;
    }

    /// <summary>
    /// Represents an expression that tests if a value is of a specific type.
    /// </summary>
    internal abstract partial class BaseIsTypeExpression : Operation, IIsTypeExpression
    {
        protected BaseIsTypeExpression(ITypeSymbol isType, SemanticModel semanticModel, SyntaxNode syntax, ITypeSymbol type, Optional<object> constantValue, bool isImplicit) :
                    base(OperationKind.IsTypeExpression, semanticModel, syntax, type, constantValue, isImplicit)
        {
            IsType = isType;
        }

        protected abstract IOperation OperandImpl { get; }
        /// <summary>
        /// Type for which to test.
        /// </summary>
        public ITypeSymbol IsType { get; }
        public override IEnumerable<IOperation> Children
        {
            get
            {
                yield return Operand;
            }
        }
        /// <summary>
        /// Value to test.
        /// </summary>
        public IOperation Operand => Operation.SetParentOperation(OperandImpl, this);
        public override void Accept(OperationVisitor visitor)
        {
            visitor.VisitIsTypeExpression(this);
        }
        public override TResult Accept<TArgument, TResult>(OperationVisitor<TArgument, TResult> visitor, TArgument argument)
        {
            return visitor.VisitIsTypeExpression(this, argument);
        }
    }

    /// <summary>
    /// Represents an expression that tests if a value is of a specific type.
    /// </summary>
    internal sealed partial class IsTypeExpression : BaseIsTypeExpression, IIsTypeExpression
    {
        public IsTypeExpression(IOperation operand, ITypeSymbol isType, SemanticModel semanticModel, SyntaxNode syntax, ITypeSymbol type, Optional<object> constantValue, bool isImplicit) :
            base(isType, semanticModel, syntax, type, constantValue, isImplicit)
        {
            OperandImpl = operand;
        }

        protected override IOperation OperandImpl { get; }
    }

    /// <summary>
    /// Represents an expression that tests if a value is of a specific type.
    /// </summary>
    internal sealed partial class LazyIsTypeExpression : BaseIsTypeExpression, IIsTypeExpression
    {
        private readonly Lazy<IOperation> _lazyOperand;

        public LazyIsTypeExpression(Lazy<IOperation> operand, ITypeSymbol isType, SemanticModel semanticModel, SyntaxNode syntax, ITypeSymbol type, Optional<object> constantValue, bool isImplicit) : base(isType, semanticModel, syntax, type, constantValue, isImplicit)
        {
            _lazyOperand = operand ?? throw new System.ArgumentNullException(nameof(operand));
        }

        protected override IOperation OperandImpl => _lazyOperand.Value;
    }

    /// <summary>
    /// Represents a C# or VB label statement.
    /// </summary>
    internal abstract partial class BaseLabelStatement : Operation, ILabelStatement
    {
        protected BaseLabelStatement(ILabelSymbol label, SemanticModel semanticModel, SyntaxNode syntax, ITypeSymbol type, Optional<object> constantValue, bool isImplicit) :
                    base(OperationKind.LabelStatement, semanticModel, syntax, type, constantValue, isImplicit)
        {
            Label = label;
        }
        /// <summary>
        ///  Label that can be the target of branches.
        /// </summary>
        public ILabelSymbol Label { get; }
        protected abstract IOperation LabeledStatementImpl { get; }
        public override IEnumerable<IOperation> Children
        {
            get
            {
                yield return LabeledStatement;
            }
        }
        /// <summary>
        /// Statement that has been labeled.
        /// </summary>
        public IOperation LabeledStatement => Operation.SetParentOperation(LabeledStatementImpl, this);
        public override void Accept(OperationVisitor visitor)
        {
            visitor.VisitLabelStatement(this);
        }
        public override TResult Accept<TArgument, TResult>(OperationVisitor<TArgument, TResult> visitor, TArgument argument)
        {
            return visitor.VisitLabelStatement(this, argument);
        }
    }

    /// <summary>
    /// Represents a C# or VB label statement.
    /// </summary>
    internal sealed partial class LabelStatement : BaseLabelStatement, ILabelStatement
    {
        public LabelStatement(ILabelSymbol label, IOperation labeledStatement, SemanticModel semanticModel, SyntaxNode syntax, ITypeSymbol type, Optional<object> constantValue, bool isImplicit) :
            base(label, semanticModel, syntax, type, constantValue, isImplicit)
        {
            LabeledStatementImpl = labeledStatement;
        }

        protected override IOperation LabeledStatementImpl { get; }
    }

    /// <summary>
    /// Represents a C# or VB label statement.
    /// </summary>
    internal sealed partial class LazyLabelStatement : BaseLabelStatement, ILabelStatement
    {
        private readonly Lazy<IOperation> _lazyLabeledStatement;

        public LazyLabelStatement(ILabelSymbol label, Lazy<IOperation> labeledStatement, SemanticModel semanticModel, SyntaxNode syntax, ITypeSymbol type, Optional<object> constantValue, bool isImplicit) : base(label, semanticModel, syntax, type, constantValue, isImplicit)
        {
            _lazyLabeledStatement = labeledStatement ?? throw new System.ArgumentNullException(nameof(labeledStatement));
        }

        protected override IOperation LabeledStatementImpl => _lazyLabeledStatement.Value;
    }

    /// <summary>
    /// Represents a lambda expression.
    /// </summary>
    internal abstract partial class BaseLambdaExpression : Operation, ILambdaExpression
    {
        protected BaseLambdaExpression(IMethodSymbol signature, SemanticModel semanticModel, SyntaxNode syntax, ITypeSymbol type, Optional<object> constantValue, bool isImplicit) :
                    base(OperationKind.LambdaExpression, semanticModel, syntax, type, constantValue, isImplicit)
        {
            Signature = signature;
        }
        /// <summary>
        /// Signature of the lambda.
        /// </summary>
        public IMethodSymbol Signature { get; }
        protected abstract IBlockStatement BodyImpl { get; }
        public override IEnumerable<IOperation> Children
        {
            get
            {
                yield return Body;
            }
        }
        /// <summary>
        /// Body of the lambda.
        /// </summary>
        public IBlockStatement Body => Operation.SetParentOperation(BodyImpl, this);
        public override void Accept(OperationVisitor visitor)
        {
            visitor.VisitLambdaExpression(this);
        }
        public override TResult Accept<TArgument, TResult>(OperationVisitor<TArgument, TResult> visitor, TArgument argument)
        {
            return visitor.VisitLambdaExpression(this, argument);
        }
    }

    /// <summary>
    /// Represents a lambda expression.
    /// </summary>
    internal sealed partial class LambdaExpression : BaseLambdaExpression, ILambdaExpression
    {
        public LambdaExpression(IMethodSymbol signature, IBlockStatement body, SemanticModel semanticModel, SyntaxNode syntax, ITypeSymbol type, Optional<object> constantValue, bool isImplicit) :
            base(signature, semanticModel, syntax, type, constantValue, isImplicit)
        {
            BodyImpl = body;
        }

        protected override IBlockStatement BodyImpl { get; }
    }

    /// <summary>
    /// Represents a lambda expression.
    /// </summary>
    internal sealed partial class LazyLambdaExpression : BaseLambdaExpression, ILambdaExpression
    {
        private readonly Lazy<IBlockStatement> _lazyBody;

        public LazyLambdaExpression(IMethodSymbol signature, Lazy<IBlockStatement> body, SemanticModel semanticModel, SyntaxNode syntax, ITypeSymbol type, Optional<object> constantValue, bool isImplicit) : base(signature, semanticModel, syntax, type, constantValue, isImplicit)
        {
            _lazyBody = body ?? throw new System.ArgumentNullException(nameof(body));
        }

        protected override IBlockStatement BodyImpl => _lazyBody.Value;
    }

    /// <summary>
    /// Represents a dynamic access to a member of a class, struct, or module.
    /// </summary>
    internal abstract partial class BaseDynamicMemberReferenceExpression : Operation, IDynamicMemberReferenceExpression
    {
        protected BaseDynamicMemberReferenceExpression(string memberName, ImmutableArray<ITypeSymbol> typeArguments, ITypeSymbol containingType, SemanticModel semanticModel, SyntaxNode syntax, ITypeSymbol type, Optional<object> constantValue, bool isImplicit) :
            base(OperationKind.DynamicMemberReferenceExpression, semanticModel, syntax, type, constantValue, isImplicit)
        {
            MemberName = memberName;
            TypeArguments = typeArguments;
            ContainingType = containingType;
        }

        protected abstract IOperation InstanceImpl { get; }
        /// <summary>
        /// Name of the member.
        /// </summary>
        public string MemberName { get; }
        /// <summary>
        /// Type arguments.
        /// </summary>
        public ImmutableArray<ITypeSymbol> TypeArguments { get; }
        /// <summary>
        /// The containing type of this expression. In C#, this will always be null.
        /// </summary>
        public ITypeSymbol ContainingType { get; }

        public override IEnumerable<IOperation> Children
        {
            get
            {
                yield return Instance;
            }
        }
        /// <summary>
        /// Instance used to bind the member reference.
        /// </summary>
        public IOperation Instance => Operation.SetParentOperation(InstanceImpl, this);
        public override void Accept(OperationVisitor visitor)
        {
            visitor.VisitDynamicMemberReferenceExpression(this);
        }
        public override TResult Accept<TArgument, TResult>(OperationVisitor<TArgument, TResult> visitor, TArgument argument)
        {
            return visitor.VisitDynamicMemberReferenceExpression(this, argument);
        }

    }

    /// <summary>
    /// Represents a dynamic access to a member of a class, struct, or module.
    /// </summary>
    internal sealed partial class DynamicMemberReferenceExpression : BaseDynamicMemberReferenceExpression, IDynamicMemberReferenceExpression
    {
        public DynamicMemberReferenceExpression(IOperation instance, string memberName, ImmutableArray<ITypeSymbol> typeArguments, ITypeSymbol containingType, SemanticModel semanticModel, SyntaxNode syntax, ITypeSymbol type, Optional<object> constantValue, bool isImplicit) :
            base(memberName, typeArguments, containingType, semanticModel, syntax, type, constantValue, isImplicit)
        {
            InstanceImpl = instance;
        }

        protected override IOperation InstanceImpl { get; }
    }

    /// <summary>
    /// Represents a dynamic access to a member of a class, struct, or module.
    /// </summary>
    internal sealed partial class LazyDynamicMemberReferenceExpression : BaseDynamicMemberReferenceExpression, IDynamicMemberReferenceExpression
    {
        private readonly Lazy<IOperation> _lazyInstance;

        public LazyDynamicMemberReferenceExpression(Lazy<IOperation> lazyInstance, string memberName, ImmutableArray<ITypeSymbol> typeArguments, ITypeSymbol containingType, SemanticModel semanticModel, SyntaxNode syntax, ITypeSymbol type, Optional<object> constantValue, bool isImplicit) :
            base(memberName, typeArguments, containingType, semanticModel, syntax, type, constantValue, isImplicit)
        {
            _lazyInstance = lazyInstance;
        }

        protected override IOperation InstanceImpl => _lazyInstance.Value;
    }

    /// <summary>
    /// Represents a textual literal numeric, string, etc. expression.
    /// </summary>
    internal sealed partial class LiteralExpression : Operation, ILiteralExpression
    {
<<<<<<< HEAD
        public LiteralExpression(SemanticModel semanticModel, SyntaxNode syntax, ITypeSymbol type, Optional<object> constantValue) :
            base(OperationKind.LiteralExpression, semanticModel, syntax, type, constantValue)
=======
        public LiteralExpression(string text, SemanticModel semanticModel, SyntaxNode syntax, ITypeSymbol type, Optional<object> constantValue, bool isImplicit) :
            base(OperationKind.LiteralExpression, semanticModel, syntax, type, constantValue, isImplicit)
>>>>>>> a2840b98
        {
        }
        public override IEnumerable<IOperation> Children
        {
            get
            {
                yield break;
            }
        }
        public override void Accept(OperationVisitor visitor)
        {
            visitor.VisitLiteralExpression(this);
        }
        public override TResult Accept<TArgument, TResult>(OperationVisitor<TArgument, TResult> visitor, TArgument argument)
        {
            return visitor.VisitLiteralExpression(this, argument);
        }
    }

    /// <summary>
    /// Represents a reference to a declared local variable.
    /// </summary>
    internal sealed partial class LocalReferenceExpression : Operation, ILocalReferenceExpression
    {
        public LocalReferenceExpression(ILocalSymbol local, SemanticModel semanticModel, SyntaxNode syntax, ITypeSymbol type, Optional<object> constantValue, bool isImplicit) :
            base(OperationKind.LocalReferenceExpression, semanticModel, syntax, type, constantValue, isImplicit)
        {
            Local = local;
        }
        /// <summary>
        /// Referenced local variable.
        /// </summary>
        public ILocalSymbol Local { get; }
        public override IEnumerable<IOperation> Children
        {
            get
            {
                yield break;
            }
        }
        public override void Accept(OperationVisitor visitor)
        {
            visitor.VisitLocalReferenceExpression(this);
        }
        public override TResult Accept<TArgument, TResult>(OperationVisitor<TArgument, TResult> visitor, TArgument argument)
        {
            return visitor.VisitLocalReferenceExpression(this, argument);
        }
    }

    /// <summary>
    /// Represents a C# lock or a VB SyncLock statement.
    /// </summary>
    internal abstract partial class BaseLockStatement : Operation, ILockStatement
    {
        protected BaseLockStatement(SemanticModel semanticModel, SyntaxNode syntax, ITypeSymbol type, Optional<object> constantValue, bool isImplicit) :
                    base(OperationKind.LockStatement, semanticModel, syntax, type, constantValue, isImplicit)
        {
        }

        protected abstract IOperation LockedObjectImpl { get; }
        protected abstract IOperation BodyImpl { get; }
        public override IEnumerable<IOperation> Children
        {
            get
            {
                yield return LockedObject;
                yield return Body;
            }
        }
        /// <summary>
        /// Value to be locked.
        /// </summary>
        public IOperation LockedObject => Operation.SetParentOperation(LockedObjectImpl, this);
        /// <summary>
        /// Body of the lock, to be executed while holding the lock.
        /// </summary>
        public IOperation Body => Operation.SetParentOperation(BodyImpl, this);
        public override void Accept(OperationVisitor visitor)
        {
            visitor.VisitLockStatement(this);
        }
        public override TResult Accept<TArgument, TResult>(OperationVisitor<TArgument, TResult> visitor, TArgument argument)
        {
            return visitor.VisitLockStatement(this, argument);
        }
    }

    /// <summary>
    /// Represents a C# lock or a VB SyncLock statement.
    /// </summary>
    internal sealed partial class LockStatement : BaseLockStatement, ILockStatement
    {
        public LockStatement(IOperation lockedObject, IOperation body, SemanticModel semanticModel, SyntaxNode syntax, ITypeSymbol type, Optional<object> constantValue, bool isImplicit) :
            base(semanticModel, syntax, type, constantValue, isImplicit)
        {
            LockedObjectImpl = lockedObject;
            BodyImpl = body;
        }

        protected override IOperation LockedObjectImpl { get; }
        protected override IOperation BodyImpl { get; }
    }

    /// <summary>
    /// Represents a C# lock or a VB SyncLock statement.
    /// </summary>
    internal sealed partial class LazyLockStatement : BaseLockStatement, ILockStatement
    {
        private readonly Lazy<IOperation> _lazyLockedObject;
        private readonly Lazy<IOperation> _lazyBody;

        public LazyLockStatement(Lazy<IOperation> lockedObject, Lazy<IOperation> body, SemanticModel semanticModel, SyntaxNode syntax, ITypeSymbol type, Optional<object> constantValue, bool isImplicit) : base(semanticModel, syntax, type, constantValue, isImplicit)
        {
            _lazyLockedObject = lockedObject ?? throw new System.ArgumentNullException(nameof(lockedObject));
            _lazyBody = body ?? throw new System.ArgumentNullException(nameof(body));
        }

        protected override IOperation LockedObjectImpl => _lazyLockedObject.Value;

        protected override IOperation BodyImpl => _lazyBody.Value;
    }

    /// <summary>
    /// Represents a C# while, for, foreach, or do statement, or a VB While, For, For Each, or Do statement.
    /// </summary>
    internal abstract partial class LoopStatement : Operation, ILoopStatement
    {
        protected LoopStatement(LoopKind loopKind, OperationKind kind, SemanticModel semanticModel, SyntaxNode syntax, ITypeSymbol type, Optional<object> constantValue, bool isImplicit) :
            base(kind, semanticModel, syntax, type, constantValue, isImplicit)
        {
            LoopKind = loopKind;
        }
        protected abstract IOperation BodyImpl { get; }
        /// <summary>
        /// Kind of the loop.
        /// </summary>
        public LoopKind LoopKind { get; }
        /// <summary>
        /// Body of the loop.
        /// </summary>
        public IOperation Body => Operation.SetParentOperation(BodyImpl, this);
    }

    /// <summary>
    /// Represents a reference to a member of a class, struct, or interface.
    /// </summary>
    internal abstract partial class MemberReferenceExpression : Operation, IMemberReferenceExpression
    {
        protected MemberReferenceExpression(ISymbol member, OperationKind kind, SemanticModel semanticModel, SyntaxNode syntax, ITypeSymbol type, Optional<object> constantValue, bool isImplicit) :
            base(kind, semanticModel, syntax, type, constantValue, isImplicit)
        {
            Member = member;
        }
        protected abstract IOperation InstanceImpl { get; }
        /// <summary>
        /// Instance of the type. Null if the reference is to a static/shared member.
        /// </summary>
        public IOperation Instance => Operation.SetParentOperation(InstanceImpl, this);

        /// <summary>
        /// Referenced member.
        /// </summary>
        public ISymbol Member { get; }
    }

    /// <summary>
    /// Represents a reference to a method other than as the target of an invocation.
    /// </summary>
    internal abstract partial class BaseMethodBindingExpression : MemberReferenceExpression, IMethodBindingExpression
    {
        public BaseMethodBindingExpression(IMethodSymbol method, bool isVirtual, ISymbol member, SemanticModel semanticModel, SyntaxNode syntax, ITypeSymbol type, Optional<object> constantValue, bool isImplicit) :
            base(member, OperationKind.MethodBindingExpression, semanticModel, syntax, type, constantValue, isImplicit)
        {
            Method = method;
            IsVirtual = isVirtual;
        }
        /// <summary>
        /// Referenced method.
        /// </summary>
        public IMethodSymbol Method { get; }

        /// <summary>
        /// Indicates whether the reference uses virtual semantics.
        /// </summary>
        public bool IsVirtual { get; }
        public override IEnumerable<IOperation> Children
        {
            get
            {
                yield return Instance;
            }
        }

        public override void Accept(OperationVisitor visitor)
        {
            visitor.VisitMethodBindingExpression(this);
        }
        public override TResult Accept<TArgument, TResult>(OperationVisitor<TArgument, TResult> visitor, TArgument argument)
        {
            return visitor.VisitMethodBindingExpression(this, argument);
        }
    }

    /// <summary>
    /// Represents a reference to a method other than as the target of an invocation.
    /// </summary>
    internal sealed partial class MethodBindingExpression : BaseMethodBindingExpression, IMethodBindingExpression
    {
        public MethodBindingExpression(IMethodSymbol method, bool isVirtual, IOperation instance, ISymbol member, SemanticModel semanticModel, SyntaxNode syntax, ITypeSymbol type, Optional<object> constantValue, bool isImplicit) :
            base(method, isVirtual, member, semanticModel, syntax, type, constantValue, isImplicit)
        {
            InstanceImpl = instance;
        }
        /// <summary>
        /// Instance of the type. Null if the reference is to a static/shared member.
        /// </summary>
        protected override IOperation InstanceImpl { get; }
    }

    /// <summary>
    /// Represents a reference to a method other than as the target of an invocation.
    /// </summary>
    internal sealed partial class LazyMethodBindingExpression : BaseMethodBindingExpression, IMethodBindingExpression
    {
        private readonly Lazy<IOperation> _lazyInstance;

        public LazyMethodBindingExpression(IMethodSymbol method, bool isVirtual, Lazy<IOperation> instance, ISymbol member, SemanticModel semanticModel, SyntaxNode syntax, ITypeSymbol type, Optional<object> constantValue, bool isImplicit) :
            base(method, isVirtual, member, semanticModel, syntax, type, constantValue, isImplicit)
        {
            _lazyInstance = instance ?? throw new System.ArgumentNullException(nameof(instance));
        }
        protected override IOperation InstanceImpl => _lazyInstance.Value;
    }

    /// <summary>
    /// Represents a null-coalescing expression.
    /// </summary>
    internal abstract partial class BaseNullCoalescingExpression : Operation, INullCoalescingExpression
    {
        protected BaseNullCoalescingExpression(SemanticModel semanticModel, SyntaxNode syntax, ITypeSymbol type, Optional<object> constantValue, bool isImplicit) :
                    base(OperationKind.NullCoalescingExpression, semanticModel, syntax, type, constantValue, isImplicit)
        {
        }

        protected abstract IOperation PrimaryOperandImpl { get; }
        protected abstract IOperation SecondaryOperandImpl { get; }
        public override IEnumerable<IOperation> Children
        {
            get
            {
                yield return PrimaryOperand;
                yield return SecondaryOperand;
            }
        }
        /// <summary>
        /// Value to be unconditionally evaluated.
        /// </summary>
        public IOperation PrimaryOperand => Operation.SetParentOperation(PrimaryOperandImpl, this);
        /// <summary>
        /// Value to be evaluated if Primary evaluates to null/Nothing.
        /// </summary>
        public IOperation SecondaryOperand => Operation.SetParentOperation(SecondaryOperandImpl, this);
        public override void Accept(OperationVisitor visitor)
        {
            visitor.VisitNullCoalescingExpression(this);
        }
        public override TResult Accept<TArgument, TResult>(OperationVisitor<TArgument, TResult> visitor, TArgument argument)
        {
            return visitor.VisitNullCoalescingExpression(this, argument);
        }
    }

    /// <summary>
    /// Represents a null-coalescing expression.
    /// </summary>
    internal sealed partial class NullCoalescingExpression : BaseNullCoalescingExpression, INullCoalescingExpression
    {
        public NullCoalescingExpression(IOperation primaryOperand, IOperation secondaryOperand, SemanticModel semanticModel, SyntaxNode syntax, ITypeSymbol type, Optional<object> constantValue, bool isImplicit) :
            base(semanticModel, syntax, type, constantValue, isImplicit)
        {
            PrimaryOperandImpl = primaryOperand;
            SecondaryOperandImpl = secondaryOperand;
        }

        protected override IOperation PrimaryOperandImpl { get; }
        protected override IOperation SecondaryOperandImpl { get; }
    }

    /// <summary>
    /// Represents a null-coalescing expression.
    /// </summary>
    internal sealed partial class LazyNullCoalescingExpression : BaseNullCoalescingExpression, INullCoalescingExpression
    {
        private readonly Lazy<IOperation> _lazyPrimaryOperand;
        private readonly Lazy<IOperation> _lazySecondaryOperand;

        public LazyNullCoalescingExpression(Lazy<IOperation> primaryOperand, Lazy<IOperation> secondaryOperand, SemanticModel semanticModel, SyntaxNode syntax, ITypeSymbol type, Optional<object> constantValue, bool isImplicit) : base(semanticModel, syntax, type, constantValue, isImplicit)
        {
            _lazyPrimaryOperand = primaryOperand ?? throw new System.ArgumentNullException(nameof(primaryOperand));
            _lazySecondaryOperand = secondaryOperand ?? throw new System.ArgumentNullException(nameof(secondaryOperand));
        }

        protected override IOperation PrimaryOperandImpl => _lazyPrimaryOperand.Value;

        protected override IOperation SecondaryOperandImpl => _lazySecondaryOperand.Value;
    }

    /// <summary>
    /// Represents a new/New expression.
    /// </summary>
    internal abstract partial class BaseObjectCreationExpression : Operation, IHasArgumentsExpression, IObjectCreationExpression
    {
        protected BaseObjectCreationExpression(IMethodSymbol constructor, SemanticModel semanticModel, SyntaxNode syntax, ITypeSymbol type, Optional<object> constantValue, bool isImplicit) :
                    base(OperationKind.ObjectCreationExpression, semanticModel, syntax, type, constantValue, isImplicit)
        {
            Constructor = constructor;
        }
        /// <summary>
        /// Constructor to be invoked on the created instance.
        /// </summary>
        public IMethodSymbol Constructor { get; }
        protected abstract IObjectOrCollectionInitializerExpression InitializerImpl { get; }
        protected abstract ImmutableArray<IArgument> ArgumentsInEvaluationOrderImpl { get; }
        public override IEnumerable<IOperation> Children
        {
            get
            {
                foreach (var argumentsInEvaluationOrder in ArgumentsInEvaluationOrder)
                {
                    yield return argumentsInEvaluationOrder;
                }
                yield return Initializer;
            }
        }
        /// <summary>
        /// Object or collection initializer, if any.
        /// </summary>
        public IObjectOrCollectionInitializerExpression Initializer => Operation.SetParentOperation(InitializerImpl, this);
        /// <summary>
        /// Arguments of the invocation, excluding the instance argument. Arguments are in evaluation order.
        /// </summary>
        /// <remarks>
        /// If the invocation is in its expanded form, then params/ParamArray arguments would be collected into arrays. 
        /// Default values are supplied for optional arguments missing in source.
        /// </remarks>
        public ImmutableArray<IArgument> ArgumentsInEvaluationOrder => Operation.SetParentOperation(ArgumentsInEvaluationOrderImpl, this);
        public override void Accept(OperationVisitor visitor)
        {
            visitor.VisitObjectCreationExpression(this);
        }
        public override TResult Accept<TArgument, TResult>(OperationVisitor<TArgument, TResult> visitor, TArgument argument)
        {
            return visitor.VisitObjectCreationExpression(this, argument);
        }
    }

    /// <summary>
    /// Represents a new/New expression.
    /// </summary>
    internal sealed partial class ObjectCreationExpression : BaseObjectCreationExpression, IHasArgumentsExpression, IObjectCreationExpression
    {
        public ObjectCreationExpression(IMethodSymbol constructor, IObjectOrCollectionInitializerExpression initializer, ImmutableArray<IArgument> argumentsInEvaluationOrder, SemanticModel semanticModel, SyntaxNode syntax, ITypeSymbol type, Optional<object> constantValue, bool isImplicit) :
            base(constructor, semanticModel, syntax, type, constantValue, isImplicit)
        {
            InitializerImpl = initializer;
            ArgumentsInEvaluationOrderImpl = argumentsInEvaluationOrder;
        }

        protected override IObjectOrCollectionInitializerExpression InitializerImpl { get; }
        protected override ImmutableArray<IArgument> ArgumentsInEvaluationOrderImpl { get; }
    }

    /// <summary>
    /// Represents a new/New expression.
    /// </summary>
    internal sealed partial class LazyObjectCreationExpression : BaseObjectCreationExpression, IHasArgumentsExpression, IObjectCreationExpression
    {
        private readonly Lazy<IObjectOrCollectionInitializerExpression> _lazyInitializer;
        private readonly Lazy<ImmutableArray<IArgument>> _lazyArgumentsInEvaluationOrder;

        public LazyObjectCreationExpression(IMethodSymbol constructor, Lazy<IObjectOrCollectionInitializerExpression> initializer, Lazy<ImmutableArray<IArgument>> argumentsInEvaluationOrder, SemanticModel semanticModel, SyntaxNode syntax, ITypeSymbol type, Optional<object> constantValue, bool isImplicit) : base(constructor, semanticModel, syntax, type, constantValue, isImplicit)
        {
            _lazyInitializer = initializer;
            _lazyArgumentsInEvaluationOrder = argumentsInEvaluationOrder;
        }

        protected override IObjectOrCollectionInitializerExpression InitializerImpl => _lazyInitializer.Value;

        protected override ImmutableArray<IArgument> ArgumentsInEvaluationOrderImpl => _lazyArgumentsInEvaluationOrder.Value;

    }

    /// <summary>
    /// Represents a C# or VB new/New anonymous object creation expression.
    /// </summary>
    internal abstract partial class BaseAnonymousObjectCreationExpression : Operation, IAnonymousObjectCreationExpression
    {
        protected BaseAnonymousObjectCreationExpression(SemanticModel semanticModel, SyntaxNode syntax, ITypeSymbol type, Optional<object> constantValue, bool isImplicit) :
            base(OperationKind.AnonymousObjectCreationExpression, semanticModel, syntax, type, constantValue, isImplicit)
        {
        }

        protected abstract ImmutableArray<IOperation> InitializersImpl { get; }
        public override IEnumerable<IOperation> Children
        {
            get
            {
                foreach (var initializer in Initializers)
                {
                    yield return initializer;
                }
            }
        }
        /// <summary>
        /// Explicitly-specified member initializers.
        /// </summary>
        public ImmutableArray<IOperation> Initializers => Operation.SetParentOperation(InitializersImpl, this);
        public override void Accept(OperationVisitor visitor)
        {
            visitor.VisitAnonymousObjectCreationExpression(this);
        }
        public override TResult Accept<TArgument, TResult>(OperationVisitor<TArgument, TResult> visitor, TArgument argument)
        {
            return visitor.VisitAnonymousObjectCreationExpression(this, argument);
        }
    }

    /// <summary>
    /// Represents a C# or VB new/New anonymous object creation expression.
    /// </summary>
    internal sealed partial class AnonymousObjectCreationExpression : BaseAnonymousObjectCreationExpression, IAnonymousObjectCreationExpression
    {
        public AnonymousObjectCreationExpression(ImmutableArray<IOperation> initializers, SemanticModel semanticModel, SyntaxNode syntax, ITypeSymbol type, Optional<object> constantValue, bool isImplicit) :
            base(semanticModel, syntax, type, constantValue, isImplicit)
        {
            InitializersImpl = initializers;
        }

        protected override ImmutableArray<IOperation> InitializersImpl { get; }
    }

    /// <summary>
    /// Represents a C# or VB new/New anonymous object creation expression.
    /// </summary>
    internal sealed partial class LazyAnonymousObjectCreationExpression : BaseAnonymousObjectCreationExpression, IAnonymousObjectCreationExpression
    {
        private readonly Lazy<ImmutableArray<IOperation>> _lazyInitializers;

        public LazyAnonymousObjectCreationExpression(Lazy<ImmutableArray<IOperation>> initializers, SemanticModel semanticModel, SyntaxNode syntax, ITypeSymbol type, Optional<object> constantValue, bool isImplicit) :
            base(semanticModel, syntax, type, constantValue, isImplicit)
        {
            _lazyInitializers = initializers;
        }

        protected override ImmutableArray<IOperation> InitializersImpl => _lazyInitializers.Value;
    }

    /// <summary>
    /// Represents an argument value that has been omitted in an invocation.
    /// </summary>
    internal sealed partial class OmittedArgumentExpression : Operation, IOmittedArgumentExpression
    {
        public OmittedArgumentExpression(SemanticModel semanticModel, SyntaxNode syntax, ITypeSymbol type, Optional<object> constantValue, bool isImplicit) :
            base(OperationKind.OmittedArgumentExpression, semanticModel, syntax, type, constantValue, isImplicit)
        {
        }
        public override IEnumerable<IOperation> Children
        {
            get
            {
                yield break;
            }
        }
        public override void Accept(OperationVisitor visitor)
        {
            visitor.VisitOmittedArgumentExpression(this);
        }
        public override TResult Accept<TArgument, TResult>(OperationVisitor<TArgument, TResult> visitor, TArgument argument)
        {
            return visitor.VisitOmittedArgumentExpression(this, argument);
        }
    }

    /// <summary>
    /// Represents an initialization of a parameter at the point of declaration.
    /// </summary>
    internal abstract partial class BaseParameterInitializer : SymbolInitializer, IParameterInitializer
    {
        public BaseParameterInitializer(IParameterSymbol parameter, OperationKind kind, SemanticModel semanticModel, SyntaxNode syntax, ITypeSymbol type, Optional<object> constantValue, bool isImplicit) :
            base(kind, semanticModel, syntax, type, constantValue, isImplicit)
        {
            Parameter = parameter;
        }
        /// <summary>
        /// Initialized parameter.
        /// </summary>
        public IParameterSymbol Parameter { get; }
        public override IEnumerable<IOperation> Children
        {
            get
            {
                yield return Value;
            }
        }

        public override void Accept(OperationVisitor visitor)
        {
            visitor.VisitParameterInitializer(this);
        }
        public override TResult Accept<TArgument, TResult>(OperationVisitor<TArgument, TResult> visitor, TArgument argument)
        {
            return visitor.VisitParameterInitializer(this, argument);
        }
    }

    /// <summary>
    /// Represents an initialization of a parameter at the point of declaration.
    /// </summary>
    internal sealed partial class ParameterInitializer : BaseParameterInitializer, IParameterInitializer
    {
        public ParameterInitializer(IParameterSymbol parameter, IOperation value, OperationKind kind, SemanticModel semanticModel, SyntaxNode syntax, ITypeSymbol type, Optional<object> constantValue, bool isImplicit) :
            base(parameter, kind, semanticModel, syntax, type, constantValue, isImplicit)
        {
            ValueImpl = value;
        }
        protected override IOperation ValueImpl { get; }
    }

    /// <summary>
    /// Represents an initialization of a parameter at the point of declaration.
    /// </summary>
    internal sealed partial class LazyParameterInitializer : BaseParameterInitializer, IParameterInitializer
    {
        private readonly Lazy<IOperation> _lazyValue;

        public LazyParameterInitializer(IParameterSymbol parameter, Lazy<IOperation> value, OperationKind kind, SemanticModel semanticModel, SyntaxNode syntax, ITypeSymbol type, Optional<object> constantValue, bool isImplicit) :
            base(parameter, kind, semanticModel, syntax, type, constantValue, isImplicit)
        {
            _lazyValue = value ?? throw new System.ArgumentNullException(nameof(value));
        }
        protected override IOperation ValueImpl => _lazyValue.Value;
    }

    /// <summary>
    /// Represents a reference to a parameter.
    /// </summary>
    internal sealed partial class ParameterReferenceExpression : Operation, IParameterReferenceExpression
    {
        public ParameterReferenceExpression(IParameterSymbol parameter, SemanticModel semanticModel, SyntaxNode syntax, ITypeSymbol type, Optional<object> constantValue, bool isImplicit) :
            base(OperationKind.ParameterReferenceExpression, semanticModel, syntax, type, constantValue, isImplicit)
        {
            Parameter = parameter;
        }
        /// <summary>
        /// Referenced parameter.
        /// </summary>
        public IParameterSymbol Parameter { get; }
        public override IEnumerable<IOperation> Children
        {
            get
            {
                yield break;
            }
        }
        public override void Accept(OperationVisitor visitor)
        {
            visitor.VisitParameterReferenceExpression(this);
        }
        public override TResult Accept<TArgument, TResult>(OperationVisitor<TArgument, TResult> visitor, TArgument argument)
        {
            return visitor.VisitParameterReferenceExpression(this, argument);
        }
    }

    /// <summary>
    /// Represents a parenthesized expression.
    /// </summary>
    internal abstract partial class BaseParenthesizedExpression : Operation, IParenthesizedExpression
    {
        protected BaseParenthesizedExpression(SemanticModel semanticModel, SyntaxNode syntax, ITypeSymbol type, Optional<object> constantValue, bool isImplicit) :
                    base(OperationKind.ParenthesizedExpression, semanticModel, syntax, type, constantValue, isImplicit)
        {
        }

        protected abstract IOperation OperandImpl { get; }
        public override IEnumerable<IOperation> Children
        {
            get
            {
                yield return Operand;
            }
        }
        /// <summary>
        /// Operand enclosed in parentheses.
        /// </summary>
        public IOperation Operand => Operation.SetParentOperation(OperandImpl, this);
        public override void Accept(OperationVisitor visitor)
        {
            visitor.VisitParenthesizedExpression(this);
        }
        public override TResult Accept<TArgument, TResult>(OperationVisitor<TArgument, TResult> visitor, TArgument argument)
        {
            return visitor.VisitParenthesizedExpression(this, argument);
        }
    }

    /// <summary>
    /// Represents a parenthesized expression.
    /// </summary>
    internal sealed partial class ParenthesizedExpression : BaseParenthesizedExpression, IParenthesizedExpression
    {
        public ParenthesizedExpression(IOperation operand, SemanticModel semanticModel, SyntaxNode syntax, ITypeSymbol type, Optional<object> constantValue, bool isImplicit) :
            base(semanticModel, syntax, type, constantValue, isImplicit)
        {
            OperandImpl = operand;
        }

        protected override IOperation OperandImpl { get; }
    }

    /// <summary>
    /// Represents a parenthesized expression.
    /// </summary>
    internal sealed partial class LazyParenthesizedExpression : BaseParenthesizedExpression, IParenthesizedExpression
    {
        private readonly Lazy<IOperation> _lazyOperand;

        public LazyParenthesizedExpression(Lazy<IOperation> operand, SemanticModel semanticModel, SyntaxNode syntax, ITypeSymbol type, Optional<object> constantValue, bool isImplicit) : base(semanticModel, syntax, type, constantValue, isImplicit)
        {
            _lazyOperand = operand ?? throw new System.ArgumentNullException(nameof(operand));
        }

        protected override IOperation OperandImpl => _lazyOperand.Value;
    }

    /// <summary>
    /// Represents a general placeholder when no more specific kind of placeholder is available.
    /// A placeholder is an expression whose meaning is inferred from context.
    /// </summary>
    internal sealed partial class PlaceholderExpression : Operation, IPlaceholderExpression
    {
        public PlaceholderExpression(SemanticModel semanticModel, SyntaxNode syntax, ITypeSymbol type, Optional<object> constantValue, bool isImplicit) :
            base(OperationKind.PlaceholderExpression, semanticModel, syntax, type, constantValue, isImplicit)
        {
        }
        public override IEnumerable<IOperation> Children
        {
            get
            {
                yield break;
            }
        }
        public override void Accept(OperationVisitor visitor)
        {
            visitor.VisitPlaceholderExpression(this);
        }
        public override TResult Accept<TArgument, TResult>(OperationVisitor<TArgument, TResult> visitor, TArgument argument)
        {
            return visitor.VisitPlaceholderExpression(this, argument);
        }
    }

    /// <summary>
    /// Represents a reference through a pointer.
    /// </summary>
    internal abstract partial class BasePointerIndirectionReferenceExpression : Operation, IPointerIndirectionReferenceExpression
    {
        protected BasePointerIndirectionReferenceExpression(SemanticModel semanticModel, SyntaxNode syntax, ITypeSymbol type, Optional<object> constantValue, bool isImplicit) :
                    base(OperationKind.PointerIndirectionReferenceExpression, semanticModel, syntax, type, constantValue, isImplicit)
        {
        }

        protected abstract IOperation PointerImpl { get; }
        public override IEnumerable<IOperation> Children
        {
            get
            {
                yield return Pointer;
            }
        }
        /// <summary>
        /// Pointer to be dereferenced.
        /// </summary>
        public IOperation Pointer => Operation.SetParentOperation(PointerImpl, this);
        public override void Accept(OperationVisitor visitor)
        {
            visitor.VisitPointerIndirectionReferenceExpression(this);
        }
        public override TResult Accept<TArgument, TResult>(OperationVisitor<TArgument, TResult> visitor, TArgument argument)
        {
            return visitor.VisitPointerIndirectionReferenceExpression(this, argument);
        }
    }

    /// <summary>
    /// Represents a reference through a pointer.
    /// </summary>
    internal sealed partial class PointerIndirectionReferenceExpression : BasePointerIndirectionReferenceExpression, IPointerIndirectionReferenceExpression
    {
        public PointerIndirectionReferenceExpression(IOperation pointer, SemanticModel semanticModel, SyntaxNode syntax, ITypeSymbol type, Optional<object> constantValue, bool isImplicit) :
            base(semanticModel, syntax, type, constantValue, isImplicit)
        {
            PointerImpl = pointer;
        }

        protected override IOperation PointerImpl { get; }
    }

    /// <summary>
    /// Represents a reference through a pointer.
    /// </summary>
    internal sealed partial class LazyPointerIndirectionReferenceExpression : BasePointerIndirectionReferenceExpression, IPointerIndirectionReferenceExpression
    {
        private readonly Lazy<IOperation> _lazyPointer;

        public LazyPointerIndirectionReferenceExpression(Lazy<IOperation> pointer, SemanticModel semanticModel, SyntaxNode syntax, ITypeSymbol type, Optional<object> constantValue, bool isImplicit) : base(semanticModel, syntax, type, constantValue, isImplicit)
        {
            _lazyPointer = pointer ?? throw new System.ArgumentNullException(nameof(pointer));
        }

        protected override IOperation PointerImpl => _lazyPointer.Value;
    }

    /// <summary>
    /// Represents an initialization of a property.
    /// </summary>
    internal abstract partial class BasePropertyInitializer : SymbolInitializer, IPropertyInitializer
    {
        public BasePropertyInitializer(IPropertySymbol initializedProperty, OperationKind kind, SemanticModel semanticModel, SyntaxNode syntax, ITypeSymbol type, Optional<object> constantValue, bool isImplicit) :
            base(kind, semanticModel, syntax, type, constantValue, isImplicit)
        {
            InitializedProperty = initializedProperty;
        }
        /// <summary>
        /// Set method used to initialize the property.
        /// </summary>
        public IPropertySymbol InitializedProperty { get; }
        public override IEnumerable<IOperation> Children
        {
            get
            {
                yield return Value;
            }
        }

        public override void Accept(OperationVisitor visitor)
        {
            visitor.VisitPropertyInitializer(this);
        }
        public override TResult Accept<TArgument, TResult>(OperationVisitor<TArgument, TResult> visitor, TArgument argument)
        {
            return visitor.VisitPropertyInitializer(this, argument);
        }
    }

    /// <summary>
    /// Represents an initialization of a property.
    /// </summary>
    internal sealed partial class PropertyInitializer : BasePropertyInitializer, IPropertyInitializer
    {
        public PropertyInitializer(IPropertySymbol initializedProperty, IOperation value, OperationKind kind, SemanticModel semanticModel, SyntaxNode syntax, ITypeSymbol type, Optional<object> constantValue, bool isImplicit) :
            base(initializedProperty, kind, semanticModel, syntax, type, constantValue, isImplicit)
        {
            ValueImpl = value;
        }
        protected override IOperation ValueImpl { get; }
    }

    /// <summary>
    /// Represents an initialization of a property.
    /// </summary>
    internal sealed partial class LazyPropertyInitializer : BasePropertyInitializer, IPropertyInitializer
    {
        private readonly Lazy<IOperation> _lazyValue;

        public LazyPropertyInitializer(IPropertySymbol initializedProperty, Lazy<IOperation> value, OperationKind kind, SemanticModel semanticModel, SyntaxNode syntax, ITypeSymbol type, Optional<object> constantValue, bool isImplicit) :
            base(initializedProperty, kind, semanticModel, syntax, type, constantValue, isImplicit)
        {
            _lazyValue = value ?? throw new System.ArgumentNullException(nameof(value));
        }
        protected override IOperation ValueImpl => _lazyValue.Value;
    }

    /// <summary>
    /// Represents a reference to a property.
    /// </summary>
    internal abstract partial class BasePropertyReferenceExpression : MemberReferenceExpression, IPropertyReferenceExpression, IHasArgumentsExpression
    {
        protected BasePropertyReferenceExpression(IPropertySymbol property, ISymbol member, SemanticModel semanticModel, SyntaxNode syntax, ITypeSymbol type, Optional<object> constantValue, bool isImplicit) :
            base(member, OperationKind.PropertyReferenceExpression, semanticModel, syntax, type, constantValue, isImplicit)
        {
            Property = property;
        }
        /// <summary>
        /// Referenced property.
        /// </summary>
        public IPropertySymbol Property { get; }
        protected abstract ImmutableArray<IArgument> ArgumentsInEvaluationOrderImpl { get; }
        public override IEnumerable<IOperation> Children
        {
            get
            {
                yield return Instance;
                foreach (var argumentsInEvaluationOrder in ArgumentsInEvaluationOrder)
                {
                    yield return argumentsInEvaluationOrder;
                }
            }
        }
        /// <summary>
        /// Arguments of the invocation, excluding the instance argument. Arguments are in evaluation order.
        /// </summary>
        /// <remarks>
        /// If the invocation is in its expanded form, then params/ParamArray arguments would be collected into arrays. 
        /// Default values are supplied for optional arguments missing in source.
        /// </remarks>
        public ImmutableArray<IArgument> ArgumentsInEvaluationOrder => Operation.SetParentOperation(ArgumentsInEvaluationOrderImpl, this);

        public override void Accept(OperationVisitor visitor)
        {
            visitor.VisitPropertyReferenceExpression(this);
        }
        public override TResult Accept<TArgument, TResult>(OperationVisitor<TArgument, TResult> visitor, TArgument argument)
        {
            return visitor.VisitPropertyReferenceExpression(this, argument);
        }
    }

    /// <summary>
    /// Represents a reference to a property.
    /// </summary>
    internal sealed partial class PropertyReferenceExpression : BasePropertyReferenceExpression, IPropertyReferenceExpression, IHasArgumentsExpression
    {
        public PropertyReferenceExpression(IPropertySymbol property, IOperation instance, ISymbol member, ImmutableArray<IArgument> argumentsInEvaluationOrder, SemanticModel semanticModel, SyntaxNode syntax, ITypeSymbol type, Optional<object> constantValue, bool isImplicit) :
            base(property, member, semanticModel, syntax, type, constantValue, isImplicit)
        {
            InstanceImpl = instance;
            ArgumentsInEvaluationOrderImpl = argumentsInEvaluationOrder;
        }
        protected override IOperation InstanceImpl { get; }
        protected override ImmutableArray<IArgument> ArgumentsInEvaluationOrderImpl { get; }

        public override void Accept(OperationVisitor visitor)
        {
            visitor.VisitPropertyReferenceExpression(this);
        }
        public override TResult Accept<TArgument, TResult>(OperationVisitor<TArgument, TResult> visitor, TArgument argument)
        {
            return visitor.VisitPropertyReferenceExpression(this, argument);
        }
    }

    /// <summary>
    /// Represents a reference to a property.
    /// </summary>
    internal sealed partial class LazyPropertyReferenceExpression : BasePropertyReferenceExpression, IPropertyReferenceExpression, IHasArgumentsExpression
    {
        private readonly Lazy<IOperation> _lazyInstance;
        private readonly Lazy<ImmutableArray<IArgument>> _lazyArgumentsInEvaluationOrder;

        public LazyPropertyReferenceExpression(IPropertySymbol property, Lazy<IOperation> instance, ISymbol member, Lazy<ImmutableArray<IArgument>> argumentsInEvaluationOrder, SemanticModel semanticModel, SyntaxNode syntax, ITypeSymbol type, Optional<object> constantValue, bool isImplicit) :
            base(property, member, semanticModel, syntax, type, constantValue, isImplicit)
        {
            _lazyInstance = instance ?? throw new System.ArgumentNullException(nameof(instance));
            _lazyArgumentsInEvaluationOrder = argumentsInEvaluationOrder ?? throw new System.ArgumentNullException(nameof(argumentsInEvaluationOrder));
        }
        protected override IOperation InstanceImpl => _lazyInstance.Value;

        protected override ImmutableArray<IArgument> ArgumentsInEvaluationOrderImpl => _lazyArgumentsInEvaluationOrder.Value;

        public override void Accept(OperationVisitor visitor)
        {
            visitor.VisitPropertyReferenceExpression(this);
        }
        public override TResult Accept<TArgument, TResult>(OperationVisitor<TArgument, TResult> visitor, TArgument argument)
        {
            return visitor.VisitPropertyReferenceExpression(this, argument);
        }
    }

    /// <summary>
    /// Represents Case x To y in VB.
    /// </summary>
    internal abstract partial class BaseRangeCaseClause : CaseClause, IRangeCaseClause
    {
        public BaseRangeCaseClause(CaseKind caseKind, SemanticModel semanticModel, SyntaxNode syntax, ITypeSymbol type, Optional<object> constantValue, bool isImplicit) :
            base(caseKind, OperationKind.RangeCaseClause, semanticModel, syntax, type, constantValue, isImplicit)
        {
        }

        protected abstract IOperation MinimumValueImpl { get; }
        protected abstract IOperation MaximumValueImpl { get; }
        public override IEnumerable<IOperation> Children
        {
            get
            {
                yield return MinimumValue;
                yield return MaximumValue;
            }
        }
        /// <summary>
        /// Minimum value of the case range.
        /// </summary>
        public IOperation MinimumValue => Operation.SetParentOperation(MinimumValueImpl, this);
        /// <summary>
        /// Maximum value of the case range.
        /// </summary>
        public IOperation MaximumValue => Operation.SetParentOperation(MaximumValueImpl, this);

        public override void Accept(OperationVisitor visitor)
        {
            visitor.VisitRangeCaseClause(this);
        }
        public override TResult Accept<TArgument, TResult>(OperationVisitor<TArgument, TResult> visitor, TArgument argument)
        {
            return visitor.VisitRangeCaseClause(this, argument);
        }
    }

    /// <summary>
    /// Represents Case x To y in VB.
    /// </summary>
    internal sealed partial class RangeCaseClause : BaseRangeCaseClause, IRangeCaseClause
    {
        public RangeCaseClause(IOperation minimumValue, IOperation maximumValue, CaseKind caseKind, SemanticModel semanticModel, SyntaxNode syntax, ITypeSymbol type, Optional<object> constantValue, bool isImplicit) :
            base(caseKind, semanticModel, syntax, type, constantValue, isImplicit)
        {
            MinimumValueImpl = minimumValue;
            MaximumValueImpl = maximumValue;
        }

        protected override IOperation MinimumValueImpl { get; }
        protected override IOperation MaximumValueImpl { get; }
    }

    /// <summary>
    /// Represents Case x To y in VB.
    /// </summary>
    internal sealed partial class LazyRangeCaseClause : BaseRangeCaseClause, IRangeCaseClause
    {
        private readonly Lazy<IOperation> _lazyMinimumValue;
        private readonly Lazy<IOperation> _lazyMaximumValue;

        public LazyRangeCaseClause(Lazy<IOperation> minimumValue, Lazy<IOperation> maximumValue, CaseKind caseKind, SemanticModel semanticModel, SyntaxNode syntax, ITypeSymbol type, Optional<object> constantValue, bool isImplicit) :
            base(caseKind, semanticModel, syntax, type, constantValue, isImplicit)
        {
            _lazyMinimumValue = minimumValue ?? throw new System.ArgumentNullException(nameof(minimumValue));
            _lazyMaximumValue = maximumValue ?? throw new System.ArgumentNullException(nameof(maximumValue));
        }

        protected override IOperation MinimumValueImpl => _lazyMinimumValue.Value;

        protected override IOperation MaximumValueImpl => _lazyMaximumValue.Value;
    }

    /// <summary>
    /// Represents Case Is op x in VB.
    /// </summary>
    internal abstract partial class BaseRelationalCaseClause : CaseClause, IRelationalCaseClause
    {
        public BaseRelationalCaseClause(BinaryOperationKind relation, CaseKind caseKind, SemanticModel semanticModel, SyntaxNode syntax, ITypeSymbol type, Optional<object> constantValue, bool isImplicit) :
            base(caseKind, OperationKind.RelationalCaseClause, semanticModel, syntax, type, constantValue, isImplicit)
        {
            Relation = relation;
        }

        protected abstract IOperation ValueImpl { get; }
        /// <summary>
        /// Relational operator used to compare the switch value with the case value.
        /// </summary>
        public BinaryOperationKind Relation { get; }
        public override IEnumerable<IOperation> Children
        {
            get
            {
                yield return Value;
            }
        }
        /// <summary>
        /// Case value.
        /// </summary>
        public IOperation Value => Operation.SetParentOperation(ValueImpl, this);

        public override void Accept(OperationVisitor visitor)
        {
            visitor.VisitRelationalCaseClause(this);
        }
        public override TResult Accept<TArgument, TResult>(OperationVisitor<TArgument, TResult> visitor, TArgument argument)
        {
            return visitor.VisitRelationalCaseClause(this, argument);
        }
    }

    /// <summary>
    /// Represents Case Is op x in VB.
    /// </summary>
    internal sealed partial class RelationalCaseClause : BaseRelationalCaseClause, IRelationalCaseClause
    {
        public RelationalCaseClause(IOperation value, BinaryOperationKind relation, CaseKind caseKind, SemanticModel semanticModel, SyntaxNode syntax, ITypeSymbol type, Optional<object> constantValue, bool isImplicit) :
            base(relation, caseKind, semanticModel, syntax, type, constantValue, isImplicit)
        {
            ValueImpl = value;
        }

        protected override IOperation ValueImpl { get; }
    }

    /// <summary>
    /// Represents Case Is op x in VB.
    /// </summary>
    internal sealed partial class LazyRelationalCaseClause : BaseRelationalCaseClause, IRelationalCaseClause
    {
        private readonly Lazy<IOperation> _lazyValue;

        public LazyRelationalCaseClause(Lazy<IOperation> value, BinaryOperationKind relation, CaseKind caseKind, SemanticModel semanticModel, SyntaxNode syntax, ITypeSymbol type, Optional<object> constantValue, bool isImplicit) :
            base(relation, caseKind, semanticModel, syntax, type, constantValue, isImplicit)
        {
            _lazyValue = value ?? throw new System.ArgumentNullException(nameof(value));
        }

        protected override IOperation ValueImpl => _lazyValue.Value;
    }

    /// <summary>
    /// Represents a C# return or a VB Return statement.
    /// </summary>
    internal abstract partial class BaseReturnStatement : Operation, IReturnStatement
    {
        protected BaseReturnStatement(OperationKind kind, SemanticModel semanticModel, SyntaxNode syntax, ITypeSymbol type, Optional<object> constantValue, bool isImplicit) :
                    base(kind, semanticModel, syntax, type, constantValue, isImplicit)
        {
            Debug.Assert(kind == OperationKind.ReturnStatement
                      || kind == OperationKind.YieldReturnStatement
                      || kind == OperationKind.YieldBreakStatement);
        }

        protected abstract IOperation ReturnedValueImpl { get; }
        public override IEnumerable<IOperation> Children
        {
            get
            {
                yield return ReturnedValue;
            }
        }
        /// <summary>
        /// Value to be returned.
        /// </summary>
        public IOperation ReturnedValue => Operation.SetParentOperation(ReturnedValueImpl, this);
        public override void Accept(OperationVisitor visitor)
        {
            if (Kind == OperationKind.YieldBreakStatement)
            {
                visitor.VisitYieldBreakStatement(this);
            }
            else
            {
                visitor.VisitReturnStatement(this);
            }
        }
        public override TResult Accept<TArgument, TResult>(OperationVisitor<TArgument, TResult> visitor, TArgument argument)
        {
            if (Kind == OperationKind.YieldBreakStatement)
            {
                return visitor.VisitYieldBreakStatement(this, argument);
            }
            else
            {
                return visitor.VisitReturnStatement(this, argument);
            }
        }
    }

    /// <summary>
    /// Represents a C# return or a VB Return statement.
    /// </summary>
    internal sealed partial class ReturnStatement : BaseReturnStatement, IReturnStatement
    {
        public ReturnStatement(OperationKind kind, IOperation returnedValue, SemanticModel semanticModel, SyntaxNode syntax, ITypeSymbol type, Optional<object> constantValue, bool isImplicit) :
            base(kind, semanticModel, syntax, type, constantValue, isImplicit)
        {
            ReturnedValueImpl = returnedValue;
        }

        protected override IOperation ReturnedValueImpl { get; }
    }

    /// <summary>
    /// Represents a C# return or a VB Return statement.
    /// </summary>
    internal sealed partial class LazyReturnStatement : BaseReturnStatement, IReturnStatement
    {
        private readonly Lazy<IOperation> _lazyReturnedValue;

        public LazyReturnStatement(OperationKind kind, Lazy<IOperation> returnedValue, SemanticModel semanticModel, SyntaxNode syntax, ITypeSymbol type, Optional<object> constantValue, bool isImplicit) : base(kind, semanticModel, syntax, type, constantValue, isImplicit)
        {
            _lazyReturnedValue = returnedValue ?? throw new System.ArgumentNullException(nameof(returnedValue));
        }

        protected override IOperation ReturnedValueImpl => _lazyReturnedValue.Value;
    }

    /// <summary>
    /// Represents case x in C# or Case x in VB.
    /// </summary>
    internal abstract partial class BaseSingleValueCaseClause : CaseClause, ISingleValueCaseClause
    {
        public BaseSingleValueCaseClause(BinaryOperationKind equality, CaseKind caseKind, SemanticModel semanticModel, SyntaxNode syntax, ITypeSymbol type, Optional<object> constantValue, bool isImplicit) :
            base(caseKind, OperationKind.SingleValueCaseClause, semanticModel, syntax, type, constantValue, isImplicit)
        {
            Equality = equality;
        }

        protected abstract IOperation ValueImpl { get; }
        /// <summary>
        /// Relational operator used to compare the switch value with the case value.
        /// </summary>
        public BinaryOperationKind Equality { get; }
        public override IEnumerable<IOperation> Children
        {
            get
            {
                yield return Value;
            }
        }
        /// <summary>
        /// Case value.
        /// </summary>
        public IOperation Value => Operation.SetParentOperation(ValueImpl, this);

        public override void Accept(OperationVisitor visitor)
        {
            visitor.VisitSingleValueCaseClause(this);
        }
        public override TResult Accept<TArgument, TResult>(OperationVisitor<TArgument, TResult> visitor, TArgument argument)
        {
            return visitor.VisitSingleValueCaseClause(this, argument);
        }
    }

    /// <summary>
    /// Represents case x in C# or Case x in VB.
    /// </summary>
    internal sealed partial class SingleValueCaseClause : BaseSingleValueCaseClause, ISingleValueCaseClause
    {
        public SingleValueCaseClause(IOperation value, BinaryOperationKind equality, CaseKind caseKind, SemanticModel semanticModel, SyntaxNode syntax, ITypeSymbol type, Optional<object> constantValue, bool isImplicit) :
            base(equality, caseKind, semanticModel, syntax, type, constantValue, isImplicit)
        {
            ValueImpl = value;
        }

        protected override IOperation ValueImpl { get; }
    }

    /// <summary>
    /// Represents case x in C# or Case x in VB.
    /// </summary>
    internal sealed partial class LazySingleValueCaseClause : BaseSingleValueCaseClause, ISingleValueCaseClause
    {
        private readonly Lazy<IOperation> _lazyValue;

        public LazySingleValueCaseClause(Lazy<IOperation> value, BinaryOperationKind equality, CaseKind caseKind, SemanticModel semanticModel, SyntaxNode syntax, ITypeSymbol type, Optional<object> constantValue, bool isImplicit) :
            base(equality, caseKind, semanticModel, syntax, type, constantValue, isImplicit)
        {
            _lazyValue = value ?? throw new System.ArgumentNullException(nameof(value));
        }

        protected override IOperation ValueImpl => _lazyValue.Value;
    }

    /// <summary>
    /// Represents default case in C# or Case Else in VB.
    /// </summary>
    internal sealed partial class DefaultCaseClause : CaseClause, IDefaultCaseClause
    {
        public DefaultCaseClause(SemanticModel semanticModel, SyntaxNode syntax, ITypeSymbol type, Optional<object> constantValue, bool isImplicit) :
            base(CaseKind.Default, OperationKind.DefaultCaseClause, semanticModel, syntax, type, constantValue, isImplicit)
        {
        }
        public override IEnumerable<IOperation> Children
        {
            get
            {
                yield break;
            }
        }
        public override void Accept(OperationVisitor visitor)
        {
            visitor.VisitDefaultCaseClause(this);
        }
        public override TResult Accept<TArgument, TResult>(OperationVisitor<TArgument, TResult> visitor, TArgument argument)
        {
            return visitor.VisitDefaultCaseClause(this, argument);
        }
    }

    /// <summary>
    /// Represents a SizeOf expression.
    /// </summary>
    internal sealed partial class SizeOfExpression : TypeOperationExpression, ISizeOfExpression
    {
        public SizeOfExpression(ITypeSymbol typeOperand, SemanticModel semanticModel, SyntaxNode syntax, ITypeSymbol type, Optional<object> constantValue, bool isImplicit) :
            base(typeOperand, OperationKind.SizeOfExpression, semanticModel, syntax, type, constantValue, isImplicit)
        {
        }
        public override IEnumerable<IOperation> Children
        {
            get
            {
                yield break;
            }
        }
        public override void Accept(OperationVisitor visitor)
        {
            visitor.VisitSizeOfExpression(this);
        }
        public override TResult Accept<TArgument, TResult>(OperationVisitor<TArgument, TResult> visitor, TArgument argument)
        {
            return visitor.VisitSizeOfExpression(this, argument);
        }
    }

    /// <summary>
    /// Represents a VB Stop statement.
    /// </summary>
    internal sealed partial class StopStatement : Operation, IStopStatement
    {
        public StopStatement(SemanticModel semanticModel, SyntaxNode syntax, ITypeSymbol type, Optional<object> constantValue, bool isImplicit) :
            base(OperationKind.StopStatement, semanticModel, syntax, type, constantValue, isImplicit)
        {
        }
        public override IEnumerable<IOperation> Children
        {
            get
            {
                yield break;
            }
        }
        public override void Accept(OperationVisitor visitor)
        {
            visitor.VisitStopStatement(this);
        }
        public override TResult Accept<TArgument, TResult>(OperationVisitor<TArgument, TResult> visitor, TArgument argument)
        {
            return visitor.VisitStopStatement(this, argument);
        }
    }

    /// <summary>
    /// Represents a C# case or VB Case statement.
    /// </summary>
    internal abstract partial class BaseSwitchCase : Operation, ISwitchCase
    {
        protected BaseSwitchCase(SemanticModel semanticModel, SyntaxNode syntax, ITypeSymbol type, Optional<object> constantValue, bool isImplicit) :
                    base(OperationKind.SwitchCase, semanticModel, syntax, type, constantValue, isImplicit)
        {
        }

        protected abstract ImmutableArray<ICaseClause> ClausesImpl { get; }
        protected abstract ImmutableArray<IOperation> BodyImpl { get; }
        public override IEnumerable<IOperation> Children
        {
            get
            {
                foreach (var clause in Clauses)
                {
                    yield return clause;
                }
                foreach (var body in Body)
                {
                    yield return body;
                }
            }
        }
        /// <summary>
        /// Clauses of the case. For C# there is one clause per case, but for VB there can be multiple.
        /// </summary>
        public ImmutableArray<ICaseClause> Clauses => Operation.SetParentOperation(ClausesImpl, this);
        /// <summary>
        /// Statements of the case.
        /// </summary>
        public ImmutableArray<IOperation> Body => Operation.SetParentOperation(BodyImpl, this);
        public override void Accept(OperationVisitor visitor)
        {
            visitor.VisitSwitchCase(this);
        }
        public override TResult Accept<TArgument, TResult>(OperationVisitor<TArgument, TResult> visitor, TArgument argument)
        {
            return visitor.VisitSwitchCase(this, argument);
        }
    }

    /// <summary>
    /// Represents a C# case or VB Case statement.
    /// </summary>
    internal sealed partial class SwitchCase : BaseSwitchCase, ISwitchCase
    {
        public SwitchCase(ImmutableArray<ICaseClause> clauses, ImmutableArray<IOperation> body, SemanticModel semanticModel, SyntaxNode syntax, ITypeSymbol type, Optional<object> constantValue, bool isImplicit) :
            base(semanticModel, syntax, type, constantValue, isImplicit)
        {
            ClausesImpl = clauses;
            BodyImpl = body;
        }

        protected override ImmutableArray<ICaseClause> ClausesImpl { get; }
        protected override ImmutableArray<IOperation> BodyImpl { get; }
    }

    /// <summary>
    /// Represents a C# case or VB Case statement.
    /// </summary>
    internal sealed partial class LazySwitchCase : BaseSwitchCase, ISwitchCase
    {
        private readonly Lazy<ImmutableArray<ICaseClause>> _lazyClauses;
        private readonly Lazy<ImmutableArray<IOperation>> _lazyBody;

        public LazySwitchCase(Lazy<ImmutableArray<ICaseClause>> clauses, Lazy<ImmutableArray<IOperation>> body, SemanticModel semanticModel, SyntaxNode syntax, ITypeSymbol type, Optional<object> constantValue, bool isImplicit) : base(semanticModel, syntax, type, constantValue, isImplicit)
        {
            _lazyClauses = clauses;
            _lazyBody = body;
        }

        protected override ImmutableArray<ICaseClause> ClausesImpl => _lazyClauses.Value;

        protected override ImmutableArray<IOperation> BodyImpl => _lazyBody.Value;
    }

    /// <summary>
    /// Represents a C# switch or VB Select Case statement.
    /// </summary>
    internal abstract partial class BaseSwitchStatement : Operation, ISwitchStatement
    {
        protected BaseSwitchStatement(SemanticModel semanticModel, SyntaxNode syntax, ITypeSymbol type, Optional<object> constantValue, bool isImplicit) :
                    base(OperationKind.SwitchStatement, semanticModel, syntax, type, constantValue, isImplicit)
        {
        }

        protected abstract IOperation ValueImpl { get; }
        protected abstract ImmutableArray<ISwitchCase> CasesImpl { get; }
        public override IEnumerable<IOperation> Children
        {
            get
            {
                yield return Value;
                foreach (var @case in Cases)
                {
                    yield return @case;
                }
            }
        }
        /// <summary>
        /// Value to be switched upon.
        /// </summary>
        public IOperation Value => Operation.SetParentOperation(ValueImpl, this);
        /// <summary>
        /// Cases of the switch.
        /// </summary>
        public ImmutableArray<ISwitchCase> Cases => Operation.SetParentOperation(CasesImpl, this);
        public override void Accept(OperationVisitor visitor)
        {
            visitor.VisitSwitchStatement(this);
        }
        public override TResult Accept<TArgument, TResult>(OperationVisitor<TArgument, TResult> visitor, TArgument argument)
        {
            return visitor.VisitSwitchStatement(this, argument);
        }
    }

    /// <summary>
    /// Represents a C# switch or VB Select Case statement.
    /// </summary>
    internal sealed partial class SwitchStatement : BaseSwitchStatement, ISwitchStatement
    {
        public SwitchStatement(IOperation value, ImmutableArray<ISwitchCase> cases, SemanticModel semanticModel, SyntaxNode syntax, ITypeSymbol type, Optional<object> constantValue, bool isImplicit) :
            base(semanticModel, syntax, type, constantValue, isImplicit)
        {
            ValueImpl = value;
            CasesImpl = cases;
        }

        protected override IOperation ValueImpl { get; }
        protected override ImmutableArray<ISwitchCase> CasesImpl { get; }
    }

    /// <summary>
    /// Represents a C# switch or VB Select Case statement.
    /// </summary>
    internal sealed partial class LazySwitchStatement : BaseSwitchStatement, ISwitchStatement
    {
        private readonly Lazy<IOperation> _lazyValue;
        private readonly Lazy<ImmutableArray<ISwitchCase>> _lazyCases;

        public LazySwitchStatement(Lazy<IOperation> value, Lazy<ImmutableArray<ISwitchCase>> cases, SemanticModel semanticModel, SyntaxNode syntax, ITypeSymbol type, Optional<object> constantValue, bool isImplicit) : base(semanticModel, syntax, type, constantValue, isImplicit)
        {
            _lazyValue = value ?? throw new System.ArgumentNullException(nameof(value));
            _lazyCases = cases;
        }

        protected override IOperation ValueImpl => _lazyValue.Value;

        protected override ImmutableArray<ISwitchCase> CasesImpl => _lazyCases.Value;
    }

    /// <summary>
    /// Represents an initializer for a field, property, or parameter.
    /// </summary>
    internal abstract partial class SymbolInitializer : Operation, ISymbolInitializer
    {
        protected SymbolInitializer(OperationKind kind, SemanticModel semanticModel, SyntaxNode syntax, ITypeSymbol type, Optional<object> constantValue, bool isImplicit) :
            base(kind, semanticModel, syntax, type, constantValue, isImplicit)
        {
        }
        protected abstract IOperation ValueImpl { get; }
        public IOperation Value => Operation.SetParentOperation(ValueImpl, this);
    }

    /// <summary>
    /// Represents a reference to a local variable synthesized by language analysis.
    /// </summary>
    internal abstract partial class BaseSyntheticLocalReferenceExpression : Operation, ISyntheticLocalReferenceExpression
    {
        protected BaseSyntheticLocalReferenceExpression(SyntheticLocalKind syntheticLocalKind, SemanticModel semanticModel, SyntaxNode syntax, ITypeSymbol type, Optional<object> constantValue, bool isImplicit) :
                    base(OperationKind.SyntheticLocalReferenceExpression, semanticModel, syntax, type, constantValue, isImplicit)
        {
            SyntheticLocalKind = syntheticLocalKind;
        }
        /// <summary>
        /// Kind of the synthetic local.
        /// </summary>
        public SyntheticLocalKind SyntheticLocalKind { get; }

        public override IEnumerable<IOperation> Children
        {
            get
            {
                yield break;
            }
        }
        public override void Accept(OperationVisitor visitor)
        {
            visitor.VisitSyntheticLocalReferenceExpression(this);
        }
        public override TResult Accept<TArgument, TResult>(OperationVisitor<TArgument, TResult> visitor, TArgument argument)
        {
            return visitor.VisitSyntheticLocalReferenceExpression(this, argument);
        }
    }

    /// <summary>
    /// Represents a reference to a local variable synthesized by language analysis.
    /// </summary>
    internal sealed partial class SyntheticLocalReferenceExpression : BaseSyntheticLocalReferenceExpression, ISyntheticLocalReferenceExpression
    {
        public SyntheticLocalReferenceExpression(SyntheticLocalKind syntheticLocalKind, SemanticModel semanticModel, SyntaxNode syntax, ITypeSymbol type, Optional<object> constantValue, bool isImplicit) :
            base(syntheticLocalKind, semanticModel, syntax, type, constantValue, isImplicit)
        {
        }
    }

    /// <summary>
    /// Represents a reference to a local variable synthesized by language analysis.
    /// </summary>
    internal sealed partial class LazySyntheticLocalReferenceExpression : BaseSyntheticLocalReferenceExpression, ISyntheticLocalReferenceExpression
    {
        public LazySyntheticLocalReferenceExpression(SyntheticLocalKind syntheticLocalKind, SemanticModel semanticModel, SyntaxNode syntax, ITypeSymbol type, Optional<object> constantValue, bool isImplicit) :
            base(syntheticLocalKind, semanticModel, syntax, type, constantValue, isImplicit)
        {
        }
    }

    /// <summary>
    /// Represents a C# throw or a VB Throw statement.
    /// </summary>
    internal abstract partial class BaseThrowStatement : Operation, IThrowStatement
    {
        protected BaseThrowStatement(SemanticModel semanticModel, SyntaxNode syntax, ITypeSymbol type, Optional<object> constantValue, bool isImplicit) :
                    base(OperationKind.ThrowStatement, semanticModel, syntax, type, constantValue, isImplicit)
        {
        }

        protected abstract IOperation ThrownObjectImpl { get; }
        public override IEnumerable<IOperation> Children
        {
            get
            {
                yield return ThrownObject;
            }
        }
        /// <summary>
        /// Value to be thrown.
        /// </summary>
        public IOperation ThrownObject => Operation.SetParentOperation(ThrownObjectImpl, this);
        public override void Accept(OperationVisitor visitor)
        {
            visitor.VisitThrowStatement(this);
        }
        public override TResult Accept<TArgument, TResult>(OperationVisitor<TArgument, TResult> visitor, TArgument argument)
        {
            return visitor.VisitThrowStatement(this, argument);
        }
    }

    /// <summary>
    /// Represents a C# throw or a VB Throw statement.
    /// </summary>
    internal sealed partial class ThrowStatement : BaseThrowStatement, IThrowStatement
    {
        public ThrowStatement(IOperation thrownObject, SemanticModel semanticModel, SyntaxNode syntax, ITypeSymbol type, Optional<object> constantValue, bool isImplicit) :
            base(semanticModel, syntax, type, constantValue, isImplicit)
        {
            ThrownObjectImpl = thrownObject;
        }

        protected override IOperation ThrownObjectImpl { get; }
    }

    /// <summary>
    /// Represents a C# throw or a VB Throw statement.
    /// </summary>
    internal sealed partial class LazyThrowStatement : BaseThrowStatement, IThrowStatement
    {
        private readonly Lazy<IOperation> _lazyThrownObject;

        public LazyThrowStatement(Lazy<IOperation> thrownObject, SemanticModel semanticModel, SyntaxNode syntax, ITypeSymbol type, Optional<object> constantValue, bool isImplicit) : base(semanticModel, syntax, type, constantValue, isImplicit)
        {
            _lazyThrownObject = thrownObject ?? throw new System.ArgumentNullException(nameof(thrownObject));
        }

        protected override IOperation ThrownObjectImpl => _lazyThrownObject.Value;
    }

    /// <summary>
    /// Represents a C# try or a VB Try statement.
    /// </summary>
    internal abstract partial class BaseTryStatement : Operation, ITryStatement
    {
        protected BaseTryStatement(SemanticModel semanticModel, SyntaxNode syntax, ITypeSymbol type, Optional<object> constantValue, bool isImplicit) :
                    base(OperationKind.TryStatement, semanticModel, syntax, type, constantValue, isImplicit)
        {
        }

        protected abstract IBlockStatement BodyImpl { get; }
        protected abstract ImmutableArray<ICatchClause> CatchesImpl { get; }
        protected abstract IBlockStatement FinallyHandlerImpl { get; }
        public override IEnumerable<IOperation> Children
        {
            get
            {
                yield return Body;
                foreach (var catche in Catches)
                {
                    yield return catche;
                }
                yield return FinallyHandler;
            }
        }
        /// <summary>
        /// Body of the try, over which the handlers are active.
        /// </summary>
        public IBlockStatement Body => Operation.SetParentOperation(BodyImpl, this);
        /// <summary>
        /// Catch clauses of the try.
        /// </summary>
        public ImmutableArray<ICatchClause> Catches => Operation.SetParentOperation(CatchesImpl, this);
        /// <summary>
        /// Finally handler of the try.
        /// </summary>
        public IBlockStatement FinallyHandler => Operation.SetParentOperation(FinallyHandlerImpl, this);
        public override void Accept(OperationVisitor visitor)
        {
            visitor.VisitTryStatement(this);
        }
        public override TResult Accept<TArgument, TResult>(OperationVisitor<TArgument, TResult> visitor, TArgument argument)
        {
            return visitor.VisitTryStatement(this, argument);
        }
    }

    /// <summary>
    /// Represents a C# try or a VB Try statement.
    /// </summary>
    internal sealed partial class TryStatement : BaseTryStatement, ITryStatement
    {
        public TryStatement(IBlockStatement body, ImmutableArray<ICatchClause> catches, IBlockStatement finallyHandler, SemanticModel semanticModel, SyntaxNode syntax, ITypeSymbol type, Optional<object> constantValue, bool isImplicit) :
            base(semanticModel, syntax, type, constantValue, isImplicit)
        {
            BodyImpl = body;
            CatchesImpl = catches;
            FinallyHandlerImpl = finallyHandler;
        }

        protected override IBlockStatement BodyImpl { get; }
        protected override ImmutableArray<ICatchClause> CatchesImpl { get; }
        protected override IBlockStatement FinallyHandlerImpl { get; }
    }

    /// <summary>
    /// Represents a C# try or a VB Try statement.
    /// </summary>
    internal sealed partial class LazyTryStatement : BaseTryStatement, ITryStatement
    {
        private readonly Lazy<IBlockStatement> _lazyBody;
        private readonly Lazy<ImmutableArray<ICatchClause>> _lazyCatches;
        private readonly Lazy<IBlockStatement> _lazyFinallyHandler;

        public LazyTryStatement(Lazy<IBlockStatement> body, Lazy<ImmutableArray<ICatchClause>> catches, Lazy<IBlockStatement> finallyHandler, SemanticModel semanticModel, SyntaxNode syntax, ITypeSymbol type, Optional<object> constantValue, bool isImplicit) : base(semanticModel, syntax, type, constantValue, isImplicit)
        {
            _lazyBody = body ?? throw new System.ArgumentNullException(nameof(body));
            _lazyCatches = catches;
            _lazyFinallyHandler = finallyHandler ?? throw new System.ArgumentNullException(nameof(finallyHandler));
        }

        protected override IBlockStatement BodyImpl => _lazyBody.Value;

        protected override ImmutableArray<ICatchClause> CatchesImpl => _lazyCatches.Value;

        protected override IBlockStatement FinallyHandlerImpl => _lazyFinallyHandler.Value;
    }

    /// <summary>
    /// Represents a tuple expression.
    /// </summary>
    internal abstract partial class BaseTupleExpression : Operation, ITupleExpression
    {
        protected BaseTupleExpression(SemanticModel semanticModel, SyntaxNode syntax, ITypeSymbol type, Optional<object> constantValue, bool isImplicit) :
                    base(OperationKind.TupleExpression, semanticModel, syntax, type, constantValue, isImplicit)
        {
        }

        protected abstract ImmutableArray<IOperation> ElementsImpl { get; }
        public override IEnumerable<IOperation> Children
        {
            get
            {
                foreach (var element in Elements)
                {
                    yield return element;
                }
            }
        }
        /// <summary>
        /// Elements for tuple expression.
        /// </summary>
        public ImmutableArray<IOperation> Elements => Operation.SetParentOperation(ElementsImpl, this);
        public override void Accept(OperationVisitor visitor)
        {
            visitor.VisitTupleExpression(this);
        }
        public override TResult Accept<TArgument, TResult>(OperationVisitor<TArgument, TResult> visitor, TArgument argument)
        {
            return visitor.VisitTupleExpression(this, argument);
        }
    }

    /// <summary>
    /// Represents a tuple expression.
    /// </summary>
    internal sealed partial class TupleExpression : BaseTupleExpression, ITupleExpression
    {
        public TupleExpression(ImmutableArray<IOperation> elements, SemanticModel semanticModel, SyntaxNode syntax, ITypeSymbol type, Optional<object> constantValue, bool isImplicit) :
            base(semanticModel, syntax, type, constantValue, isImplicit)
        {
            ElementsImpl = elements;
        }

        protected override ImmutableArray<IOperation> ElementsImpl { get; }
    }

    /// <summary>
    /// Represents a tuple expression.
    /// </summary>
    internal sealed partial class LazyTupleExpression : BaseTupleExpression, ITupleExpression
    {
        private readonly Lazy<ImmutableArray<IOperation>> _lazyElements;

        public LazyTupleExpression(Lazy<ImmutableArray<IOperation>> elements, SemanticModel semanticModel, SyntaxNode syntax, ITypeSymbol type, Optional<object> constantValue, bool isImplicit) :
            base(semanticModel, syntax, type, constantValue, isImplicit)
        {
            _lazyElements = elements;
        }

        protected override ImmutableArray<IOperation> ElementsImpl => _lazyElements.Value;
    }

    /// <summary>
    /// Represents a TypeOf expression.
    /// </summary>
    internal sealed partial class TypeOfExpression : TypeOperationExpression, ITypeOfExpression
    {
        public TypeOfExpression(ITypeSymbol typeOperand, SemanticModel semanticModel, SyntaxNode syntax, ITypeSymbol type, Optional<object> constantValue, bool isImplicit) :
            base(typeOperand, OperationKind.TypeOfExpression, semanticModel, syntax, type, constantValue, isImplicit)
        {
        }
        public override IEnumerable<IOperation> Children
        {
            get
            {
                yield break;
            }
        }
        public override void Accept(OperationVisitor visitor)
        {
            visitor.VisitTypeOfExpression(this);
        }
        public override TResult Accept<TArgument, TResult>(OperationVisitor<TArgument, TResult> visitor, TArgument argument)
        {
            return visitor.VisitTypeOfExpression(this, argument);
        }
    }

    /// <summary>
    /// Represents an expression operating on a type.
    /// </summary>
    internal abstract partial class TypeOperationExpression : Operation, ITypeOperationExpression
    {
        protected TypeOperationExpression(ITypeSymbol typeOperand, OperationKind kind, SemanticModel semanticModel, SyntaxNode syntax, ITypeSymbol type, Optional<object> constantValue, bool isImplicit) :
            base(kind, semanticModel, syntax, type, constantValue, isImplicit)
        {
            TypeOperand = typeOperand;
        }
        /// <summary>
        /// Type operand.
        /// </summary>
        public ITypeSymbol TypeOperand { get; }
    }

    /// <summary>
    /// Represents a type parameter object creation expression, i.e. new T(), where T is a type parameter with new constraint.
    /// </summary>
    internal abstract partial class BaseTypeParameterObjectCreationExpression : Operation, ITypeParameterObjectCreationExpression
    {
        public BaseTypeParameterObjectCreationExpression(SemanticModel semanticModel, SyntaxNode syntax, ITypeSymbol type, Optional<object> constantValue, bool isImplicit) :
            base(OperationKind.TypeParameterObjectCreationExpression, semanticModel, syntax, type, constantValue, isImplicit)
        {
        }
        protected abstract IObjectOrCollectionInitializerExpression InitializerImpl { get; }
        public override IEnumerable<IOperation> Children
        {
            get
            {
                yield return Initializer;
            }
        }
        /// <summary>
        /// Object or collection initializer, if any.
        /// </summary>
        public IObjectOrCollectionInitializerExpression Initializer => Operation.SetParentOperation(InitializerImpl, this);
        public override void Accept(OperationVisitor visitor)
        {
            visitor.VisitTypeParameterObjectCreationExpression(this);
        }
        public override TResult Accept<TArgument, TResult>(OperationVisitor<TArgument, TResult> visitor, TArgument argument)
        {
            return visitor.VisitTypeParameterObjectCreationExpression(this, argument);
        }
    }

    /// <summary>
    /// Represents a type parameter object creation expression, i.e. new T(), where T is a type parameter with new constraint.
    /// </summary>
    internal sealed partial class TypeParameterObjectCreationExpression : BaseTypeParameterObjectCreationExpression, ITypeParameterObjectCreationExpression
    {
        public TypeParameterObjectCreationExpression(IObjectOrCollectionInitializerExpression initializer, SemanticModel semanticModel, SyntaxNode syntax, ITypeSymbol type, Optional<object> constantValue, bool isImplicit) :
            base(semanticModel, syntax, type, constantValue, isImplicit)
        {
            InitializerImpl = initializer;
        }
        protected override IObjectOrCollectionInitializerExpression InitializerImpl { get; }
    }

    /// <summary>
    /// Represents a type parameter object creation expression, i.e. new T(), where T is a type parameter with new constraint.
    /// </summary>
    internal sealed partial class LazyTypeParameterObjectCreationExpression : BaseTypeParameterObjectCreationExpression, ITypeParameterObjectCreationExpression
    {
        private readonly Lazy<IObjectOrCollectionInitializerExpression> _lazyInitializer;
        public LazyTypeParameterObjectCreationExpression(Lazy<IObjectOrCollectionInitializerExpression> initializer, SemanticModel semanticModel, SyntaxNode syntax, ITypeSymbol type, Optional<object> constantValue, bool isImplicit) :
            base(semanticModel, syntax, type, constantValue, isImplicit)
        {
            _lazyInitializer = initializer ?? throw new System.ArgumentNullException(nameof(initializer));
        }
        protected override IObjectOrCollectionInitializerExpression InitializerImpl => _lazyInitializer.Value;
    }

    /// <remarks>
    /// Represents a dynamically bound new/New expression.
    /// </remarks>
    internal abstract partial class BaseDynamicObjectCreationExpression : Operation, IHasDynamicArgumentsExpression, IDynamicObjectCreationExpression
    {
        public BaseDynamicObjectCreationExpression(string name, ImmutableArray<ISymbol> applicableSymbols, ImmutableArray<string> argumentNames, ImmutableArray<RefKind> argumentRefKinds, SemanticModel semanticModel, SyntaxNode syntax, ITypeSymbol type, Optional<object> constantValue, bool isImplicit) :
            base(OperationKind.TypeParameterObjectCreationExpression, semanticModel, syntax, type, constantValue, isImplicit)
        {
            Name = name;
            ApplicableSymbols = applicableSymbols;
            ArgumentNames = argumentNames;
            ArgumentRefKinds = argumentRefKinds;
        }
        protected abstract ImmutableArray<IOperation> ArgumentsImpl { get; }
        protected abstract IObjectOrCollectionInitializerExpression InitializerImpl { get; }

        public override IEnumerable<IOperation> Children
        {
            get
            {
                foreach (var argument in Arguments)
                {
                    yield return argument;
                }
                yield return Initializer;
            }
        }
        /// <summary>
        /// Name of the dynamically invoked member.
        /// </summary>
        public string Name { get; }
        /// <summary>
        /// List of applicable symbols that are dynamically bound to the <see cref="Name"/>.
        /// </summary>
        public ImmutableArray<ISymbol> ApplicableSymbols { get; }
        /// <summary>
        /// Optional argument names for named arguments.
        /// </summary>
        public ImmutableArray<string> ArgumentNames { get; }
        /// <summary>
        /// Optional argument ref kinds.
        /// </summary>
        public ImmutableArray<RefKind> ArgumentRefKinds { get; }
        /// <summary>
        /// Dynamically bound arguments, excluding the instance argument.
        /// </summary>
        public ImmutableArray<IOperation> Arguments => Operation.SetParentOperation(ArgumentsImpl, this);
        /// <summary>
        /// Object or collection initializer, if any.
        /// </summary>
        public IObjectOrCollectionInitializerExpression Initializer => Operation.SetParentOperation(InitializerImpl, this);
        public override void Accept(OperationVisitor visitor)
        {
            visitor.VisitDynamicObjectCreationExpression(this);
        }
        public override TResult Accept<TArgument, TResult>(OperationVisitor<TArgument, TResult> visitor, TArgument argument)
        {
            return visitor.VisitDynamicObjectCreationExpression(this, argument);
        }
    }

    /// <remarks>
    /// Represents a dynamically bound new/New expression.
    /// </remarks>
    internal sealed partial class DynamicObjectCreationExpression : BaseDynamicObjectCreationExpression, IHasDynamicArgumentsExpression, IDynamicObjectCreationExpression
    {
        public DynamicObjectCreationExpression(string name, ImmutableArray<ISymbol> applicableSymbols, ImmutableArray<IOperation> arguments, ImmutableArray<string> argumentNames, ImmutableArray<RefKind> argumentRefKinds, IObjectOrCollectionInitializerExpression initializer, SemanticModel semanticModel, SyntaxNode syntax, ITypeSymbol type, Optional<object> constantValue, bool isImplicit) :
            base(name, applicableSymbols, argumentNames, argumentRefKinds, semanticModel, syntax, type, constantValue, isImplicit)
        {
            ArgumentsImpl = arguments;
            InitializerImpl = initializer;
        }
        protected override ImmutableArray<IOperation> ArgumentsImpl { get; }
        protected override IObjectOrCollectionInitializerExpression InitializerImpl { get; }
    }

    /// <remarks>
    /// Represents a dynamically bound new/New expression.
    /// </remarks>
    internal sealed partial class LazyDynamicObjectCreationExpression : BaseDynamicObjectCreationExpression, IHasDynamicArgumentsExpression, IDynamicObjectCreationExpression
    {
        private readonly Lazy<IObjectOrCollectionInitializerExpression> _lazyInitializer;
        private readonly Lazy<ImmutableArray<IOperation>> _lazyArguments;
        public LazyDynamicObjectCreationExpression(string name, ImmutableArray<ISymbol> applicableSymbols, Lazy<ImmutableArray<IOperation>> arguments, ImmutableArray<string> argumentNames, ImmutableArray<RefKind> argumentRefKinds, Lazy<IObjectOrCollectionInitializerExpression> initializer, SemanticModel semanticModel, SyntaxNode syntax, ITypeSymbol type, Optional<object> constantValue, bool isImplicit) :
            base(name, applicableSymbols, argumentNames, argumentRefKinds, semanticModel, syntax, type, constantValue, isImplicit)
        {
            _lazyArguments = arguments ?? throw new System.ArgumentNullException(nameof(arguments));
            _lazyInitializer = initializer ?? throw new System.ArgumentNullException(nameof(initializer));
        }
        protected override ImmutableArray<IOperation> ArgumentsImpl => _lazyArguments.Value;
        protected override IObjectOrCollectionInitializerExpression InitializerImpl => _lazyInitializer.Value;
    }

    /// <summary>
    /// Represents an operation with one operand.
    /// </summary>
    internal abstract partial class BaseUnaryOperatorExpression : Operation, IHasOperatorMethodExpression, IUnaryOperatorExpression
    {
        protected BaseUnaryOperatorExpression(UnaryOperationKind unaryOperationKind, bool isLifted, bool usesOperatorMethod, IMethodSymbol operatorMethod, SemanticModel semanticModel, SyntaxNode syntax, ITypeSymbol type, Optional<object> constantValue, bool isImplicit) :
                    base(OperationKind.UnaryOperatorExpression, semanticModel, syntax, type, constantValue, isImplicit)
        {
            UnaryOperationKind = unaryOperationKind;
            UsesOperatorMethod = usesOperatorMethod;
            OperatorMethod = operatorMethod;
            IsLifted = isLifted;
        }
        /// <summary>
        /// Kind of unary operation.
        /// </summary>
        public UnaryOperationKind UnaryOperationKind { get; }
        protected abstract IOperation OperandImpl { get; }
        /// <summary>
        /// True if and only if the operation is performed by an operator method.
        /// </summary>
        public bool UsesOperatorMethod { get; }
        /// <summary>
        /// Operation method used by the operation, null if the operation does not use an operator method.
        /// </summary>
        public IMethodSymbol OperatorMethod { get; }

        public bool IsLifted { get; }

        public override IEnumerable<IOperation> Children
        {
            get
            {
                yield return Operand;
            }
        }
        /// <summary>
        /// Single operand.
        /// </summary>
        public IOperation Operand => Operation.SetParentOperation(OperandImpl, this);
        public override void Accept(OperationVisitor visitor)
        {
            visitor.VisitUnaryOperatorExpression(this);
        }
        public override TResult Accept<TArgument, TResult>(OperationVisitor<TArgument, TResult> visitor, TArgument argument)
        {
            return visitor.VisitUnaryOperatorExpression(this, argument);
        }
    }

    /// <summary>
    /// Represents an operation with one operand.
    /// </summary>
    internal sealed partial class UnaryOperatorExpression : BaseUnaryOperatorExpression, IHasOperatorMethodExpression, IUnaryOperatorExpression
    {
        public UnaryOperatorExpression(UnaryOperationKind unaryOperationKind, IOperation operand, bool isLifted, bool usesOperatorMethod, IMethodSymbol operatorMethod, SemanticModel semanticModel, SyntaxNode syntax, ITypeSymbol type, Optional<object> constantValue, bool isImplicit) :
            base(unaryOperationKind, isLifted, usesOperatorMethod, operatorMethod, semanticModel, syntax, type, constantValue, isImplicit)
        {
            OperandImpl = operand;
        }

        protected override IOperation OperandImpl { get; }
    }

    /// <summary>
    /// Represents an operation with one operand.
    /// </summary>
    internal sealed partial class LazyUnaryOperatorExpression : BaseUnaryOperatorExpression, IHasOperatorMethodExpression, IUnaryOperatorExpression
    {
        private readonly Lazy<IOperation> _lazyOperand;

        public LazyUnaryOperatorExpression(UnaryOperationKind unaryOperationKind, Lazy<IOperation> operand, bool isLifted, bool usesOperatorMethod, IMethodSymbol operatorMethod, SemanticModel semanticModel, SyntaxNode syntax, ITypeSymbol type, Optional<object> constantValue, bool isImplicit) : 
            base(unaryOperationKind, isLifted, usesOperatorMethod, operatorMethod, semanticModel, syntax, type, constantValue, isImplicit)
        {
            _lazyOperand = operand ?? throw new System.ArgumentNullException(nameof(operand));
        }

        protected override IOperation OperandImpl => _lazyOperand.Value;
    }

    /// <summary>
    /// Represents a C# using or VB Using statement.
    /// </summary>
    internal abstract partial class BaseUsingStatement : Operation, IUsingStatement
    {
        protected BaseUsingStatement(SemanticModel semanticModel, SyntaxNode syntax, ITypeSymbol type, Optional<object> constantValue, bool isImplicit) :
                    base(OperationKind.UsingStatement, semanticModel, syntax, type, constantValue, isImplicit)
        {
        }

        protected abstract IOperation BodyImpl { get; }
        protected abstract IVariableDeclarationStatement DeclarationImpl { get; }
        protected abstract IOperation ValueImpl { get; }
        public override IEnumerable<IOperation> Children
        {
            get
            {
                yield return Declaration;
                yield return Value;
                yield return Body;
            }
        }
        /// <summary>
        /// Body of the using, over which the resources of the using are maintained.
        /// </summary>
        public IOperation Body => Operation.SetParentOperation(BodyImpl, this);

        /// <summary>
        /// Declaration introduced by the using statement. Null if the using statement does not declare any variables.
        /// </summary>
        public IVariableDeclarationStatement Declaration => Operation.SetParentOperation(DeclarationImpl, this);

        /// <summary>
        /// Resource held by the using. Can be null if Declaration is not null.
        /// </summary>
        public IOperation Value => Operation.SetParentOperation(ValueImpl, this);
        public override void Accept(OperationVisitor visitor)
        {
            visitor.VisitUsingStatement(this);
        }
        public override TResult Accept<TArgument, TResult>(OperationVisitor<TArgument, TResult> visitor, TArgument argument)
        {
            return visitor.VisitUsingStatement(this, argument);
        }
    }

    /// <summary>
    /// Represents a C# using or VB Using statement.
    /// </summary>
    internal sealed partial class UsingStatement : BaseUsingStatement, IUsingStatement
    {
        public UsingStatement(IOperation body, IVariableDeclarationStatement declaration, IOperation value, SemanticModel semanticModel, SyntaxNode syntax, ITypeSymbol type, Optional<object> constantValue, bool isImplicit) :
            base(semanticModel, syntax, type, constantValue, isImplicit)
        {
            BodyImpl = body;
            DeclarationImpl = declaration;
            ValueImpl = value;
        }

        protected override IOperation BodyImpl { get; }
        protected override IVariableDeclarationStatement DeclarationImpl { get; }
        protected override IOperation ValueImpl { get; }
    }

    /// <summary>
    /// Represents a C# using or VB Using statement.
    /// </summary>
    internal sealed partial class LazyUsingStatement : BaseUsingStatement, IUsingStatement
    {
        private readonly Lazy<IOperation> _lazyBody;
        private readonly Lazy<IVariableDeclarationStatement> _lazyDeclaration;
        private readonly Lazy<IOperation> _lazyValue;

        public LazyUsingStatement(Lazy<IOperation> body, Lazy<IVariableDeclarationStatement> declaration, Lazy<IOperation> value, SemanticModel semanticModel, SyntaxNode syntax, ITypeSymbol type, Optional<object> constantValue, bool isImplicit) : base(semanticModel, syntax, type, constantValue, isImplicit)
        {
            _lazyBody = body ?? throw new System.ArgumentNullException(nameof(body));
            _lazyDeclaration = declaration ?? throw new System.ArgumentNullException(nameof(declaration));
            _lazyValue = value ?? throw new System.ArgumentNullException(nameof(value));
        }

        protected override IOperation BodyImpl => _lazyBody.Value;

        protected override IVariableDeclarationStatement DeclarationImpl => _lazyDeclaration.Value;

        protected override IOperation ValueImpl => _lazyValue.Value;
    }

    /// <summary>
    /// Represents a local variable declaration.
    /// </summary>
    internal abstract partial class BaseVariableDeclaration : Operation, IVariableDeclaration
    {
        protected BaseVariableDeclaration(ImmutableArray<ILocalSymbol> variables, SemanticModel semanticModel, SyntaxNode syntax, ITypeSymbol type, Optional<object> constantValue, bool isImplicit) :
                    base(OperationKind.VariableDeclaration, semanticModel, syntax, type, constantValue, isImplicit)
        {
            Variables = variables;
        }
        /// <summary>
        /// Symbols declared by the declaration. In VB, it's possible to declare multiple variables with the
        /// same initializer. In C#, this will always have a single symbol.
        /// </summary>
        public ImmutableArray<ILocalSymbol> Variables { get; }
        protected abstract IOperation InitializerImpl { get; }
        public override IEnumerable<IOperation> Children
        {
            get
            {
                yield return Initializer;
            }
        }

        /// <summary>
        /// Optional initializer of the variable.
        /// </summary>
        public IOperation Initializer => Operation.SetParentOperation(InitializerImpl, this);
        public override void Accept(OperationVisitor visitor)
        {
            visitor.VisitVariableDeclaration(this);
        }
        public override TResult Accept<TArgument, TResult>(OperationVisitor<TArgument, TResult> visitor, TArgument argument)
        {
            return visitor.VisitVariableDeclaration(this, argument);
        }
    }

    /// <summary>
    /// Represents a local variable declaration.
    /// </summary>
    internal sealed partial class VariableDeclaration : BaseVariableDeclaration, IVariableDeclaration
    {
        public VariableDeclaration(ImmutableArray<ILocalSymbol> variables, IOperation initializer, SemanticModel semanticModel, SyntaxNode syntax, ITypeSymbol type, Optional<object> constantValue, bool isImplicit) :
            base(variables, semanticModel, syntax, type, constantValue, isImplicit)
        {
            InitializerImpl = initializer;
        }

        protected override IOperation InitializerImpl { get; }
    }

    /// <summary>
    /// Represents a local variable declaration.
    /// </summary>
    internal sealed partial class LazyVariableDeclaration : BaseVariableDeclaration, IVariableDeclaration
    {
        private readonly Lazy<IOperation> _lazyInitializer;

        public LazyVariableDeclaration(ImmutableArray<ILocalSymbol> variables, Lazy<IOperation> initializer, SemanticModel semanticModel, SyntaxNode syntax, ITypeSymbol type, Optional<object> constantValue, bool isImplicit) : base(variables, semanticModel, syntax, type, constantValue, isImplicit)
        {
            _lazyInitializer = initializer ?? throw new System.ArgumentNullException(nameof(initializer));
        }

        protected override IOperation InitializerImpl => _lazyInitializer.Value;
    }

    /// <summary>
    /// Represents a local variable declaration statement.
    /// </summary>
    internal abstract partial class BaseVariableDeclarationStatement : Operation, IVariableDeclarationStatement
    {
        protected BaseVariableDeclarationStatement(SemanticModel semanticModel, SyntaxNode syntax, ITypeSymbol type, Optional<object> constantValue, bool isImplicit) :
                    base(OperationKind.VariableDeclarationStatement, semanticModel, syntax, type, constantValue, isImplicit)
        {
        }

        protected abstract ImmutableArray<IVariableDeclaration> DeclarationsImpl { get; }
        public override IEnumerable<IOperation> Children
        {
            get
            {
                foreach (var declaration in Declarations)
                {
                    yield return declaration;
                }
            }
        }
        /// <summary>
        /// Variables declared by the statement.
        /// </summary>
        public ImmutableArray<IVariableDeclaration> Declarations => Operation.SetParentOperation(DeclarationsImpl, this);
        public override void Accept(OperationVisitor visitor)
        {
            visitor.VisitVariableDeclarationStatement(this);
        }
        public override TResult Accept<TArgument, TResult>(OperationVisitor<TArgument, TResult> visitor, TArgument argument)
        {
            return visitor.VisitVariableDeclarationStatement(this, argument);
        }
    }

    /// <summary>
    /// Represents a local variable declaration statement.
    /// </summary>
    internal sealed partial class VariableDeclarationStatement : BaseVariableDeclarationStatement, IVariableDeclarationStatement
    {
        public VariableDeclarationStatement(ImmutableArray<IVariableDeclaration> declarations, SemanticModel semanticModel, SyntaxNode syntax, ITypeSymbol type, Optional<object> constantValue, bool isImplicit) :
            base(semanticModel, syntax, type, constantValue, isImplicit)
        {
            DeclarationsImpl = declarations;
        }

        protected override ImmutableArray<IVariableDeclaration> DeclarationsImpl { get; }
    }

    /// <summary>
    /// Represents a local variable declaration statement.
    /// </summary>
    internal sealed partial class LazyVariableDeclarationStatement : BaseVariableDeclarationStatement, IVariableDeclarationStatement
    {
        private readonly Lazy<ImmutableArray<IVariableDeclaration>> _lazyDeclarations;

        public LazyVariableDeclarationStatement(Lazy<ImmutableArray<IVariableDeclaration>> declarations, SemanticModel semanticModel, SyntaxNode syntax, ITypeSymbol type, Optional<object> constantValue, bool isImplicit) : base(semanticModel, syntax, type, constantValue, isImplicit)
        {
            _lazyDeclarations = declarations;
        }

        protected override ImmutableArray<IVariableDeclaration> DeclarationsImpl => _lazyDeclarations.Value;
    }

    /// <summary>
    /// Represents a C# while or do statement, or a VB While or Do statement.
    /// </summary>
    internal abstract partial class BaseWhileUntilLoopStatement : ForWhileUntilLoopStatement, IWhileUntilLoopStatement
    {
        public BaseWhileUntilLoopStatement(bool isTopTest, bool isWhile, LoopKind loopKind, SemanticModel semanticModel, SyntaxNode syntax, ITypeSymbol type, Optional<object> constantValue, bool isImplicit) :
            base(loopKind, OperationKind.LoopStatement, semanticModel, syntax, type, constantValue, isImplicit)
        {
            IsTopTest = isTopTest;
            IsWhile = isWhile;
        }
        /// <summary>
        /// True if the loop test executes at the top of the loop; false if the loop test executes at the bottom of the loop.
        /// </summary>
        public bool IsTopTest { get; }
        /// <summary>
        /// True if the loop is a while loop; false if the loop is an until loop.
        /// </summary>
        public bool IsWhile { get; }
        public override IEnumerable<IOperation> Children
        {
            get
            {
                yield return Condition;
                yield return Body;
            }
        }

        public override void Accept(OperationVisitor visitor)
        {
            visitor.VisitWhileUntilLoopStatement(this);
        }
        public override TResult Accept<TArgument, TResult>(OperationVisitor<TArgument, TResult> visitor, TArgument argument)
        {
            return visitor.VisitWhileUntilLoopStatement(this, argument);
        }
    }

    /// <summary>
    /// Represents a C# while or do statement, or a VB While or Do statement.
    /// </summary>
    internal sealed partial class WhileUntilLoopStatement : BaseWhileUntilLoopStatement, IWhileUntilLoopStatement
    {
        public WhileUntilLoopStatement(bool isTopTest, bool isWhile, IOperation condition, LoopKind loopKind, IOperation body, SemanticModel semanticModel, SyntaxNode syntax, ITypeSymbol type, Optional<object> constantValue, bool isImplicit) :
            base(isTopTest, isWhile, loopKind, semanticModel, syntax, type, constantValue, isImplicit)
        {
            ConditionImpl = condition;
            BodyImpl = body;
        }
        protected override IOperation ConditionImpl { get; }
        protected override IOperation BodyImpl { get; }
    }

    /// <summary>
    /// Represents a C# while or do statement, or a VB While or Do statement.
    /// </summary>
    internal sealed partial class LazyWhileUntilLoopStatement : BaseWhileUntilLoopStatement, IWhileUntilLoopStatement
    {
        private readonly Lazy<IOperation> _lazyCondition;
        private readonly Lazy<IOperation> _lazyBody;

        public LazyWhileUntilLoopStatement(bool isTopTest, bool isWhile, Lazy<IOperation> condition, LoopKind loopKind, Lazy<IOperation> body, SemanticModel semanticModel, SyntaxNode syntax, ITypeSymbol type, Optional<object> constantValue, bool isImplicit) :
            base(isTopTest, isWhile, loopKind, semanticModel, syntax, type, constantValue, isImplicit)
        {
            _lazyCondition = condition ?? throw new System.ArgumentNullException(nameof(condition));
            _lazyBody = body ?? throw new System.ArgumentNullException(nameof(body));
        }
        protected override IOperation ConditionImpl => _lazyCondition.Value;
        protected override IOperation BodyImpl => _lazyBody.Value;
    }

    /// <summary>
    /// Represents a VB With statement.
    /// </summary>
    internal abstract partial class BaseWithStatement : Operation, IWithStatement
    {
        protected BaseWithStatement(SemanticModel semanticModel, SyntaxNode syntax, ITypeSymbol type, Optional<object> constantValue, bool isImplicit) :
                    base(OperationKind.WithStatement, semanticModel, syntax, type, constantValue, isImplicit)
        {
        }

        protected abstract IOperation BodyImpl { get; }
        protected abstract IOperation ValueImpl { get; }
        public override IEnumerable<IOperation> Children
        {
            get
            {
                yield return Value;
                yield return Body;
            }
        }
        /// <summary>
        /// Body of the with.
        /// </summary>
        public IOperation Body => Operation.SetParentOperation(BodyImpl, this);
        /// <summary>
        /// Value to whose members leading-dot-qualified references within the with body bind.
        /// </summary>
        public IOperation Value => Operation.SetParentOperation(ValueImpl, this);
        public override void Accept(OperationVisitor visitor)
        {
            visitor.VisitWithStatement(this);
        }
        public override TResult Accept<TArgument, TResult>(OperationVisitor<TArgument, TResult> visitor, TArgument argument)
        {
            return visitor.VisitWithStatement(this, argument);
        }
    }

    /// <summary>
    /// Represents a VB With statement.
    /// </summary>
    internal sealed partial class WithStatement : BaseWithStatement, IWithStatement
    {
        public WithStatement(IOperation body, IOperation value, SemanticModel semanticModel, SyntaxNode syntax, ITypeSymbol type, Optional<object> constantValue, bool isImplicit) :
            base(semanticModel, syntax, type, constantValue, isImplicit)
        {
            BodyImpl = body;
            ValueImpl = value;
        }

        protected override IOperation BodyImpl { get; }
        protected override IOperation ValueImpl { get; }
    }

    /// <summary>
    /// Represents a VB With statement.
    /// </summary>
    internal sealed partial class LazyWithStatement : BaseWithStatement, IWithStatement
    {
        private readonly Lazy<IOperation> _lazyBody;
        private readonly Lazy<IOperation> _lazyValue;

        public LazyWithStatement(Lazy<IOperation> body, Lazy<IOperation> value, SemanticModel semanticModel, SyntaxNode syntax, ITypeSymbol type, Optional<object> constantValue, bool isImplicit) : base(semanticModel, syntax, type, constantValue, isImplicit)
        {
            _lazyBody = body ?? throw new System.ArgumentNullException(nameof(body));
            _lazyValue = value ?? throw new System.ArgumentNullException(nameof(value));
        }

        protected override IOperation BodyImpl => _lazyBody.Value;

        protected override IOperation ValueImpl => _lazyValue.Value;
    }

    /// <summary>
    /// Represents a local function statement.
    /// </summary>
    internal abstract partial class BaseLocalFunctionStatement : Operation, ILocalFunctionStatement
    {
        protected BaseLocalFunctionStatement(IMethodSymbol localFunctionSymbol, SemanticModel semanticModel, SyntaxNode syntax, ITypeSymbol type, Optional<object> constantValue, bool isImplicit) :
                    base(OperationKind.LocalFunctionStatement, semanticModel, syntax, type, constantValue, isImplicit)
        {
            LocalFunctionSymbol = localFunctionSymbol;
        }
        /// <summary>
        /// Local function symbol.
        /// </summary>
        public IMethodSymbol LocalFunctionSymbol { get; }
        protected abstract IBlockStatement BodyImpl { get; }
        public override IEnumerable<IOperation> Children
        {
            get
            {
                yield return Body;
            }
        }
        /// <summary>
        /// Body of the local function.
        /// </summary>
        public IBlockStatement Body => Operation.SetParentOperation(BodyImpl, this);
        public override void Accept(OperationVisitor visitor)
        {
            visitor.VisitLocalFunctionStatement(this);
        }
        public override TResult Accept<TArgument, TResult>(OperationVisitor<TArgument, TResult> visitor, TArgument argument)
        {
            return visitor.VisitLocalFunctionStatement(this, argument);
        }
    }

    /// <summary>
    /// Represents a local function statement.
    /// </summary>
    internal sealed partial class LocalFunctionStatement : BaseLocalFunctionStatement, ILocalFunctionStatement
    {
        public LocalFunctionStatement(IMethodSymbol localFunctionSymbol, IBlockStatement body, SemanticModel semanticModel, SyntaxNode syntax, ITypeSymbol type, Optional<object> constantValue, bool isImplicit) :
            base(localFunctionSymbol, semanticModel, syntax, type, constantValue, isImplicit)
        {
            BodyImpl = body;
        }

        protected override IBlockStatement BodyImpl { get; }
    }

    /// <summary>
    /// Represents a local function statement.
    /// </summary>
    internal sealed partial class LazyLocalFunctionStatement : BaseLocalFunctionStatement, ILocalFunctionStatement
    {
        private readonly Lazy<IBlockStatement> _lazyBody;

        public LazyLocalFunctionStatement(IMethodSymbol localFunctionSymbol, Lazy<IBlockStatement> body, SemanticModel semanticModel, SyntaxNode syntax, ITypeSymbol type, Optional<object> constantValue,bool isImplicit)
            : base(localFunctionSymbol, semanticModel, syntax, type, constantValue, isImplicit)
        {
            _lazyBody = body ?? throw new System.ArgumentNullException(nameof(body));
        }

        protected override IBlockStatement BodyImpl => _lazyBody.Value;
    }

    /// <summary>
    /// Represents a C# constant pattern.
    /// </summary>
    internal abstract partial class BaseConstantPattern : Operation, IConstantPattern
    {
        protected BaseConstantPattern(SemanticModel semanticModel, SyntaxNode syntax, ITypeSymbol type, Optional<object> constantValue, bool isImplicit) :
                    base(OperationKind.ConstantPattern, semanticModel, syntax, type, constantValue, isImplicit)
        {
        }

        protected abstract IOperation ValueImpl { get; }
        public override IEnumerable<IOperation> Children
        {
            get
            {
                yield return Value;
            }
        }
        /// <summary>
        /// Constant value of the pattern.
        /// </summary>
        public IOperation Value => Operation.SetParentOperation(ValueImpl, this);
        public override void Accept(OperationVisitor visitor)
        {
            visitor.VisitConstantPattern(this);
        }
        public override TResult Accept<TArgument, TResult>(OperationVisitor<TArgument, TResult> visitor, TArgument argument)
        {
            return visitor.VisitConstantPattern(this, argument);
        }
    }

    /// <summary>
    /// Represents a C# constant pattern.
    /// </summary>
    internal sealed partial class ConstantPattern : BaseConstantPattern, IConstantPattern
    {
        public ConstantPattern(IOperation value, SemanticModel semanticModel, SyntaxNode syntax, ITypeSymbol type, Optional<object> constantValue, bool isImplicit) :
            base(semanticModel, syntax, type, constantValue, isImplicit)
        {
            ValueImpl = value;
        }

        protected override IOperation ValueImpl { get; }
    }

    /// <summary>
    /// Represents a C# constant pattern.
    /// </summary>
    internal sealed partial class LazyConstantPattern : BaseConstantPattern, IConstantPattern
    {
        private readonly Lazy<IOperation> _lazyValue;

        public LazyConstantPattern(Lazy<IOperation> value, SemanticModel semanticModel, SyntaxNode syntax, ITypeSymbol type, Optional<object> constantValue, bool isImplicit)
            : base(semanticModel, syntax, type, constantValue, isImplicit)
        {
            _lazyValue = value ?? throw new System.ArgumentNullException(nameof(value));
        }

        protected override IOperation ValueImpl => _lazyValue.Value;
    }

    /// <summary>
    /// Represents a C# declaration pattern.
    /// </summary>
    internal sealed partial class DeclarationPattern : Operation, IDeclarationPattern
    {
        public DeclarationPattern(ISymbol declaredSymbol, SemanticModel semanticModel, SyntaxNode syntax, ITypeSymbol type, Optional<object> constantValue, bool isImplicit) :
                    base(OperationKind.DeclarationPattern, semanticModel, syntax, type, constantValue, isImplicit)
        {
            DeclaredSymbol = declaredSymbol;
        }
        /// <summary>
        /// Symbol declared by the pattern.
        /// </summary>
        public ISymbol DeclaredSymbol { get; }
        public override IEnumerable<IOperation> Children
        {
            get
            {
                yield break;
            }
        }
        public override void Accept(OperationVisitor visitor)
        {
            visitor.VisitDeclarationPattern(this);
        }
        public override TResult Accept<TArgument, TResult>(OperationVisitor<TArgument, TResult> visitor, TArgument argument)
        {
            return visitor.VisitDeclarationPattern(this, argument);
        }
    }

    /// <summary>
    /// Represents a C# pattern case clause.
    /// </summary>
    internal abstract partial class BasePatternCaseClause : CaseClause, IPatternCaseClause
    {
        protected BasePatternCaseClause(ILabelSymbol label, SemanticModel semanticModel, SyntaxNode syntax, ITypeSymbol type, Optional<object> constantValue, bool isImplicit) :
                    base(CaseKind.Pattern, OperationKind.PatternCaseClause, semanticModel, syntax, type, constantValue, isImplicit)
        {
            Label = label;
        }
        /// <summary>
        /// Label associated with the case clause.
        /// </summary>
        public ILabelSymbol Label { get; }
        protected abstract IPattern PatternImpl { get; }
        protected abstract IOperation GuardExpressionImpl { get; }
        public override IEnumerable<IOperation> Children
        {
            get
            {
                yield return Pattern;
                yield return GuardExpression;
            }
        }
        /// <summary>
        /// Pattern associated with case clause.
        /// </summary>
        public IPattern Pattern => Operation.SetParentOperation(PatternImpl, this);
        /// <summary>
        /// Guard expression associated with the pattern case clause.
        /// </summary>
        public IOperation GuardExpression => Operation.SetParentOperation(GuardExpressionImpl, this);
        public override void Accept(OperationVisitor visitor)
        {
            visitor.VisitPatternCaseClause(this);
        }
        public override TResult Accept<TArgument, TResult>(OperationVisitor<TArgument, TResult> visitor, TArgument argument)
        {
            return visitor.VisitPatternCaseClause(this, argument);
        }
    }

    /// <summary>
    /// Represents a C# pattern case clause.
    /// </summary>
    internal sealed partial class PatternCaseClause : BasePatternCaseClause, IPatternCaseClause
    {
        public PatternCaseClause(ILabelSymbol label, IPattern pattern, IOperation guardExpression, SemanticModel semanticModel, SyntaxNode syntax, ITypeSymbol type, Optional<object> constantValue, bool isImplicit) :
            base(label, semanticModel, syntax, type, constantValue, isImplicit)
        {
            PatternImpl = pattern;
            GuardExpressionImpl = guardExpression;
        }

        protected override IPattern PatternImpl { get; }
        protected override IOperation GuardExpressionImpl { get; }
    }

    /// <summary>
    /// Represents a C# pattern case clause.
    /// </summary>
    internal sealed partial class LazyPatternCaseClause : BasePatternCaseClause, IPatternCaseClause
    {
        private readonly Lazy<IPattern> _lazyPattern;
        private readonly Lazy<IOperation> _lazyGuardExpression;

        public LazyPatternCaseClause(ILabelSymbol label, Lazy<IPattern> lazyPattern, Lazy<IOperation> lazyGuardExpression, SemanticModel semanticModel, SyntaxNode syntax, ITypeSymbol type, Optional<object> constantValue, bool isImplicit)
            : base(label, semanticModel, syntax, type, constantValue, isImplicit)
        {
            _lazyPattern = lazyPattern ?? throw new System.ArgumentNullException(nameof(lazyPattern));
            _lazyGuardExpression = lazyGuardExpression ?? throw new System.ArgumentNullException(nameof(lazyGuardExpression));
        }

        protected override IPattern PatternImpl => _lazyPattern.Value;

        protected override IOperation GuardExpressionImpl => _lazyGuardExpression.Value;
    }

    /// <summary>
    /// Represents a C# is pattern expression. For example, "x is int i".
    /// </summary>
    internal abstract partial class BaseIsPatternExpression : Operation, IIsPatternExpression
    {
        protected BaseIsPatternExpression(SemanticModel semanticModel, SyntaxNode syntax, ITypeSymbol type, Optional<object> constantValue, bool isImplicit) :
            base(OperationKind.IsPatternExpression, semanticModel, syntax, type, constantValue, isImplicit)
        {
        }

        protected abstract IOperation ExpressionImpl { get; }
        protected abstract IPattern PatternImpl { get; }
        public override IEnumerable<IOperation> Children
        {
            get
            {
                yield return Expression;
                yield return Pattern;
            }
        }
        /// <summary>
        /// Expression.
        /// </summary>
        public IOperation Expression => Operation.SetParentOperation(ExpressionImpl, this);
        /// <summary>
        /// Pattern.
        /// </summary>
        public IPattern Pattern => Operation.SetParentOperation(PatternImpl, this);
        public override void Accept(OperationVisitor visitor)
        {
            visitor.VisitIsPatternExpression(this);
        }
        public override TResult Accept<TArgument, TResult>(OperationVisitor<TArgument, TResult> visitor, TArgument argument)
        {
            return visitor.VisitIsPatternExpression(this, argument);
        }
    }

    /// <summary>
    /// Represents a C# is pattern expression. For example, "x is int i".
    /// </summary>
    internal sealed partial class IsPatternExpression : BaseIsPatternExpression, IIsPatternExpression
    {
        public IsPatternExpression(IOperation expression, IPattern pattern, SemanticModel semanticModel, SyntaxNode syntax, ITypeSymbol type, Optional<object> constantValue, bool isImplicit) :
            base(semanticModel, syntax, type, constantValue, isImplicit)
        {
            ExpressionImpl = expression;
            PatternImpl = pattern;
        }

        protected override IOperation ExpressionImpl { get; }
        protected override IPattern PatternImpl { get; }
    }

    /// <summary>
    /// Represents a C# is pattern expression. For example, "x is int i".
    /// </summary>
    internal sealed partial class LazyIsPatternExpression : BaseIsPatternExpression, IIsPatternExpression
    {
        private readonly Lazy<IOperation> _lazyExpression;
        private readonly Lazy<IPattern> _lazyPattern;

        public LazyIsPatternExpression(Lazy<IOperation> lazyExpression, Lazy<IPattern> lazyPattern, SemanticModel semanticModel, SyntaxNode syntax, ITypeSymbol type, Optional<object> constantValue, bool isImplicit)
            : base(semanticModel, syntax, type, constantValue, isImplicit)
        {
            _lazyExpression = lazyExpression ?? throw new System.ArgumentNullException(nameof(lazyExpression));
            _lazyPattern = lazyPattern ?? throw new System.ArgumentNullException(nameof(lazyPattern));
        }

        protected override IOperation ExpressionImpl => _lazyExpression.Value;

        protected override IPattern PatternImpl => _lazyPattern.Value;
    }

    /// <summary>
    /// Represents a C# or VB object or collection initializer expression.
    /// </summary>
    internal abstract partial class BaseObjectOrCollectionInitializerExpression : Operation, IObjectOrCollectionInitializerExpression
    {
        protected BaseObjectOrCollectionInitializerExpression(SemanticModel semanticModel, SyntaxNode syntax, ITypeSymbol type, Optional<object> constantValue, bool isImplicit) :
                    base(OperationKind.ObjectOrCollectionInitializerExpression, semanticModel, syntax, type, constantValue, isImplicit)
        {
        }

        protected abstract ImmutableArray<IOperation> InitializersImpl { get; }
        public override IEnumerable<IOperation> Children
        {
            get
            {
                foreach (var initializer in Initializers)
                {
                    yield return initializer;
                }
            }
        }
        /// <summary>
        /// Object member or collection initializers.
        /// </summary>
        public ImmutableArray<IOperation> Initializers => Operation.SetParentOperation(InitializersImpl, this);
        public override void Accept(OperationVisitor visitor)
        {
            visitor.VisitObjectOrCollectionInitializerExpression(this);
        }
        public override TResult Accept<TArgument, TResult>(OperationVisitor<TArgument, TResult> visitor, TArgument argument)
        {
            return visitor.VisitObjectOrCollectionInitializerExpression(this, argument);
        }
    }

    /// <summary>
    /// Represents a C# or VB object or collection initializer expression.
    /// </summary>
    internal sealed partial class ObjectOrCollectionInitializerExpression : BaseObjectOrCollectionInitializerExpression, IObjectOrCollectionInitializerExpression
    {
        public ObjectOrCollectionInitializerExpression(ImmutableArray<IOperation> initializers, SemanticModel semanticModel, SyntaxNode syntax, ITypeSymbol type, Optional<object> constantValue, bool isImplicit) :
            base(semanticModel, syntax, type, constantValue, isImplicit)
        {
            InitializersImpl = initializers;
        }

        protected override ImmutableArray<IOperation> InitializersImpl { get; }
    }

    /// <summary>
    /// Represents a C# or VB object or collection initializer expression.
    /// </summary>
    internal sealed partial class LazyObjectOrCollectionInitializerExpression : BaseObjectOrCollectionInitializerExpression, IObjectOrCollectionInitializerExpression
    {
        private readonly Lazy<ImmutableArray<IOperation>> _lazyInitializers;

        public LazyObjectOrCollectionInitializerExpression(Lazy<ImmutableArray<IOperation>> initializers, SemanticModel semanticModel, SyntaxNode syntax, ITypeSymbol type, Optional<object> constantValue, bool isImplicit) :
            base(semanticModel, syntax, type, constantValue, isImplicit)
        {
            _lazyInitializers = initializers ?? throw new System.ArgumentNullException(nameof(initializers));
        }

        protected override ImmutableArray<IOperation> InitializersImpl => _lazyInitializers.Value;
    }

    /// <summary>
    /// Represents a C# or VB member initializer expression within an object initializer expression.
    /// </summary>
    internal abstract partial class BaseMemberInitializerExpression : Operation, IMemberInitializerExpression
    {
        protected BaseMemberInitializerExpression(SemanticModel semanticModel, SyntaxNode syntax, ITypeSymbol type, Optional<object> constantValue, bool isImplicit) :
                    base(OperationKind.MemberInitializerExpression, semanticModel, syntax, type, constantValue, isImplicit)
        {
        }

        protected abstract IMemberReferenceExpression InitializedMemberImpl { get; }
        protected abstract IObjectOrCollectionInitializerExpression InitializerImpl { get; }
        public override IEnumerable<IOperation> Children
        {
            get
            {
                yield return InitializedMember;
                yield return Initializer;
            }
        }
        /// <summary>
        /// Initialized member.
        /// </summary>
        public IMemberReferenceExpression InitializedMember => Operation.SetParentOperation(InitializedMemberImpl, this);

        /// <summary>
        /// Member initializer.
        /// </summary>
        public IObjectOrCollectionInitializerExpression Initializer => Operation.SetParentOperation(InitializerImpl, this);
        public override void Accept(OperationVisitor visitor)
        {
            visitor.VisitMemberInitializerExpression(this);
        }
        public override TResult Accept<TArgument, TResult>(OperationVisitor<TArgument, TResult> visitor, TArgument argument)
        {
            return visitor.VisitMemberInitializerExpression(this, argument);
        }
    }

    /// <summary>
    /// Represents a C# or VB member initializer expression within an object initializer expression.
    /// </summary>
    internal sealed partial class MemberInitializerExpression : BaseMemberInitializerExpression, IMemberInitializerExpression
    {
        public MemberInitializerExpression(IMemberReferenceExpression initializedMember, IObjectOrCollectionInitializerExpression initializer, SemanticModel semanticModel, SyntaxNode syntax, ITypeSymbol type, Optional<object> constantValue, bool isImplicit) :
            base(semanticModel, syntax, type, constantValue, isImplicit)
        {
            InitializedMemberImpl = initializedMember;
            InitializerImpl = initializer;
        }

        protected override IMemberReferenceExpression InitializedMemberImpl { get; }
        protected override IObjectOrCollectionInitializerExpression InitializerImpl { get; }
    }

    /// <summary>
    /// Represents a C# or VB member initializer expression within an object initializer expression.
    /// </summary>
    internal sealed partial class LazyMemberInitializerExpression : BaseMemberInitializerExpression, IMemberInitializerExpression
    {
        private readonly Lazy<IMemberReferenceExpression> _lazyInitializedMember;
        private readonly Lazy<IObjectOrCollectionInitializerExpression> _lazyInitializer;

        public LazyMemberInitializerExpression(Lazy<IMemberReferenceExpression> initializedMember, Lazy<IObjectOrCollectionInitializerExpression> initializer, SemanticModel semanticModel, SyntaxNode syntax, ITypeSymbol type, Optional<object> constantValue, bool isImplicit) :
            base(semanticModel, syntax, type, constantValue, isImplicit)
        {
            _lazyInitializedMember = initializedMember ?? throw new System.ArgumentNullException(nameof(initializedMember));
            _lazyInitializer = initializer ?? throw new System.ArgumentNullException(nameof(initializer));
        }

        protected override IMemberReferenceExpression InitializedMemberImpl => _lazyInitializedMember.Value;

        protected override IObjectOrCollectionInitializerExpression InitializerImpl => _lazyInitializer.Value;
    }

    /// <summary>
    /// Represents a C# nested collection element initializer expression within a collection initializer.
    /// </summary>
    internal abstract partial class BaseCollectionElementInitializerExpression : Operation, ICollectionElementInitializerExpression
    {
        protected BaseCollectionElementInitializerExpression(IMethodSymbol addMethod, bool isDynamic, SemanticModel semanticModel, SyntaxNode syntax, ITypeSymbol type, Optional<object> constantValue, bool isImplicit) :
                    base(OperationKind.CollectionElementInitializerExpression, semanticModel, syntax, type, constantValue, isImplicit)
        {
            AddMethod = addMethod;
            IsDynamic = isDynamic;
        }
        /// <summary>
        /// Add method invoked on collection. Might be null for dynamic invocation.
        /// </summary>
        public IMethodSymbol AddMethod { get; }
        protected abstract ImmutableArray<IOperation> ArgumentsImpl { get; }
        /// <summary>
        /// Flag indicating if this is a dynamic invocation.
        /// </summary>
        public bool IsDynamic { get; }
        public override IEnumerable<IOperation> Children
        {
            get
            {
                foreach (var argument in Arguments)
                {
                    yield return argument;
                }
            }
        }
        /// <summary>
        /// Arguments passed to add method invocation.
        /// </summary>
        public ImmutableArray<IOperation> Arguments => Operation.SetParentOperation(ArgumentsImpl, this);
        public override void Accept(OperationVisitor visitor)
        {
            visitor.VisitCollectionElementInitializerExpression(this);
        }
        public override TResult Accept<TArgument, TResult>(OperationVisitor<TArgument, TResult> visitor, TArgument argument)
        {
            return visitor.VisitCollectionElementInitializerExpression(this, argument);
        }
    }

    /// <summary>
    /// Represents a C# nested collection element initializer expression within a collection initializer.
    /// </summary>
    internal sealed partial class CollectionElementInitializerExpression : BaseCollectionElementInitializerExpression, ICollectionElementInitializerExpression
    {
        public CollectionElementInitializerExpression(IMethodSymbol addMethod, ImmutableArray<IOperation> arguments, bool isDynamic, SemanticModel semanticModel, SyntaxNode syntax, ITypeSymbol type, Optional<object> constantValue, bool isImplicit) :
            base(addMethod, isDynamic, semanticModel, syntax, type, constantValue, isImplicit)
        {
            ArgumentsImpl = arguments;
        }

        protected override ImmutableArray<IOperation> ArgumentsImpl { get; }
    }

    /// <summary>
    /// Represents a C# nested collection element initializer expression within a collection initializer.
    /// </summary>
    internal sealed partial class LazyCollectionElementInitializerExpression : BaseCollectionElementInitializerExpression, ICollectionElementInitializerExpression
    {
        private readonly Lazy<ImmutableArray<IOperation>> _lazyArguments;

        public LazyCollectionElementInitializerExpression(IMethodSymbol addMethod, Lazy<ImmutableArray<IOperation>> arguments, bool isDynamic, SemanticModel semanticModel, SyntaxNode syntax, ITypeSymbol type, Optional<object> constantValue, bool isImplicit) :
            base(addMethod, isDynamic, semanticModel, syntax, type, constantValue, isImplicit)
        {
            _lazyArguments = arguments ?? throw new System.ArgumentNullException(nameof(arguments));
        }

        protected override ImmutableArray<IOperation> ArgumentsImpl => _lazyArguments.Value;
    }
}<|MERGE_RESOLUTION|>--- conflicted
+++ resolved
@@ -2794,13 +2794,8 @@
     /// </summary>
     internal sealed partial class LiteralExpression : Operation, ILiteralExpression
     {
-<<<<<<< HEAD
-        public LiteralExpression(SemanticModel semanticModel, SyntaxNode syntax, ITypeSymbol type, Optional<object> constantValue) :
-            base(OperationKind.LiteralExpression, semanticModel, syntax, type, constantValue)
-=======
-        public LiteralExpression(string text, SemanticModel semanticModel, SyntaxNode syntax, ITypeSymbol type, Optional<object> constantValue, bool isImplicit) :
+        public LiteralExpression(SemanticModel semanticModel, SyntaxNode syntax, ITypeSymbol type, Optional<object> constantValue, bool isImplicit) :
             base(OperationKind.LiteralExpression, semanticModel, syntax, type, constantValue, isImplicit)
->>>>>>> a2840b98
         {
         }
         public override IEnumerable<IOperation> Children
