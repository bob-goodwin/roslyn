--- conflicted
+++ resolved
@@ -433,15 +433,13 @@
 
         System_Runtime_CompilerServices_IsUnmanagedAttribute__ctor,
 
-<<<<<<< HEAD
+        Microsoft_VisualBasic_Conversion__FixSingle,
+        Microsoft_VisualBasic_Conversion__FixDouble,
+
         System_IAsyncDisposable__DisposeAsync,
         System_Collections_Generic_IAsyncEnumerable_T__GetAsyncEnumerator,
         System_Collections_Generic_IAsyncEnumerator_T__WaitForNextAsync,
         System_Collections_Generic_IAsyncEnumerator_T__TryGetNext,
-=======
-        Microsoft_VisualBasic_Conversion__FixSingle,
-        Microsoft_VisualBasic_Conversion__FixDouble,
->>>>>>> ca2f6ad9
 
         Count
     }
