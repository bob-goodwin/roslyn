﻿// Copyright (c) Microsoft.  All Rights Reserved.  Licensed under the Apache License, Version 2.0.  See License.txt in the project root for license information.

namespace Microsoft.CodeAnalysis
{
    // Members of well known types
    internal enum WellKnownMember
    {
        System_Math__RoundDouble,
        System_Math__PowDoubleDouble,

        System_Array__get_Length,
        System_Array__Empty,

        System_Convert__ToBooleanDecimal,
        System_Convert__ToBooleanInt32,
        System_Convert__ToBooleanUInt32,
        System_Convert__ToBooleanInt64,
        System_Convert__ToBooleanUInt64,
        System_Convert__ToBooleanSingle,
        System_Convert__ToBooleanDouble,
        System_Convert__ToSByteDecimal,
        System_Convert__ToSByteDouble,
        System_Convert__ToSByteSingle,
        System_Convert__ToByteDecimal,
        System_Convert__ToByteDouble,
        System_Convert__ToByteSingle,
        System_Convert__ToInt16Decimal,
        System_Convert__ToInt16Double,
        System_Convert__ToInt16Single,
        System_Convert__ToUInt16Decimal,
        System_Convert__ToUInt16Double,
        System_Convert__ToUInt16Single,
        System_Convert__ToInt32Decimal,
        System_Convert__ToInt32Double,
        System_Convert__ToInt32Single,
        System_Convert__ToUInt32Decimal,
        System_Convert__ToUInt32Double,
        System_Convert__ToUInt32Single,
        System_Convert__ToInt64Decimal,
        System_Convert__ToInt64Double,
        System_Convert__ToInt64Single,
        System_Convert__ToUInt64Decimal,
        System_Convert__ToUInt64Double,
        System_Convert__ToUInt64Single,
        System_Convert__ToSingleDecimal,
        System_Convert__ToDoubleDecimal,

        System_CLSCompliantAttribute__ctor,
        System_FlagsAttribute__ctor,
        System_Guid__ctor,

        System_Type__GetTypeFromCLSID,
        System_Type__GetTypeFromHandle,
        System_Type__Missing,

        System_Reflection_AssemblyKeyFileAttribute__ctor,
        System_Reflection_AssemblyKeyNameAttribute__ctor,

        System_Reflection_MethodBase__GetMethodFromHandle,
        System_Reflection_MethodBase__GetMethodFromHandle2,
        System_Reflection_MethodInfo__CreateDelegate,
        System_Delegate__CreateDelegate,
        System_Delegate__CreateDelegate4,
        System_Reflection_FieldInfo__GetFieldFromHandle,
        System_Reflection_FieldInfo__GetFieldFromHandle2,

        System_Reflection_Missing__Value,

        System_IEquatable_T__Equals,

        System_Collections_Generic_EqualityComparer_T__Equals,
        System_Collections_Generic_EqualityComparer_T__GetHashCode,
        System_Collections_Generic_EqualityComparer_T__get_Default,

        System_AttributeUsageAttribute__ctor,
        System_AttributeUsageAttribute__AllowMultiple,
        System_AttributeUsageAttribute__Inherited,

        System_ParamArrayAttribute__ctor,
        System_STAThreadAttribute__ctor,

        System_Reflection_DefaultMemberAttribute__ctor,

        System_Diagnostics_Debugger__Break,
        System_Diagnostics_DebuggerDisplayAttribute__ctor,
        System_Diagnostics_DebuggerDisplayAttribute__Type,
        System_Diagnostics_DebuggerNonUserCodeAttribute__ctor,
        System_Diagnostics_DebuggerHiddenAttribute__ctor,
        System_Diagnostics_DebuggerBrowsableAttribute__ctor,
        System_Diagnostics_DebuggerStepThroughAttribute__ctor,
        System_Diagnostics_DebuggableAttribute__ctorDebuggingModes,
        System_Diagnostics_DebuggableAttribute_DebuggingModes__Default,
        System_Diagnostics_DebuggableAttribute_DebuggingModes__DisableOptimizations,
        System_Diagnostics_DebuggableAttribute_DebuggingModes__EnableEditAndContinue,
        System_Diagnostics_DebuggableAttribute_DebuggingModes__IgnoreSymbolStoreSequencePoints,

        System_Runtime_InteropServices_UnknownWrapper__ctor,
        System_Runtime_InteropServices_DispatchWrapper__ctor,
        System_Runtime_InteropServices_ClassInterfaceAttribute__ctorClassInterfaceType,
        System_Runtime_InteropServices_CoClassAttribute__ctor,
        System_Runtime_InteropServices_ComAwareEventInfo__ctor,
        System_Runtime_InteropServices_ComAwareEventInfo__AddEventHandler,
        System_Runtime_InteropServices_ComAwareEventInfo__RemoveEventHandler,
        System_Runtime_InteropServices_ComEventInterfaceAttribute__ctor,
        System_Runtime_InteropServices_ComSourceInterfacesAttribute__ctorString,
        System_Runtime_InteropServices_ComVisibleAttribute__ctor,
        System_Runtime_InteropServices_DispIdAttribute__ctor,
        System_Runtime_InteropServices_GuidAttribute__ctor,
        System_Runtime_InteropServices_InterfaceTypeAttribute__ctorComInterfaceType,
        System_Runtime_InteropServices_InterfaceTypeAttribute__ctorInt16,
        System_Runtime_InteropServices_Marshal__GetTypeFromCLSID,
        System_Runtime_InteropServices_TypeIdentifierAttribute__ctor,
        System_Runtime_InteropServices_TypeIdentifierAttribute__ctorStringString,
        System_Runtime_InteropServices_BestFitMappingAttribute__ctor,
        System_Runtime_InteropServices_DefaultParameterValueAttribute__ctor,
        System_Runtime_InteropServices_LCIDConversionAttribute__ctor,
        System_Runtime_InteropServices_UnmanagedFunctionPointerAttribute__ctor,

        System_Runtime_InteropServices_WindowsRuntime_EventRegistrationTokenTable_T__AddEventHandler,
        System_Runtime_InteropServices_WindowsRuntime_EventRegistrationTokenTable_T__GetOrCreateEventRegistrationTokenTable,
        System_Runtime_InteropServices_WindowsRuntime_EventRegistrationTokenTable_T__InvocationList,
        System_Runtime_InteropServices_WindowsRuntime_EventRegistrationTokenTable_T__RemoveEventHandler,

        System_Runtime_InteropServices_WindowsRuntime_WindowsRuntimeMarshal__AddEventHandler_T,
        System_Runtime_InteropServices_WindowsRuntime_WindowsRuntimeMarshal__RemoveAllEventHandlers,
        System_Runtime_InteropServices_WindowsRuntime_WindowsRuntimeMarshal__RemoveEventHandler_T,

        System_Runtime_CompilerServices_DateTimeConstantAttribute__ctor,
        System_Runtime_CompilerServices_DecimalConstantAttribute__ctor,
        System_Runtime_CompilerServices_DecimalConstantAttribute__ctorByteByteInt32Int32Int32,
        System_Runtime_CompilerServices_ExtensionAttribute__ctor,
        System_Runtime_CompilerServices_CompilerGeneratedAttribute__ctor,
        System_Runtime_CompilerServices_AccessedThroughPropertyAttribute__ctor,
        System_Runtime_CompilerServices_CompilationRelaxationsAttribute__ctorInt32,
        System_Runtime_CompilerServices_RuntimeCompatibilityAttribute__ctor,
        System_Runtime_CompilerServices_RuntimeCompatibilityAttribute__WrapNonExceptionThrows,
        System_Runtime_CompilerServices_UnsafeValueTypeAttribute__ctor,
        System_Runtime_CompilerServices_FixedBufferAttribute__ctor,
        System_Runtime_CompilerServices_DynamicAttribute__ctor,
        System_Runtime_CompilerServices_DynamicAttribute__ctorTransformFlags,
        System_Runtime_CompilerServices_CallSite_T__Create,
        System_Runtime_CompilerServices_CallSite_T__Target,

        System_Runtime_CompilerServices_RuntimeHelpers__GetObjectValueObject,
        System_Runtime_CompilerServices_RuntimeHelpers__InitializeArrayArrayRuntimeFieldHandle,
        System_Runtime_CompilerServices_RuntimeHelpers__get_OffsetToStringData,

        System_Runtime_ExceptionServices_ExceptionDispatchInfo__Capture,
        System_Runtime_ExceptionServices_ExceptionDispatchInfo__Throw,

        System_Security_UnverifiableCodeAttribute__ctor,
        System_Security_Permissions_SecurityAction__RequestMinimum,
        System_Security_Permissions_SecurityPermissionAttribute__ctor,
        System_Security_Permissions_SecurityPermissionAttribute__SkipVerification,

        System_Activator__CreateInstance,
        System_Activator__CreateInstance_T,

        System_Threading_Interlocked__CompareExchange_T,

        System_Threading_Monitor__Enter, //Monitor.Enter(object)
        System_Threading_Monitor__Enter2, //Monitor.Enter(object, bool&)
        System_Threading_Monitor__Exit,

        System_Threading_Thread__CurrentThread,
        System_Threading_Thread__ManagedThreadId,

        Microsoft_CSharp_RuntimeBinder_Binder__BinaryOperation,
        Microsoft_CSharp_RuntimeBinder_Binder__Convert,
        Microsoft_CSharp_RuntimeBinder_Binder__GetIndex,
        Microsoft_CSharp_RuntimeBinder_Binder__GetMember,
        Microsoft_CSharp_RuntimeBinder_Binder__Invoke,
        Microsoft_CSharp_RuntimeBinder_Binder__InvokeConstructor,
        Microsoft_CSharp_RuntimeBinder_Binder__InvokeMember,
        Microsoft_CSharp_RuntimeBinder_Binder__IsEvent,
        Microsoft_CSharp_RuntimeBinder_Binder__SetIndex,
        Microsoft_CSharp_RuntimeBinder_Binder__SetMember,
        Microsoft_CSharp_RuntimeBinder_Binder__UnaryOperation,
        Microsoft_CSharp_RuntimeBinder_CSharpArgumentInfo__Create,

        Microsoft_VisualBasic_CompilerServices_Conversions__ToDecimalBoolean,

        Microsoft_VisualBasic_CompilerServices_Conversions__ToBooleanString,
        Microsoft_VisualBasic_CompilerServices_Conversions__ToSByteString,
        Microsoft_VisualBasic_CompilerServices_Conversions__ToByteString,
        Microsoft_VisualBasic_CompilerServices_Conversions__ToShortString,
        Microsoft_VisualBasic_CompilerServices_Conversions__ToUShortString,
        Microsoft_VisualBasic_CompilerServices_Conversions__ToIntegerString,
        Microsoft_VisualBasic_CompilerServices_Conversions__ToUIntegerString,
        Microsoft_VisualBasic_CompilerServices_Conversions__ToLongString,
        Microsoft_VisualBasic_CompilerServices_Conversions__ToULongString,
        Microsoft_VisualBasic_CompilerServices_Conversions__ToSingleString,
        Microsoft_VisualBasic_CompilerServices_Conversions__ToDoubleString,
        Microsoft_VisualBasic_CompilerServices_Conversions__ToDecimalString,
        Microsoft_VisualBasic_CompilerServices_Conversions__ToDateString,
        Microsoft_VisualBasic_CompilerServices_Conversions__ToCharString,
        Microsoft_VisualBasic_CompilerServices_Conversions__ToCharArrayRankOneString,

        Microsoft_VisualBasic_CompilerServices_Conversions__ToStringBoolean,
        Microsoft_VisualBasic_CompilerServices_Conversions__ToStringInt32,
        Microsoft_VisualBasic_CompilerServices_Conversions__ToStringByte,
        Microsoft_VisualBasic_CompilerServices_Conversions__ToStringUInt32,
        Microsoft_VisualBasic_CompilerServices_Conversions__ToStringInt64,
        Microsoft_VisualBasic_CompilerServices_Conversions__ToStringUInt64,
        Microsoft_VisualBasic_CompilerServices_Conversions__ToStringSingle,
        Microsoft_VisualBasic_CompilerServices_Conversions__ToStringDouble,
        Microsoft_VisualBasic_CompilerServices_Conversions__ToStringDecimal,
        Microsoft_VisualBasic_CompilerServices_Conversions__ToStringDateTime,
        Microsoft_VisualBasic_CompilerServices_Conversions__ToStringChar,
        Microsoft_VisualBasic_CompilerServices_Conversions__ToStringObject,

        Microsoft_VisualBasic_CompilerServices_Conversions__ToBooleanObject,
        Microsoft_VisualBasic_CompilerServices_Conversions__ToSByteObject,
        Microsoft_VisualBasic_CompilerServices_Conversions__ToByteObject,
        Microsoft_VisualBasic_CompilerServices_Conversions__ToShortObject,
        Microsoft_VisualBasic_CompilerServices_Conversions__ToUShortObject,
        Microsoft_VisualBasic_CompilerServices_Conversions__ToIntegerObject,
        Microsoft_VisualBasic_CompilerServices_Conversions__ToUIntegerObject,
        Microsoft_VisualBasic_CompilerServices_Conversions__ToLongObject,
        Microsoft_VisualBasic_CompilerServices_Conversions__ToULongObject,
        Microsoft_VisualBasic_CompilerServices_Conversions__ToSingleObject,
        Microsoft_VisualBasic_CompilerServices_Conversions__ToDoubleObject,
        Microsoft_VisualBasic_CompilerServices_Conversions__ToDecimalObject,
        Microsoft_VisualBasic_CompilerServices_Conversions__ToDateObject,
        Microsoft_VisualBasic_CompilerServices_Conversions__ToCharObject,

        Microsoft_VisualBasic_CompilerServices_Conversions__ToCharArrayRankOneObject,
        Microsoft_VisualBasic_CompilerServices_Conversions__ToGenericParameter_T_Object,

        Microsoft_VisualBasic_CompilerServices_Conversions__ChangeType,

        Microsoft_VisualBasic_CompilerServices_Operators__PlusObjectObject,
        Microsoft_VisualBasic_CompilerServices_Operators__NegateObjectObject,
        Microsoft_VisualBasic_CompilerServices_Operators__NotObjectObject,
        Microsoft_VisualBasic_CompilerServices_Operators__AndObjectObjectObject,
        Microsoft_VisualBasic_CompilerServices_Operators__OrObjectObjectObject,
        Microsoft_VisualBasic_CompilerServices_Operators__XorObjectObjectObject,
        Microsoft_VisualBasic_CompilerServices_Operators__AddObjectObjectObject,
        Microsoft_VisualBasic_CompilerServices_Operators__SubtractObjectObjectObject,
        Microsoft_VisualBasic_CompilerServices_Operators__MultiplyObjectObjectObject,
        Microsoft_VisualBasic_CompilerServices_Operators__DivideObjectObjectObject,
        Microsoft_VisualBasic_CompilerServices_Operators__ExponentObjectObjectObject,
        Microsoft_VisualBasic_CompilerServices_Operators__ModObjectObjectObject,
        Microsoft_VisualBasic_CompilerServices_Operators__IntDivideObjectObjectObject,
        Microsoft_VisualBasic_CompilerServices_Operators__LeftShiftObjectObjectObject,
        Microsoft_VisualBasic_CompilerServices_Operators__RightShiftObjectObjectObject,
        Microsoft_VisualBasic_CompilerServices_Operators__ConcatenateObjectObjectObject,

        Microsoft_VisualBasic_CompilerServices_Operators__CompareObjectEqualObjectObjectBoolean,
        Microsoft_VisualBasic_CompilerServices_Operators__CompareObjectNotEqualObjectObjectBoolean,
        Microsoft_VisualBasic_CompilerServices_Operators__CompareObjectLessObjectObjectBoolean,
        Microsoft_VisualBasic_CompilerServices_Operators__CompareObjectLessEqualObjectObjectBoolean,
        Microsoft_VisualBasic_CompilerServices_Operators__CompareObjectGreaterEqualObjectObjectBoolean,
        Microsoft_VisualBasic_CompilerServices_Operators__CompareObjectGreaterObjectObjectBoolean,
        Microsoft_VisualBasic_CompilerServices_Operators__ConditionalCompareObjectEqualObjectObjectBoolean,
        Microsoft_VisualBasic_CompilerServices_Operators__ConditionalCompareObjectNotEqualObjectObjectBoolean,
        Microsoft_VisualBasic_CompilerServices_Operators__ConditionalCompareObjectLessObjectObjectBoolean,
        Microsoft_VisualBasic_CompilerServices_Operators__ConditionalCompareObjectLessEqualObjectObjectBoolean,
        Microsoft_VisualBasic_CompilerServices_Operators__ConditionalCompareObjectGreaterEqualObjectObjectBoolean,
        Microsoft_VisualBasic_CompilerServices_Operators__ConditionalCompareObjectGreaterObjectObjectBoolean,
        Microsoft_VisualBasic_CompilerServices_Operators__CompareStringStringStringBoolean,
        Microsoft_VisualBasic_CompilerServices_EmbeddedOperators__CompareStringStringStringBoolean,

        Microsoft_VisualBasic_CompilerServices_NewLateBinding__LateCall,
        Microsoft_VisualBasic_CompilerServices_NewLateBinding__LateGet,
        Microsoft_VisualBasic_CompilerServices_NewLateBinding__LateSet,
        Microsoft_VisualBasic_CompilerServices_NewLateBinding__LateSetComplex,

        Microsoft_VisualBasic_CompilerServices_NewLateBinding__LateIndexGet,
        Microsoft_VisualBasic_CompilerServices_NewLateBinding__LateIndexSet,
        Microsoft_VisualBasic_CompilerServices_NewLateBinding__LateIndexSetComplex,

        Microsoft_VisualBasic_CompilerServices_StandardModuleAttribute__ctor,
        Microsoft_VisualBasic_CompilerServices_StaticLocalInitFlag__ctor,
        Microsoft_VisualBasic_CompilerServices_StaticLocalInitFlag__State,
        Microsoft_VisualBasic_CompilerServices_StringType__MidStmtStr,
        Microsoft_VisualBasic_CompilerServices_IncompleteInitialization__ctor,

        Microsoft_VisualBasic_Embedded__ctor,

        Microsoft_VisualBasic_CompilerServices_Utils__CopyArray,

        Microsoft_VisualBasic_CompilerServices_LikeOperator__LikeStringStringStringCompareMethod,
        Microsoft_VisualBasic_CompilerServices_LikeOperator__LikeObjectObjectObjectCompareMethod,

        Microsoft_VisualBasic_CompilerServices_ProjectData__CreateProjectError,
        Microsoft_VisualBasic_CompilerServices_ProjectData__SetProjectError,
        Microsoft_VisualBasic_CompilerServices_ProjectData__SetProjectError_Int32,
        Microsoft_VisualBasic_CompilerServices_ProjectData__ClearProjectError,
        Microsoft_VisualBasic_CompilerServices_ProjectData__EndApp,

        Microsoft_VisualBasic_CompilerServices_ObjectFlowControl_ForLoopControl__ForLoopInitObj,
        Microsoft_VisualBasic_CompilerServices_ObjectFlowControl_ForLoopControl__ForNextCheckObj,

        Microsoft_VisualBasic_CompilerServices_ObjectFlowControl__CheckForSyncLockOnValueType,

        Microsoft_VisualBasic_CompilerServices_Versioned__CallByName,
        Microsoft_VisualBasic_CompilerServices_Versioned__IsNumeric,
        Microsoft_VisualBasic_CompilerServices_Versioned__SystemTypeName,
        Microsoft_VisualBasic_CompilerServices_Versioned__TypeName,
        Microsoft_VisualBasic_CompilerServices_Versioned__VbTypeName,

        Microsoft_VisualBasic_Information__IsNumeric,
        Microsoft_VisualBasic_Information__SystemTypeName,
        Microsoft_VisualBasic_Information__TypeName,
        Microsoft_VisualBasic_Information__VbTypeName,
        Microsoft_VisualBasic_Interaction__CallByName,

        System_Runtime_CompilerServices_IAsyncStateMachine_MoveNext,
        System_Runtime_CompilerServices_IAsyncStateMachine_SetStateMachine,

        System_Runtime_CompilerServices_AsyncVoidMethodBuilder__Create,
        System_Runtime_CompilerServices_AsyncVoidMethodBuilder__SetException,
        System_Runtime_CompilerServices_AsyncVoidMethodBuilder__SetResult,
        System_Runtime_CompilerServices_AsyncVoidMethodBuilder__AwaitOnCompleted,
        System_Runtime_CompilerServices_AsyncVoidMethodBuilder__AwaitUnsafeOnCompleted,
        System_Runtime_CompilerServices_AsyncVoidMethodBuilder__Start_T,
        System_Runtime_CompilerServices_AsyncVoidMethodBuilder__SetStateMachine,

        System_Runtime_CompilerServices_AsyncTaskMethodBuilder__Create,
        System_Runtime_CompilerServices_AsyncTaskMethodBuilder__SetException,
        System_Runtime_CompilerServices_AsyncTaskMethodBuilder__SetResult,
        System_Runtime_CompilerServices_AsyncTaskMethodBuilder__AwaitOnCompleted,
        System_Runtime_CompilerServices_AsyncTaskMethodBuilder__AwaitUnsafeOnCompleted,
        System_Runtime_CompilerServices_AsyncTaskMethodBuilder__Start_T,
        System_Runtime_CompilerServices_AsyncTaskMethodBuilder__SetStateMachine,
        System_Runtime_CompilerServices_AsyncTaskMethodBuilder__Task,

        System_Runtime_CompilerServices_AsyncTaskMethodBuilder_T__Create,
        System_Runtime_CompilerServices_AsyncTaskMethodBuilder_T__SetException,
        System_Runtime_CompilerServices_AsyncTaskMethodBuilder_T__SetResult,
        System_Runtime_CompilerServices_AsyncTaskMethodBuilder_T__AwaitOnCompleted,
        System_Runtime_CompilerServices_AsyncTaskMethodBuilder_T__AwaitUnsafeOnCompleted,
        System_Runtime_CompilerServices_AsyncTaskMethodBuilder_T__Start_T,
        System_Runtime_CompilerServices_AsyncTaskMethodBuilder_T__SetStateMachine,
        System_Runtime_CompilerServices_AsyncTaskMethodBuilder_T__Task,

        System_Runtime_CompilerServices_AsyncStateMachineAttribute__ctor,
        System_Runtime_CompilerServices_IteratorStateMachineAttribute__ctor,

        Microsoft_VisualBasic_Strings__AscCharInt32,
        Microsoft_VisualBasic_Strings__AscStringInt32,
        Microsoft_VisualBasic_Strings__AscWCharInt32,
        Microsoft_VisualBasic_Strings__AscWStringInt32,
        Microsoft_VisualBasic_Strings__ChrInt32Char,
        Microsoft_VisualBasic_Strings__ChrWInt32Char,

        System_Xml_Linq_XElement__ctor,
        System_Xml_Linq_XElement__ctor2,
        System_Xml_Linq_XNamespace__Get,

        System_Windows_Forms_Application__RunForm,

        System_Environment__CurrentManagedThreadId,

        System_ComponentModel_EditorBrowsableAttribute__ctor,

        System_Runtime_GCLatencyMode__SustainedLowLatency,

        System_ValueTuple_T1__Item1,

        System_ValueTuple_T2__Item1,
        System_ValueTuple_T2__Item2,

        System_ValueTuple_T3__Item1,
        System_ValueTuple_T3__Item2,
        System_ValueTuple_T3__Item3,

        System_ValueTuple_T4__Item1,
        System_ValueTuple_T4__Item2,
        System_ValueTuple_T4__Item3,
        System_ValueTuple_T4__Item4,

        System_ValueTuple_T5__Item1,
        System_ValueTuple_T5__Item2,
        System_ValueTuple_T5__Item3,
        System_ValueTuple_T5__Item4,
        System_ValueTuple_T5__Item5,

        System_ValueTuple_T6__Item1,
        System_ValueTuple_T6__Item2,
        System_ValueTuple_T6__Item3,
        System_ValueTuple_T6__Item4,
        System_ValueTuple_T6__Item5,
        System_ValueTuple_T6__Item6,

        System_ValueTuple_T7__Item1,
        System_ValueTuple_T7__Item2,
        System_ValueTuple_T7__Item3,
        System_ValueTuple_T7__Item4,
        System_ValueTuple_T7__Item5,
        System_ValueTuple_T7__Item6,
        System_ValueTuple_T7__Item7,

        System_ValueTuple_TRest__Item1,
        System_ValueTuple_TRest__Item2,
        System_ValueTuple_TRest__Item3,
        System_ValueTuple_TRest__Item4,
        System_ValueTuple_TRest__Item5,
        System_ValueTuple_TRest__Item6,
        System_ValueTuple_TRest__Item7,
        System_ValueTuple_TRest__Rest,

        System_ValueTuple_T1__ctor,
        System_ValueTuple_T2__ctor,
        System_ValueTuple_T3__ctor,
        System_ValueTuple_T4__ctor,
        System_ValueTuple_T5__ctor,
        System_ValueTuple_T6__ctor,
        System_ValueTuple_T7__ctor,
        System_ValueTuple_TRest__ctor,

        System_Runtime_CompilerServices_TupleElementNamesAttribute__ctorTransformNames,

        System_String__Format_IFormatProvider,

        Microsoft_CodeAnalysis_Runtime_Instrumentation__CreatePayloadForMethodsSpanningSingleFile,
        Microsoft_CodeAnalysis_Runtime_Instrumentation__CreatePayloadForMethodsSpanningMultipleFiles,

        System_Runtime_CompilerServices_NullableAttribute__ctor,
        System_Runtime_CompilerServices_NullableAttribute__ctorTransformFlags,
        System_Runtime_CompilerServices_ReferenceAssemblyAttribute__ctor,
        System_Runtime_CompilerServices_IsReadOnlyAttribute__ctor,
        System_Runtime_CompilerServices_IsByRefLikeAttribute__ctor,

        System_ObsoleteAttribute__ctor,

        System_Span_T__ctor,
        System_Span_T__get_Item,
        System_Span_T__get_Length,

        System_ReadOnlySpan_T__ctor,
        System_ReadOnlySpan_T__get_Item,
        System_ReadOnlySpan_T__get_Length,

        System_Runtime_CompilerServices_IsUnmanagedAttribute__ctor,

        Microsoft_VisualBasic_Conversion__FixSingle,
        Microsoft_VisualBasic_Conversion__FixDouble,
        Microsoft_VisualBasic_Conversion__IntSingle,
        Microsoft_VisualBasic_Conversion__IntDouble,

        System_Math__CeilingDouble,
        System_Math__FloorDouble,
        System_Math__TruncateDouble,

        Microsoft_CodeAnalysis_EmbeddedAttribute__ctor,

<<<<<<< HEAD
        System_IAsyncDisposable__DisposeAsync,
        System_Collections_Generic_IAsyncEnumerable_T__GetAsyncEnumerator,
        System_Collections_Generic_IAsyncEnumerator_T__MoveNextAsync,
        System_Collections_Generic_IAsyncEnumerator_T__get_Current,

        System_Threading_Tasks_ManualResetValueTaskSourceLogic_T__ctor,
        System_Threading_Tasks_ManualResetValueTaskSourceLogic_T__GetResult,
        System_Threading_Tasks_ManualResetValueTaskSourceLogic_T__GetStatus,
        System_Threading_Tasks_ManualResetValueTaskSourceLogic_T__OnCompleted,
        System_Threading_Tasks_ManualResetValueTaskSourceLogic_T__Reset,
        System_Threading_Tasks_ManualResetValueTaskSourceLogic_T__SetException,
        System_Threading_Tasks_ManualResetValueTaskSourceLogic_T__SetResult,
        System_Threading_Tasks_ManualResetValueTaskSourceLogic_T__get_Version,
        System_Runtime_CompilerServices_IStrongBox_T__Value,
        System_Runtime_CompilerServices_IStrongBox_T__get_Value,
        System_Threading_Tasks_Sources_IValueTaskSource_T__GetResult,
        System_Threading_Tasks_Sources_IValueTaskSource_T__GetStatus,
        System_Threading_Tasks_Sources_IValueTaskSource_T__OnCompleted,
        System_Threading_Tasks_ValueTask_T__ctor,
=======
        System_Index__ctor,
        System_Range__Create,
        System_Range__ToEnd,
        System_Range__FromStart,
        System_Range__All,
>>>>>>> 1932a3b6

        Count
    }
}<|MERGE_RESOLUTION|>--- conflicted
+++ resolved
@@ -446,7 +446,12 @@
 
         Microsoft_CodeAnalysis_EmbeddedAttribute__ctor,
 
-<<<<<<< HEAD
+        System_Index__ctor,
+        System_Range__Create,
+        System_Range__ToEnd,
+        System_Range__FromStart,
+        System_Range__All,
+
         System_IAsyncDisposable__DisposeAsync,
         System_Collections_Generic_IAsyncEnumerable_T__GetAsyncEnumerator,
         System_Collections_Generic_IAsyncEnumerator_T__MoveNextAsync,
@@ -466,13 +471,6 @@
         System_Threading_Tasks_Sources_IValueTaskSource_T__GetStatus,
         System_Threading_Tasks_Sources_IValueTaskSource_T__OnCompleted,
         System_Threading_Tasks_ValueTask_T__ctor,
-=======
-        System_Index__ctor,
-        System_Range__Create,
-        System_Range__ToEnd,
-        System_Range__FromStart,
-        System_Range__All,
->>>>>>> 1932a3b6
 
         Count
     }
