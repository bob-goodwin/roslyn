﻿// Copyright (c) Microsoft.  All Rights Reserved.  Licensed under the Apache License, Version 2.0.  See License.txt in the project root for license information.

using System;

namespace Microsoft.CodeAnalysis.Operations
{
    /// <summary>
    /// Represents the common, language-agnostic elements of a conversion.
    /// </summary>
    /// <remarks>
    /// We reserve the right to change this struct in the future.
    /// </remarks>
    public struct CommonConversion
    {
        [Flags]
        private enum ConversionKind
        {
<<<<<<< HEAD
            None = 0b0000,
            Exists = 0b0001,
            IsIdentity = 0b0010,
            IsNumeric = 0b0100,
            IsReference = 0b1000,

            /// <summary>
            /// Conversion is not created by language specific analysis. 
            /// No language specific information can be retrieved for this conversion
            /// from language specific APIs.
            /// </summary>
            IsLanguageAgnostic = 0b10000,
=======
            None = 0,
            Exists =        1 << 0,
            IsIdentity =    1 << 1,
            IsNumeric =     1 << 2,
            IsReference =   1 << 3,
            IsImplicit =    1 << 4,
>>>>>>> 1e8ba786
        }

        private readonly ConversionKind _conversionKind;

        internal CommonConversion(bool exists, bool isIdentity, bool isNumeric, bool isReference, bool isImplicit, IMethodSymbol methodSymbol)
        {
            _conversionKind = (exists ? ConversionKind.Exists : ConversionKind.None) |
                              (isIdentity ? ConversionKind.IsIdentity : ConversionKind.None) |
                              (isNumeric ? ConversionKind.IsNumeric : ConversionKind.None) |
                              (isReference ? ConversionKind.IsReference : ConversionKind.None) |
                              (isImplicit ? ConversionKind.IsImplicit : ConversionKind.None);
            MethodSymbol = methodSymbol;
        }

        internal CommonConversion(bool exists)
        {
            _conversionKind = (exists ? ConversionKind.Exists : ConversionKind.None) | ConversionKind.IsLanguageAgnostic;
            MethodSymbol = null;
        }

        /// <summary>
        /// Returns true if the conversion exists, as defined by the target language.
        /// </summary>
        /// <remarks>
        /// The existence of a conversion does not necessarily imply that the conversion is valid.
        /// For example, an ambiguous user-defined conversion may exist but may not be valid.
        /// </remarks>
        public bool Exists => (_conversionKind & ConversionKind.Exists) == ConversionKind.Exists;
        /// <summary>
        /// Returns true if the conversion is an identity conversion.
        /// </summary>
        public bool IsIdentity => (_conversionKind & ConversionKind.IsIdentity) == ConversionKind.IsIdentity;
        /// <summary>
        /// Returns true if the conversion is a numeric conversion.
        /// </summary>
        public bool IsNumeric => (_conversionKind & ConversionKind.IsNumeric) == ConversionKind.IsNumeric;
        /// <summary>
        /// Returns true if the conversion is a reference conversion.
        /// </summary>
        public bool IsReference => (_conversionKind & ConversionKind.IsReference) == ConversionKind.IsReference;
        /// <summary>
        /// Returns true if the conversion is an implicit (C#) or widening (VB) conversion.
        /// </summary>
        public bool IsImplicit => (_conversionKind & ConversionKind.IsImplicit) == ConversionKind.IsImplicit;
        /// <summary>
        /// Returns true if the conversion is a user-defined conversion.
        /// </summary>
        public bool IsUserDefined => MethodSymbol != null;
        /// <summary>
        /// Returns the method used to perform the conversion for a user-defined conversion if <see cref="IsUserDefined"/> is true.
        /// Otherwise, returns null.
        /// </summary>
        public IMethodSymbol MethodSymbol { get; }
        /// <summary>
        /// Returns true if the conversion is not created by language specific analysis.
        /// No language specific information can be retrieved for this conversion
        /// from language specific APIs.
        /// </summary>
        public bool IsLanguageAgnostic => (_conversionKind & ConversionKind.IsLanguageAgnostic) == ConversionKind.IsLanguageAgnostic;
    }
}<|MERGE_RESOLUTION|>--- conflicted
+++ resolved
@@ -15,27 +15,19 @@
         [Flags]
         private enum ConversionKind
         {
-<<<<<<< HEAD
-            None = 0b0000,
-            Exists = 0b0001,
-            IsIdentity = 0b0010,
-            IsNumeric = 0b0100,
-            IsReference = 0b1000,
+            None = 0,
+            Exists =        1 << 0,
+            IsIdentity =    1 << 1,
+            IsNumeric =     1 << 2,
+            IsReference =   1 << 3,
+            IsImplicit =    1 << 4,
 
             /// <summary>
             /// Conversion is not created by language specific analysis. 
             /// No language specific information can be retrieved for this conversion
             /// from language specific APIs.
             /// </summary>
-            IsLanguageAgnostic = 0b10000,
-=======
-            None = 0,
-            Exists =        1 << 0,
-            IsIdentity =    1 << 1,
-            IsNumeric =     1 << 2,
-            IsReference =   1 << 3,
-            IsImplicit =    1 << 4,
->>>>>>> 1e8ba786
+            IsLanguageAgnostic = 1 << 5,
         }
 
         private readonly ConversionKind _conversionKind;
