﻿<?xml version="1.0" encoding="utf-8"?>
<!-- Copyright (c)  Microsoft.  All Rights Reserved.  Licensed under the Apache License, Version 2.0.  See License.txt in the project root for license information. -->
<Project DefaultTargets="Build" xmlns="http://schemas.microsoft.com/developer/msbuild/2003">
  <Import Project="..\..\..\..\build\Targets\SettingsSdk.props" />
  <PropertyGroup>
    <Platform Condition="'$(Platform)' == ''">AnyCPU</Platform>
    <PlatformTarget>AnyCPU</PlatformTarget>
    <OutputType>Library</OutputType>
    <AssemblyName>Microsoft.CodeAnalysis.VisualBasic</AssemblyName>
    <TargetFramework>netstandard1.3</TargetFramework>
    <ServiceablePackage>true</ServiceablePackage>
    <NoWarn>$(NoWarn);42014</NoWarn>
    <CodeAnalysisRuleSet>..\BasicCodeAnalysisRules.ruleset</CodeAnalysisRuleSet>
    <!-- This is required to prevent downgrade references from CscCore/VbcCode since we must
         reference Microsoft.NETCore.App to target the shared framework (bug
         https://github.com/dotnet/sdk/issues/1159) and NETCore.App
         contains a reference to C# + VB CodeAnalysis. This ensures that the project
         reference is a higher version than the NuGet reference. -->
    <Version>$(NuGetPerBuildPreReleaseVersion)</Version>
  </PropertyGroup>
  <ItemGroup>
    <AssemblyVersionAttribute Include="Microsoft.CodeAnalysis.CommitHashAttribute">
      <_Parameter1>$(GitHeadSha)</_Parameter1>
    </AssemblyVersionAttribute>
  </ItemGroup>
  <ItemGroup Label="Project References">
    <ProjectReference Include="..\..\Core\Portable\CodeAnalysis.csproj" />
  </ItemGroup>
  <PropertyGroup Condition="'$(Configuration)|$(Platform)' == 'Debug|AnyCPU'" />
  <PropertyGroup Condition="'$(Configuration)|$(Platform)' == 'Release|AnyCPU'" />
  <ItemGroup>
<<<<<<< HEAD
    <Compile Include="Analysis\Analyzer.vb" />
    <Compile Include="Analysis\FlowAnalysis\AbstractFlowPass.AbstractLocalState.vb" />
    <Compile Include="Analysis\FlowAnalysis\AbstractFlowPass.NestedTypes.vb" />
    <Compile Include="Analysis\FlowAnalysis\AbstractFlowPass.Regions.vb" />
    <Compile Include="Analysis\FlowAnalysis\AbstractFlowPass.vb" />
    <Compile Include="Analysis\FlowAnalysis\AbstractRegionControlFlowPass.vb" />
    <Compile Include="Analysis\FlowAnalysis\AbstractRegionDataFlowPass.vb" />
    <Compile Include="Analysis\FlowAnalysis\AlwaysAssignedWalker.vb" />
    <Compile Include="Analysis\FlowAnalysis\ControlFlowAnalysis.vb" />
    <Compile Include="Analysis\FlowAnalysis\ControlFlowPass.LocalState.vb" />
    <Compile Include="Analysis\FlowAnalysis\ControlFlowPass.vb" />
    <Compile Include="Analysis\FlowAnalysis\VisualBasicDataFlowAnalysis.vb" />
    <Compile Include="Analysis\FlowAnalysis\DataFlowPass.LocalState.vb" />
    <Compile Include="Analysis\FlowAnalysis\DataFlowPass.SlotCollection.vb" />
    <Compile Include="Analysis\FlowAnalysis\DataFlowPass.Symbols.vb" />
    <Compile Include="Analysis\FlowAnalysis\DataFlowPass.VariableIdentifier.vb" />
    <Compile Include="Analysis\FlowAnalysis\DataFlowPass.vb" />
    <Compile Include="Analysis\FlowAnalysis\DataFlowsInWalker.vb" />
    <Compile Include="Analysis\FlowAnalysis\DataFlowsOutWalker.vb" />
    <Compile Include="Analysis\FlowAnalysis\EntryPointsWalker.vb" />
    <Compile Include="Analysis\FlowAnalysis\ExitPointsWalker.vb" />
    <Compile Include="Analysis\FlowAnalysis\FlowAnalysisInfo.vb" />
    <Compile Include="Analysis\FlowAnalysis\FlowAnalysisPass.vb" />
    <Compile Include="Analysis\FlowAnalysis\ReadWriteWalker.vb" />
    <Compile Include="Analysis\FlowAnalysis\RegionAnalysisContext.vb" />
    <Compile Include="Analysis\FlowAnalysis\RegionReachableWalker.vb" />
    <Compile Include="Analysis\FlowAnalysis\UnassignedVariablesWalker.vb" />
    <Compile Include="Analysis\FlowAnalysis\VariablesDeclaredWalker.vb" />
    <Compile Include="Analysis\ForLoopVerification.vb" />
    <Compile Include="Analysis\InitializerRewriter.vb" />
    <Compile Include="Analysis\IteratorAndAsyncAnalysis\IteratorAndAsyncCaptureWalker.vb" />
    <Compile Include="Analysis\MissingRuntimeMemberDiagnosticHelper.vb" />
    <Compile Include="Binding\AttributeBinder.vb" />
    <Compile Include="Binding\AttributeSemanticModel.vb" />
    <Compile Include="Binding\BackstopBinder.vb" />
    <Compile Include="Binding\BasesBeingResolvedBinder.vb" />
    <Compile Include="Binding\Binder.vb" />
    <Compile Include="Binding\Binder_AnonymousTypes.vb" />
    <Compile Include="Binding\Binder_Attributes.vb" />
    <Compile Include="Binding\Binder_ConditionalAccess.vb" />
    <Compile Include="Binding\Binder_Constraints.vb" />
    <Compile Include="Binding\Binder_Conversions.vb" />
    <Compile Include="Binding\Binder_Delegates.vb" />
    <Compile Include="Binding\Binder_Diagnostics.vb" />
    <Compile Include="Binding\Binder_DocumentationComments.vb" />
    <Compile Include="Binding\Binder_Expressions.vb" />
    <Compile Include="Binding\Binder_Imports.vb" />
    <Compile Include="Binding\Binder_Initializers.vb" />
    <Compile Include="Binding\Binder_InterpolatedString.vb" />
    <Compile Include="Binding\Binder_Invocation.vb" />
    <Compile Include="Binding\Binder_Lambda.vb" />
    <Compile Include="Binding\Binder_Latebound.vb" />
    <Compile Include="Binding\Binder_Lookup.vb" />
    <Compile Include="Binding\Binder_ObjectInitializer.vb" />
    <Compile Include="Binding\Binder_Operators.vb" />
    <Compile Include="Binding\Binder_Query.vb" />
    <Compile Include="Binding\Binder_SelectCase.vb" />
    <Compile Include="Binding\Binder_Statements.vb" />
    <Compile Include="Binding\Binder_Symbols.vb" />
    <Compile Include="Binding\Binder_Utils.vb" />
    <Compile Include="Binding\Binder_WithBlock.vb" />
    <Compile Include="Binding\Binder_XmlLiterals.vb" />
    <Compile Include="Binding\BinderBuilder.vb" />
    <Compile Include="Binding\BinderFactory.BinderFactoryVisitor.vb" />
    <Compile Include="Binding\BinderFactory.NodeUsage.vb" />
    <Compile Include="Binding\BinderFactory.vb" />
    <Compile Include="Binding\Binders\AliasAndImportsClause.vb" />
    <Compile Include="Binding\Binders\NamespaceOrTypeAndImportsClause.vb" />
    <Compile Include="Binding\Binders\XmlNamespaceAndImportsClause.vb" />
    <Compile Include="Binding\BindingLocation.vb" />
    <Compile Include="Binding\BlockBaseBinder.vb" />
    <Compile Include="Binding\BlockStatementBinders.vb" />
    <Compile Include="Binding\CatchBlockBinder.vb" />
    <Compile Include="Binding\ConstantFieldsInProgressBinder.vb" />
    <Compile Include="Binding\DeclarationInitializerBinder.vb" />
    <Compile Include="Binding\DefaultParametersInProgressBinder.vb" />
    <Compile Include="Binding\DescendantBinderFactory.vb" />
    <Compile Include="Binding\DocumentationCommentBinder.vb" />
    <Compile Include="Binding\DocumentationCommentCrefBinder.vb" />
    <Compile Include="Binding\DocumentationCommentCrefBinder_Compat.vb" />
    <Compile Include="Binding\DocumentationCommentCrefBinder_TypeParameters.vb" />
    <Compile Include="Binding\DocumentationCommentParamBinder.vb" />
    <Compile Include="Binding\DocumentationCommentTypeParamBinder.vb" />
    <Compile Include="Binding\DocumentationCommentTypeParamRefBinder.vb" />
    <Compile Include="Binding\EarlyWellKnownAttributeBinder.vb" />
    <Compile Include="Binding\ExecutableCodeBinder.vb" />
    <Compile Include="Binding\FinallyBlockBinder.vb" />
    <Compile Include="Binding\ForOrForEachBlockBinder.vb" />
    <Compile Include="Binding\ForEachEnumeratorInfo.vb" />
    <Compile Include="Binding\GetTypeBinder.vb" />
    <Compile Include="Binding\IgnoreAccessibilityBinder.vb" />
    <Compile Include="Binding\IgnoreBaseClassesBinder.vb" />
    <Compile Include="Binding\ImplicitVariableBinder.vb" />
    <Compile Include="Binding\ImportAliasesBinder.vb" />
    <Compile Include="Binding\ImportedTypesAndNamespacesMembersBinder.vb" />
    <Compile Include="Binding\InitializerSemanticModel.vb" />
    <Compile Include="Binding\LocalBinderBuilder.vb" />
    <Compile Include="Binding\LocalInProgressBinder.vb" />
    <Compile Include="Binding\LocationSpecificBinder.vb" />
    <Compile Include="Binding\LookupOptions.vb" />
    <Compile Include="Binding\LookupResult.vb" />
    <Compile Include="Binding\MemberSemanticModel.vb" />
    <Compile Include="Binding\MethodBodyBinder.vb" />
    <Compile Include="Binding\MethodBodySemanticModel.vb" />
    <Compile Include="Binding\MethodTypeParametersBinder.vb" />
    <Compile Include="Binding\NamedTypeBinder.vb" />
    <Compile Include="Binding\NamespaceBinder.vb" />
    <Compile Include="Binding\OptionStrictOffBinder.vb" />
    <Compile Include="Binding\ProjectImportsBinder.vb" />
    <Compile Include="Binding\SemanticModelBinder.vb" />
    <Compile Include="Binding\SourceFileBinder.vb" />
    <Compile Include="Binding\SourceModuleBinder.vb" />
    <Compile Include="Binding\SpeculativeBinder.vb" />
    <Compile Include="Binding\SpeculativeMemberSemanticModel.vb" />
    <Compile Include="Binding\SpeculativeStatementBinder.vb" />
    <Compile Include="Binding\StatementListBinder.vb" />
    <Compile Include="Binding\SubOrFunctionBodyBinder.vb" />
    <Compile Include="Binding\SymbolsInProgress.vb" />
    <Compile Include="Binding\SyntheticBoundTrees\AnonymousTypeSyntheticMethods.vb" />
    <Compile Include="Binding\SyntheticBoundTrees\SynthesizedConstructorSymbol.vb" />
    <Compile Include="Binding\SyntheticBoundTrees\SynthesizedPropertyAccessorBase.vb" />
    <Compile Include="Binding\SyntheticBoundTrees\SynthesizedStringSwitchHashMethod.vb" />
    <Compile Include="Binding\TopLevelCodeBinder.vb" />
    <Compile Include="Binding\TypesOfImportedNamespacesMembersBinder.vb" />
    <Compile Include="Binding\UsingBlockBinder.vb" />
    <Compile Include="Binding\UsingInfo.vb" />
    <Compile Include="BoundTree\BoundConvertedTupleElements.vb" />
    <Compile Include="BoundTree\BoundInterpolatedStringExpression.vb" />
    <Compile Include="BoundTree\BoundMyClassReference.vb" />
    <Compile Include="BoundTree\BoundMyBaseReference.vb" />
    <Compile Include="BoundTree\BoundAddressOfOperator.vb" />
    <Compile Include="BoundTree\BoundAggregateClause.vb" />
    <Compile Include="BoundTree\BoundAnonymousTypeCreationExpression.vb" />
    <Compile Include="BoundTree\BoundAnonymousTypePropertyAccess.vb" />
    <Compile Include="BoundTree\BoundArrayAccess.vb" />
    <Compile Include="BoundTree\BoundArrayCreation.vb" />
    <Compile Include="BoundTree\BoundArrayLiteral.vb" />
    <Compile Include="BoundTree\BoundAssignmentOperator.vb" />
    <Compile Include="BoundTree\BoundAttribute.vb" />
    <Compile Include="BoundTree\BoundAwaitOperator.vb" />
    <Compile Include="BoundTree\BoundBadExpression.vb" />
    <Compile Include="BoundTree\BoundBadVariable.vb" />
    <Compile Include="BoundTree\BoundBinaryConditionalExpression.vb" />
    <Compile Include="BoundTree\BoundBinaryOperator.vb" />
    <Compile Include="BoundTree\BoundByRefArgumentWithCopyBack.vb" />
    <Compile Include="BoundTree\BoundCall.vb" />
    <Compile Include="BoundTree\BoundCollectionInitializerExpression.vb" />
    <Compile Include="BoundTree\BoundConversion.vb" />
    <Compile Include="BoundTree\BoundDirectCast.vb" />
    <Compile Include="BoundTree\BoundDoLoop.vb" />
    <Compile Include="BoundTree\BoundEventAccess.vb" />
    <Compile Include="BoundTree\BoundExpression.vb" />
    <Compile Include="BoundTree\BoundExpressionExtensions.vb" />
    <Compile Include="BoundTree\BoundFieldAccess.vb" />
    <Compile Include="BoundTree\BoundLabel.vb" />
    <Compile Include="BoundTree\BoundLambda.vb" />
    <Compile Include="BoundTree\BoundLateBoundArgumentSupportingAssignmentWithCapture.vb" />
    <Compile Include="BoundTree\BoundLateInvocation.vb" />
    <Compile Include="BoundTree\BoundLateMemberAccess.vb" />
    <Compile Include="BoundTree\BoundLiteral.vb" />
    <Compile Include="BoundTree\BoundLocal.vb" />
    <Compile Include="BoundTree\BoundLocalDeclaration.vb" />
    <Compile Include="BoundTree\BoundLValuePlaceholderBase.vb" />
    <Compile Include="BoundTree\BoundLValueToRValueWrapper.vb" />
    <Compile Include="BoundTree\BoundMethodGroup.vb" />
    <Compile Include="BoundTree\BoundMethodOrPropertyGroup.vb" />
    <Compile Include="BoundTree\BoundNamespaceExpression.vb" />
    <Compile Include="BoundTree\BoundNewT.vb" />
    <Compile Include="BoundTree\BoundNode.vb" />
    <Compile Include="BoundTree\BoundNodeExtensions.vb" />
    <Compile Include="BoundTree\BoundNodeFinder.vb" />
    <Compile Include="BoundTree\BoundNoOpStatement.vb" />
    <Compile Include="BoundTree\BoundNullableIsTrueOperator.vb" />
    <Compile Include="BoundTree\BoundObjectCreationExpression.vb" />
    <Compile Include="BoundTree\BoundObjectCreationExpressionBase.vb" />
    <Compile Include="BoundTree\BoundObjectInitializerExpression.vb" />
    <Compile Include="BoundTree\BoundOnErrorStatement.vb" />
    <Compile Include="BoundTree\BoundOrdering.vb" />
    <Compile Include="BoundTree\BoundParameter.vb" />
    <Compile Include="BoundTree\BoundParenthesized.vb" />
    <Compile Include="BoundTree\BoundPropertyAccess.vb" />
    <Compile Include="BoundTree\BoundPseudoVariable.vb" />
    <Compile Include="BoundTree\BoundQueryableSource.vb" />
    <Compile Include="BoundTree\BoundQueryClause.vb" />
    <Compile Include="BoundTree\BoundQuerySource.vb" />
    <Compile Include="BoundTree\BoundRangeVariable.vb" />
    <Compile Include="BoundTree\BoundRedimClause.vb" />
    <Compile Include="BoundTree\BoundReferenceAssignment.vb" />
    <Compile Include="BoundTree\BoundResumeStatement.vb" />
    <Compile Include="BoundTree\BoundReturnStatement.vb" />
    <Compile Include="BoundTree\BoundSequence.vb" />
    <Compile Include="BoundTree\BoundSequencePointExpression.vb" />
    <Compile Include="BoundTree\BoundSpillSequence.vb" />
    <Compile Include="BoundTree\BoundTernaryConditionalExpression.vb" />
    <Compile Include="BoundTree\BoundToQueryableCollectionConversion.vb" />
    <Compile Include="BoundTree\BoundTreeRewriter.vb" />
    <Compile Include="BoundTree\BoundTreeVisitor.vb" />
    <Compile Include="BoundTree\BoundTreeWalker.vb" />
    <Compile Include="BoundTree\BoundTryCast.vb" />
    <Compile Include="BoundTree\BoundTypeExpression.vb" />
    <Compile Include="BoundTree\BoundTypeOrValueExpression.vb" />
    <Compile Include="BoundTree\BoundUnaryOperator.vb" />
    <Compile Include="BoundTree\BoundUnstructuredExceptionHandlingCatchFilter.vb" />
    <Compile Include="BoundTree\BoundUnstructuredExceptionHandlingStatement.vb" />
    <Compile Include="BoundTree\BoundUserDefinedBinaryOperator.vb" />
    <Compile Include="BoundTree\BoundUserDefinedConversion.vb" />
    <Compile Include="BoundTree\BoundUserDefinedShortCircuitingOperator.vb" />
    <Compile Include="BoundTree\BoundUserDefinedUnaryOperator.vb" />
    <Compile Include="BoundTree\BoundValueTypeMeReference.vb" />
    <Compile Include="BoundTree\BoundWithStatement.vb" />
    <Compile Include="BoundTree\BoundXmlAttribute.vb" />
    <Compile Include="BoundTree\BoundYieldStatement.vb" />
    <Compile Include="BoundTree\Expression.vb" />
    <Compile Include="BoundTree\GroupTypeInferenceLambda.vb" />
    <Compile Include="BoundTree\NoOpStatementFlavor.vb" />
    <Compile Include="BoundTree\PseudoVariableExpressions.vb" />
    <Compile Include="BoundTree\Statement.vb" />
    <Compile Include="BoundTree\UnboundLambda.vb" />
    <Compile Include="CodeGen\CodeGenerator.vb" />
    <Compile Include="CodeGen\EmitAddress.vb" />
    <Compile Include="CodeGen\EmitArrayInitializer.vb" />
    <Compile Include="CodeGen\EmitConversion.vb" />
    <Compile Include="CodeGen\EmitExpression.vb" />
    <Compile Include="CodeGen\EmitOperators.vb" />
    <Compile Include="CodeGen\EmitStatement.vb" />
    <Compile Include="CodeGen\OperatorKind.vb" />
    <Compile Include="CodeGen\Optimizer\Optimizer.vb" />
    <Compile Include="CodeGen\Optimizer\StackScheduler.Analyzer.vb" />
    <Compile Include="CodeGen\Optimizer\StackScheduler.DummyLocal.vb" />
    <Compile Include="CodeGen\Optimizer\StackScheduler.LocalDefUseInfo.vb" />
    <Compile Include="CodeGen\Optimizer\StackScheduler.LocalDefUseSpan.vb" />
    <Compile Include="CodeGen\Optimizer\StackScheduler.Rewriter.vb" />
    <Compile Include="CodeGen\Optimizer\StackScheduler.vb" />
    <Compile Include="CommandLine\VisualBasicCommandLineArguments.vb" />
    <Compile Include="CommandLine\CommandLineDiagnosticFormatter.vb" />
    <Compile Include="CommandLine\VisualBasicCommandLineParser.vb" />
    <Compile Include="CommandLine\VisualBasicCompiler.vb" />
    <Compile Include="Compilation\AwaitExpressionInfo.vb" />
    <Compile Include="Compilation\BoundNodeSummary.vb" />
    <Compile Include="Compilation\ClsComplianceChecker.vb" />
    <Compile Include="Compilation\DocumentationComments\DocumentationCommentCompiler.Common.vb" />
    <Compile Include="Compilation\DocumentationComments\DocumentationCommentCompiler.Event.vb" />
    <Compile Include="Compilation\DocumentationComments\DocumentationCommentCompiler.Field.vb" />
    <Compile Include="Compilation\DocumentationComments\DocumentationCommentCompiler.Includes.vb" />
    <Compile Include="Compilation\DocumentationComments\DocumentationCommentCompiler.Method.vb" />
    <Compile Include="Compilation\DocumentationComments\DocumentationCommentCompiler.NamedType.vb" />
    <Compile Include="Compilation\DocumentationComments\DocumentationCommentCompiler.Namespace.vb" />
    <Compile Include="Compilation\DocumentationComments\DocumentationCommentCompiler.Property.vb" />
    <Compile Include="Compilation\DocumentationComments\DocumentationCommentCompiler.TextUtils.vb" />
    <Compile Include="Compilation\DocumentationComments\DocumentationCommentCompiler.vb" />
    <Compile Include="Compilation\DocumentationComments\DocumentationCommentWalker.vb" />
    <Compile Include="Compilation\DocumentationComments\DocWriter.vb" />
    <Compile Include="Compilation\DocumentationComments\UnprocessedDocumentationCommentFinder.vb" />
    <Compile Include="Compilation\EntryPointCandidateFinder.vb" />
    <Compile Include="Compilation\ForEachStatementInfo.vb" />
    <Compile Include="Compilation\LexicalOrderSymbolComparer.vb" />
    <Compile Include="Compilation\LookupSymbolsInfo.vb" />
    <Compile Include="Compilation\MethodResolutionResult.vb" />
    <Compile Include="Compilation\NamespaceScopeBuilder.vb" />
    <Compile Include="Compilation\OverloadResolutionResult.vb" />
    <Compile Include="Compilation\PreprocessingSymbolInfo.vb" />
    <Compile Include="Compilation\QuerySymbolInfo.vb" />
    <Compile Include="Compilation\SemanticModel.vb" />
    <Compile Include="Compilation\SpeculativeSyntaxTreeSemanticModel.vb" />
    <Compile Include="Compilation\SymbolInfo.vb" />
    <Compile Include="Compilation\SyntaxTreeSemanticModel.vb" />
    <Compile Include="Compilation\TypeCompilationState.vb" />
    <Compile Include="Compilation\TypeInfo.vb" />
    <Compile Include="Compilation\MethodCompiler.vb" />
    <Compile Include="Compilation\SynthesizedMetadataCompiler.vb" />
    <Compile Include="Compilation\VisualBasicCompilation.vb" />
    <Compile Include="Compilation\VisualBasicCompilationReference.vb" />
    <Compile Include="Compilation\VisualBasicCompilerDiagnosticAnalyzer.vb" />
    <Compile Include="Compilation\VisualBasicDiagnosticFilter.vb" />
    <Compile Include="Compilation\VisualBasicScriptCompilationInfo.vb" />
    <Compile Include="Declarations\Declaration.vb" />
    <Compile Include="Declarations\DeclarationKind.vb" />
    <Compile Include="Declarations\DeclarationModifiers.vb" />
    <Compile Include="Declarations\DeclarationTable.Cache.vb" />
    <Compile Include="Declarations\DeclarationTable.vb" />
    <Compile Include="Declarations\DeclarationTreeBuilder.vb" />
    <Compile Include="Declarations\GlobalNamespaceDeclaration.vb" />
    <Compile Include="Declarations\MergedNamespaceDeclaration.vb" />
    <Compile Include="Declarations\MergedNamespaceOrTypeDeclaration.vb" />
    <Compile Include="Declarations\MergedTypeDeclaration.vb" />
    <Compile Include="Declarations\RootSingleNamespaceDeclaration.vb" />
    <Compile Include="Declarations\SingleNamespaceDeclaration.vb" />
    <Compile Include="Declarations\SingleNamespaceOrTypeDeclaration.vb" />
    <Compile Include="Declarations\SingleTypeDeclaration.vb" />
    <Compile Include="DocumentationComments\DocumentationCommentIDVisitor.PartVisitor.vb" />
    <Compile Include="DocumentationComments\DocumentationCommentIDVisitor.vb" />
    <Compile Include="DocumentationComments\PEDocumenationCommentUtils.vb" />
    <Compile Include="DocumentationComments\SourceDocumentationCommentUtils.vb" />
    <Compile Include="Emit\SourceAssemblySymbolAdapter.vb" />
    <Compile Include="Emit\ArrayTypeSymbolAdapter.vb" />
    <Compile Include="Emit\AssemblyReference.vb" />
    <Compile Include="Emit\AttributeDataAdapter.vb" />
    <Compile Include="Emit\CustomModifierAdapter.vb" />
    <Compile Include="Emit\EditAndContinue\VisualBasicDefinitionMap.vb" />
    <Compile Include="Emit\EditAndContinue\EmitHelpers.vb" />
    <Compile Include="Emit\EditAndContinue\PEDeltaAssemblyBuilder.vb" />
    <Compile Include="Emit\EditAndContinue\VisualBasicLambdaSyntaxFacts.vb" />
    <Compile Include="Emit\EditAndContinue\VisualBasicSymbolMatcher.vb" />
    <Compile Include="Emit\EventSymbolAdapter.vb" />
    <Compile Include="Emit\FieldSymbolAdapter.vb" />
    <Compile Include="Emit\GenericMethodInstanceReference.vb" />
    <Compile Include="Emit\GenericNamespaceTypeInstanceReference.vb" />
    <Compile Include="Emit\GenericNestedTypeInstanceReference.vb" />
    <Compile Include="Emit\GenericTypeInstanceReference.vb" />
    <Compile Include="Emit\MethodReference.vb" />
    <Compile Include="Emit\MethodSymbolAdapter.vb" />
    <Compile Include="Emit\ModuleReference.vb" />
    <Compile Include="Emit\NamedTypeReference.vb" />
    <Compile Include="Emit\NamedTypeSymbolAdapter.vb" />
    <Compile Include="Emit\NamespaceSymbolAdapter.vb" />
    <Compile Include="Emit\NoPia\EmbeddedEvent.vb" />
    <Compile Include="Emit\NoPia\EmbeddedField.vb" />
    <Compile Include="Emit\NoPia\EmbeddedMethod.vb" />
    <Compile Include="Emit\NoPia\EmbeddedParameter.vb" />
    <Compile Include="Emit\NoPia\EmbeddedProperty.vb" />
    <Compile Include="Emit\NoPia\EmbeddedType.vb" />
    <Compile Include="Emit\NoPia\EmbeddedTypeParameter.vb" />
    <Compile Include="Emit\NoPia\EmbeddedTypesManager.vb" />
    <Compile Include="Emit\ParameterSymbolAdapter.vb" />
    <Compile Include="Emit\ParameterTypeInformation.vb" />
    <Compile Include="Emit\PEAssemblyBuilder.vb" />
    <Compile Include="Emit\PEModuleBuilder.vb" />
    <Compile Include="Emit\PENetModuleBuilder.vb" />
    <Compile Include="Emit\PropertySymbolAdapter.vb" />
    <Compile Include="Emit\SpecializedFieldReference.vb" />
    <Compile Include="Emit\SpecializedGenericMethodInstanceReference.vb" />
    <Compile Include="Emit\SpecializedGenericNestedTypeInstanceReference.vb" />
    <Compile Include="Emit\SpecializedMethodReference.vb" />
    <Compile Include="Emit\SpecializedNestedTypeReference.vb" />
    <Compile Include="Emit\SymbolAdapter.vb" />
    <Compile Include="Emit\SymbolTranslator.vb" />
    <Compile Include="Emit\SynthesizedPrivateImplementationDetailsSharedConstructor.vb" />
    <Compile Include="Emit\SynthesizedStaticLocalBackingFieldAdapter.vb" />
    <Compile Include="Emit\TypeMemberReference.vb" />
    <Compile Include="Emit\TypeParameterSymbolAdapter.vb" />
    <Compile Include="Errors\CustomDiagnostics.vb" />
    <Compile Include="Errors\DiagnosticBagExtensions.vb" />
    <Compile Include="Errors\DiagnosticFormatter.vb" />
    <Compile Include="Errors\ErrorFactories.vb" />
    <Compile Include="Errors\ErrorMessageHelpers.vb" />
    <Compile Include="Errors\Errors.vb" />
    <Compile Include="Errors\LazyObsoleteDiagnosticInfo.vb" />
    <Compile Include="Errors\LocalizableErrorArgument.vb" />
    <Compile Include="Errors\MessageProvider.vb" />
    <Compile Include="Errors\VBDiagnostic.vb" />
    <Compile Include="GlobalImport.ImportDiagnosticInfo.vb" />
    <Compile Include="GlobalImport.vb" />
    <Compile Include="GlobalSuppressions.vb" />
    <Compile Include="LanguageVersion.vb" />
    <Compile Include="Locations\EmbeddedTreeLocation.vb" />
    <Compile Include="Locations\LocationExtensions.vb" />
    <Compile Include="Locations\MyTemplateLocation.vb" />
    <Compile Include="Locations\VBLocation.vb" />
    <Compile Include="Lowering\AsyncRewriter\AsyncRewriter.AsyncMethodToClassRewriter.Await.vb" />
    <Compile Include="Lowering\AsyncRewriter\AsyncRewriter.AsyncMethodToClassRewriter.Expressions.vb" />
    <Compile Include="Lowering\AsyncRewriter\AsyncRewriter.AsyncMethodToClassRewriter.Spilling.vb" />
    <Compile Include="Lowering\AsyncRewriter\AsyncRewriter.AsyncMethodToClassRewriter.Statements.vb" />
    <Compile Include="Lowering\AsyncRewriter\AsyncRewriter.AsyncMethodToClassRewriter.vb" />
    <Compile Include="Lowering\AsyncRewriter\AsyncRewriter.CapturedSymbolOrExpression.vb" />
    <Compile Include="Lowering\AsyncRewriter\AsyncRewriter.SpillBuilder.vb" />
    <Compile Include="Lowering\AsyncRewriter\AsyncRewriter.SpillFieldAllocator.vb" />
    <Compile Include="Lowering\AsyncRewriter\AsyncRewriter.vb" />
    <Compile Include="Lowering\AsyncRewriter\AsyncStateMachine.vb" />
    <Compile Include="Lowering\AsyncRewriter\ClosureKind.vb" />
    <Compile Include="Lowering\Diagnostics\DiagnosticsPass.vb" />
    <Compile Include="Lowering\Diagnostics\DiagnosticsPass_ExpressionLambdas.vb" />
    <Compile Include="Lowering\ExpressionLambdaRewriter\ExpressionLambdaRewriter.vb" />
    <Compile Include="Lowering\ExpressionLambdaRewriter\ExpressionLambdaRewriter_BinaryOperator.vb" />
    <Compile Include="Lowering\ExpressionLambdaRewriter\ExpressionLambdaRewriter_ConditionalExpresion.vb" />
    <Compile Include="Lowering\ExpressionLambdaRewriter\ExpressionLambdaRewriter_Conversion.vb" />
    <Compile Include="Lowering\ExpressionLambdaRewriter\ExpressionLambdaRewriter_UnaryOperator.vb" />
    <Compile Include="Lowering\Instrumentation\CompoundInstrumenter.vb" />
    <Compile Include="Lowering\Instrumentation\DebugInfoInjector.vb" />
    <Compile Include="Lowering\Instrumentation\DebugInfoInjector_SequencePoints.vb" />
    <Compile Include="Lowering\Instrumentation\DynamicAnalysisInjector.vb" />
    <Compile Include="Lowering\Instrumentation\Instrumenter.vb" />
    <Compile Include="Lowering\IteratorRewriter\IteratorRewriter.IteratorMethodToClassRewriter.vb" />
    <Compile Include="Lowering\IteratorRewriter\IteratorRewriter.vb" />
    <Compile Include="Lowering\IteratorRewriter\IteratorStateMachine.vb" />
    <Compile Include="Lowering\LambdaRewriter\LambdaCapturedVariable.vb" />
    <Compile Include="Lowering\LambdaRewriter\LambdaFrame.vb" />
    <Compile Include="Lowering\LambdaRewriter\LambdaFrameConstructor.vb" />
    <Compile Include="Lowering\LambdaRewriter\LambdaFrameCopyConstructor.vb" />
    <Compile Include="Lowering\LambdaRewriter\LambdaRewriter.Analysis.vb" />
    <Compile Include="Lowering\LambdaRewriter\LambdaRewriter.vb" />
    <Compile Include="Lowering\LambdaRewriter\SynthesizedLambdaMethod.vb" />
    <Compile Include="Lowering\LambdaRewriter\SynthesizedLambdaCacheFieldSymbol.vb" />
    <Compile Include="Lowering\LocalRewriter\LocalRewriter.vb" />
    <Compile Include="Lowering\LocalRewriter\LocalRewriter_AddRemoveHandler.vb" />
    <Compile Include="Lowering\LocalRewriter\LocalRewriter_AnonymousTypeCreationExpression.vb" />
    <Compile Include="Lowering\LocalRewriter\LocalRewriter_AsNewLocalDeclarations.vb" />
    <Compile Include="Lowering\LocalRewriter\LocalRewriter_AssignmentOperator.vb" />
    <Compile Include="Lowering\LocalRewriter\LocalRewriter_BinaryOperators.vb" />
    <Compile Include="Lowering\LocalRewriter\LocalRewriter_Block.vb" />
    <Compile Include="Lowering\LocalRewriter\LocalRewriter_Call.vb" />
    <Compile Include="Lowering\LocalRewriter\LocalRewriter_ConditionalAccess.vb" />
    <Compile Include="Lowering\LocalRewriter\LocalRewriter_ConditionalExpressions.vb" />
    <Compile Include="Lowering\LocalRewriter\LocalRewriter_Constant.vb" />
    <Compile Include="Lowering\LocalRewriter\LocalRewriter_Continue.vb" />
    <Compile Include="Lowering\LocalRewriter\LocalRewriter_Conversion.vb" />
    <Compile Include="Lowering\LocalRewriter\LocalRewriter_DelegateCreation.vb" />
    <Compile Include="Lowering\LocalRewriter\LocalRewriter_DimStatement.vb" />
    <Compile Include="Lowering\LocalRewriter\LocalRewriter_DoLoop.vb" />
    <Compile Include="Lowering\LocalRewriter\LocalRewriter_Erase.vb" />
    <Compile Include="Lowering\LocalRewriter\LocalRewriter_TupleLiteralExpression.vb" />
    <Compile Include="Lowering\LocalRewriter\LocalRewriter_Exit.vb" />
    <Compile Include="Lowering\LocalRewriter\LocalRewriter_ExpressionStatement.vb" />
    <Compile Include="Lowering\LocalRewriter\LocalRewriter_FieldAccess.vb" />
    <Compile Include="Lowering\LocalRewriter\LocalRewriter_FieldOrPropertyInitializer.vb" />
    <Compile Include="Lowering\LocalRewriter\LocalRewriter_Flags.vb" />
    <Compile Include="Lowering\LocalRewriter\LocalRewriter_ForEach.vb" />
    <Compile Include="Lowering\LocalRewriter\LocalRewriter_ForTo.vb" />
    <Compile Include="Lowering\LocalRewriter\LocalRewriter_Goto.vb" />
    <Compile Include="Lowering\LocalRewriter\LocalRewriter_HostObjectMemberReference.vb" />
    <Compile Include="Lowering\LocalRewriter\LocalRewriter_If.vb" />
    <Compile Include="Lowering\LocalRewriter\LocalRewriter_InterpolatedString.vb" />
    <Compile Include="Lowering\LocalRewriter\LocalRewriter_Label.vb" />
    <Compile Include="Lowering\LocalRewriter\LocalRewriter_Lambda.vb" />
    <Compile Include="Lowering\LocalRewriter\LocalRewriter_LateAddressOf.vb" />
    <Compile Include="Lowering\LocalRewriter\LocalRewriter_LateBindingHelpers.vb" />
    <Compile Include="Lowering\LocalRewriter\LocalRewriter_LateInvocation.vb" />
    <Compile Include="Lowering\LocalRewriter\LocalRewriter_LateMemberAccess.vb" />
    <Compile Include="Lowering\LocalRewriter\LocalRewriter_LocalDeclaration.vb" />
    <Compile Include="Lowering\LocalRewriter\LocalRewriter_NullableHelpers.vb" />
    <Compile Include="Lowering\LocalRewriter\LocalRewriter_ObjectCreation.vb" />
    <Compile Include="Lowering\LocalRewriter\LocalRewriter_OmittedArgument.vb" />
    <Compile Include="Lowering\LocalRewriter\LocalRewriter_PreviousSubmissionReference.vb" />
    <Compile Include="Lowering\LocalRewriter\LocalRewriter_PropertyAccess.vb" />
    <Compile Include="Lowering\LocalRewriter\LocalRewriter_Query.vb" />
    <Compile Include="Lowering\LocalRewriter\LocalRewriter_RaiseEvent.vb" />
    <Compile Include="Lowering\LocalRewriter\LocalRewriter_Redim.vb" />
    <Compile Include="Lowering\LocalRewriter\LocalRewriter_RedimClause.vb" />
    <Compile Include="Lowering\LocalRewriter\LocalRewriter_Return.vb" />
    <Compile Include="Lowering\LocalRewriter\LocalRewriter_SelectCase.vb" />
    <Compile Include="Lowering\LocalRewriter\LocalRewriter_StringConcat.vb" />
    <Compile Include="Lowering\LocalRewriter\LocalRewriter_SyncLock.vb" />
    <Compile Include="Lowering\LocalRewriter\LocalRewriter_Throw.vb" />
    <Compile Include="Lowering\LocalRewriter\LocalRewriter_Try.vb" />
    <Compile Include="Lowering\LocalRewriter\LocalRewriter_UnaryOperators.vb" />
    <Compile Include="Lowering\LocalRewriter\LocalRewriter_UnstructuredExceptionHandling.vb" />
    <Compile Include="Lowering\LocalRewriter\LocalRewriter_Using.vb" />
    <Compile Include="Lowering\LocalRewriter\LocalRewriter_While.vb" />
    <Compile Include="Lowering\LocalRewriter\LocalRewriter_With.vb" />
    <Compile Include="Lowering\LocalRewriter\LocalRewriter_XmlLiteralFixupData.vb" />
    <Compile Include="Lowering\LocalRewriter\LocalRewriter_XmlLiterals.vb" />
    <Compile Include="Lowering\MethodToClassRewriter\MethodToClassRewriter.MyBaseMyClassWrapper.vb" />
    <Compile Include="Lowering\MethodToClassRewriter\MethodToClassRewriter.vb" />
    <Compile Include="Lowering\Rewriter.vb" />
    <Compile Include="Lowering\StateMachineRewriter\StateMachineFieldSymbol.vb" />
    <Compile Include="Lowering\StateMachineRewriter\StateMachineRewriter.StateMachineMethodToClassRewriter.vb" />
    <Compile Include="Lowering\StateMachineRewriter\StateMachineRewriter.vb" />
    <Compile Include="Lowering\StateMachineRewriter\StateMachineStates.vb" />
    <Compile Include="Lowering\StateMachineRewriter\StateMachineTypeSymbol.vb" />
    <Compile Include="Lowering\StateMachineRewriter\SynthesizedContainer.vb" />
    <Compile Include="Lowering\StateMachineRewriter\SynthesizedStateMachineMethod.vb" />
    <Compile Include="Lowering\StateMachineRewriter\SynthesizedStateMachineProperty.vb" />
    <Compile Include="Lowering\SynthesizedSubmissionFields.vb" />
    <Compile Include="Lowering\SyntheticBoundNodeFactory.vb" />
    <Compile Include="Lowering\UseTwiceRewriter.vb" />
    <Compile Include="Lowering\WithExpressionRewriter.vb" />
    <Compile Include="Operations\IBoundNodeWithIOperationChildren.vb" />
    <Compile Include="Operations\VisualBasicOperationFactory_Methods.vb" />
    <Compile Include="OptionStrict.vb" />
    <Compile Include="OptionsValidator.vb" />
    <Compile Include="Parser\BlockContexts\BlockContext.vb" />
    <Compile Include="Parser\BlockContexts\BlockContextExtensions.vb" />
    <Compile Include="Parser\BlockContexts\CaseBlockContext.vb" />
    <Compile Include="Parser\BlockContexts\CatchPartContext.vb" />
    <Compile Include="Parser\BlockContexts\CompilationUnitContext.vb" />
    <Compile Include="Parser\BlockContexts\DeclarationContext.vb" />
    <Compile Include="Parser\BlockContexts\DoLoopBlockContext.vb" />
    <Compile Include="Parser\BlockContexts\EnumDeclarationBlockContext.vb" />
    <Compile Include="Parser\BlockContexts\EventBlockContext.vb" />
    <Compile Include="Parser\BlockContexts\ExecutableStatementContext.vb" />
    <Compile Include="Parser\BlockContexts\FinallyPartBlock.vb" />
    <Compile Include="Parser\BlockContexts\ForBlockContext.vb" />
    <Compile Include="Parser\BlockContexts\IfBlockContext.vb" />
    <Compile Include="Parser\BlockContexts\IfPartContext.vb" />
    <Compile Include="Parser\BlockContexts\InterfaceDeclarationBlockContext.vb" />
    <Compile Include="Parser\BlockContexts\LambdaContext.vb" />
    <Compile Include="Parser\BlockContexts\MethodBlockContext.vb" />
    <Compile Include="Parser\BlockContexts\NamespaceBlockContext.vb" />
    <Compile Include="Parser\BlockContexts\PropertyBlockContext.vb" />
    <Compile Include="Parser\BlockContexts\SelectBlockContext.vb" />
    <Compile Include="Parser\BlockContexts\SingleLineElseContext.vb" />
    <Compile Include="Parser\BlockContexts\SingleLineIfBlockContext.vb" />
    <Compile Include="Parser\BlockContexts\SingleLineIfOrElseBlockContext.vb" />
    <Compile Include="Parser\BlockContexts\SingleLineLambdaContext.vb" />
    <Compile Include="Parser\BlockContexts\StatementBlockContext.vb" />
    <Compile Include="Parser\BlockContexts\TryBlockContext.vb" />
    <Compile Include="Parser\BlockContexts\TypeBlockContext.vb" />
    <Compile Include="Parser\ISyntaxFactoryContext.vb" />
    <Compile Include="Parser\ParseConditional.vb" />
    <Compile Include="Parser\ParseExpression.vb" />
    <Compile Include="Parser\ParseQuery.vb" />
    <Compile Include="Parser\Parser.vb" />
    <Compile Include="Parser\ParseReportError.vb" />
    <Compile Include="Parser\ParserExtensions.vb" />
    <Compile Include="Parser\ParserFeature.vb" />
    <Compile Include="Parser\ParseScan.vb" />
    <Compile Include="Parser\ParseStatement.vb" />
    <Compile Include="Parser\ParseTerminal.vb" />
    <Compile Include="Parser\ParseVerify.vb" />
    <Compile Include="Parser\ParseInterpolatedString.vb" />
    <Compile Include="Parser\ParseXml.vb" />
    <Compile Include="PredefinedPreprocessorSymbols.vb" />
    <Compile Include="Preprocessor\CConst.vb" />
    <Compile Include="Preprocessor\ExpressionEvaluator.vb" />
    <Compile Include="Preprocessor\OperatorResolution.vb" />
    <Compile Include="Preprocessor\TypeHelpers.vb" />
    <Compile Include="Scanner\Blender.vb" />
    <Compile Include="Scanner\CharacterInfo.vb" />
    <Compile Include="Scanner\Directives.vb" />
    <Compile Include="Scanner\KeywordTable.vb" />
    <Compile Include="Scanner\QuickTokenAccumulator.vb" />
    <Compile Include="Scanner\Scanner.vb" />
    <Compile Include="Scanner\ScannerBuffer.vb" />
    <Compile Include="Scanner\ScannerInterpolatedString.vb" />
    <Compile Include="Scanner\ScannerXml.vb" />
    <Compile Include="Scanner\TokenFactories.vb" />
    <Compile Include="Scanner\TokenStream.vb" />
    <Compile Include="Scanner\XmlCharacterGlobalHelpers.vb" />
    <Compile Include="Scanner\XmlDocComments.vb" />
    <Compile Include="Scanner\XmlTokenFactories.vb" />
    <Compile Include="Semantics\AccessCheck.vb" />
    <Compile Include="Semantics\CompileTimeCalculations.vb" />
    <Compile Include="Semantics\Conversions.vb" />
    <Compile Include="Semantics\Operators.vb" />
    <Compile Include="Semantics\OverloadResolution.vb" />
    <Compile Include="Semantics\SemanticFacts.vb" />
    <Compile Include="Semantics\StatementSyntaxWalker.vb" />
    <Compile Include="Semantics\TypeInference\Graph.vb" />
    <Compile Include="Semantics\TypeInference\RequiredConversion.vb" />
    <Compile Include="Semantics\TypeInference\TypeArgumentInference.vb" />
    <Compile Include="Semantics\TypeInference\TypeInferenceCollection.vb" />
    <Compile Include="StringConstants.vb" />
    <Compile Include="SymbolDisplay\CustomSymbolDisplayFormatter.vb" />
    <Compile Include="SymbolDisplay\ObjectDisplay.vb" />
    <Compile Include="SymbolDisplay\SymbolDisplay.vb" />
    <Compile Include="SymbolDisplay\SymbolDisplayVisitor.Members.vb" />
    <Compile Include="SymbolDisplay\SymbolDisplayVisitor.Types.vb" />
    <Compile Include="SymbolDisplay\SymbolDisplayVisitor.vb" />
    <Compile Include="SymbolDisplay\SymbolDisplayVisitor_Constants.vb" />
    <Compile Include="SymbolDisplay\SymbolDisplayVisitor_Minimal.vb" />
    <Compile Include="Symbols\AccessibilityExtensions.vb" />
    <Compile Include="Symbols\AliasSymbol.vb" />
    <Compile Include="Symbols\AnonymousTypes\AnonymousType_SymbolCollection.vb" />
    <Compile Include="Symbols\AnonymousTypes\AnonymousTypeDescriptor.vb" />
    <Compile Include="Symbols\AnonymousTypes\AnonymousTypeExtensions.vb" />
    <Compile Include="Symbols\AnonymousTypes\AnonymousTypeManager.vb" />
    <Compile Include="Symbols\AnonymousTypes\AnonymousTypeManager_Templates.vb" />
    <Compile Include="Symbols\AnonymousTypes\CRC32.vb" />
    <Compile Include="Symbols\AnonymousTypes\PublicSymbols\AnonymousDelegate_TypePublicSymbol.vb" />
    <Compile Include="Symbols\AnonymousTypes\PublicSymbols\AnonymousType_PropertyPublicAccessors.vb" />
    <Compile Include="Symbols\AnonymousTypes\PublicSymbols\AnonymousType_PropertyPublicSymbol.vb" />
    <Compile Include="Symbols\AnonymousTypes\PublicSymbols\AnonymousType_TypePublicSymbol.vb" />
    <Compile Include="Symbols\AnonymousTypes\PublicSymbols\AnonymousTypeOrDelegatePublicSymbol.vb" />
    <Compile Include="Symbols\AnonymousTypes\SynthesizedSymbols\AnonymousDelegate_ParameterSymbol.vb" />
    <Compile Include="Symbols\AnonymousTypes\SynthesizedSymbols\AnonymousDelegate_TemplateSymbol.vb" />
    <Compile Include="Symbols\AnonymousTypes\SynthesizedSymbols\AnonymousType_ConstructorSymbol.vb" />
    <Compile Include="Symbols\AnonymousTypes\SynthesizedSymbols\AnonymousType_EqualsMethodSymbol.vb" />
    <Compile Include="Symbols\AnonymousTypes\SynthesizedSymbols\AnonymousType_GetHashCodeMethodSymbol.vb" />
    <Compile Include="Symbols\AnonymousTypes\SynthesizedSymbols\AnonymousType_IEquatable_EqualsMethodSymbol.vb" />
    <Compile Include="Symbols\AnonymousTypes\SynthesizedSymbols\AnonymousType_PropertyAccessors.vb" />
    <Compile Include="Symbols\AnonymousTypes\SynthesizedSymbols\AnonymousType_PropertyBackingFieldSymbol.vb" />
    <Compile Include="Symbols\AnonymousTypes\SynthesizedSymbols\AnonymousType_PropertySymbol.vb" />
    <Compile Include="Symbols\AnonymousTypes\SynthesizedSymbols\AnonymousType_TemplateSymbol.vb" />
    <Compile Include="Symbols\AnonymousTypes\SynthesizedSymbols\AnonymousType_ToStringMethodSymbol.vb" />
    <Compile Include="Symbols\AnonymousTypes\SynthesizedSymbols\AnonymousTypeOrDelegateTemplateSymbol.vb" />
    <Compile Include="Symbols\AnonymousTypes\SynthesizedSymbols\AnonymousTypeOrDelegateTypeParameterSymbol.vb" />
    <Compile Include="Symbols\ArrayTypeSymbol.vb" />
    <Compile Include="Symbols\AssemblySymbol.vb" />
    <Compile Include="Symbols\Attributes\AttributeData.vb" />
    <Compile Include="Symbols\Attributes\PEAttributeData.vb" />
    <Compile Include="Symbols\Attributes\RetargetingAttributeData.vb" />
    <Compile Include="Symbols\Attributes\SourceAttributeData.vb" />
    <Compile Include="Symbols\Attributes\WellKnownAttributeData\EventWellKnownAttributeData.vb" />
    <Compile Include="Symbols\Attributes\WellKnownAttributeData\MethodEarlyWellKnownAttributeData.vb" />
    <Compile Include="Symbols\Attributes\WellKnownAttributeData\MethodWellKnownAttributeData.vb" />
    <Compile Include="Symbols\Attributes\WellKnownAttributeData\ParameterEarlyWellKnownAttributeData.vb" />
    <Compile Include="Symbols\Attributes\WellKnownAttributeData\TypeEarlyWellKnownAttributeData.vb" />
    <Compile Include="Symbols\BaseTypeAnalysis.vb" />
    <Compile Include="Symbols\ConstantValueUtils.vb" />
    <Compile Include="Symbols\ConstraintsHelper.vb" />
    <Compile Include="Symbols\CustomModifier.vb" />
    <Compile Include="Symbols\EmbeddedSymbols\EmbeddedResources.vb" />
    <Compile Include="Symbols\EmbeddedSymbols\EmbeddedSymbolExtensions.vb" />
    <Compile Include="Symbols\EmbeddedSymbols\EmbeddedSymbolKind.vb" />
    <Compile Include="Symbols\EmbeddedSymbols\EmbeddedSymbolManager.SymbolsCollection.vb" />
    <Compile Include="Symbols\EmbeddedSymbols\EmbeddedSymbolManager.vb" />
    <Compile Include="Symbols\EmbeddedSymbols\Symbols\EmbeddedNamedTypeSymbol.vb" />
    <Compile Include="Symbols\ErrorMethodSymbol.vb" />
    <Compile Include="Symbols\ErrorTypeSymbol.vb" />
    <Compile Include="Symbols\EventSignatureComparer.vb" />
    <Compile Include="Symbols\EventSymbol.vb" />
    <Compile Include="Symbols\ExtendedErrorTypeSymbol.vb" />
    <Compile Include="Symbols\ExtensionMethods.vb" />
    <Compile Include="Symbols\FieldOrPropertyInitializer.vb" />
    <Compile Include="Symbols\FieldSymbol.vb" />
    <Compile Include="Symbols\HandledEvent.vb" />
    <Compile Include="Symbols\IndexedTypeParameterSymbol.vb" />
    <Compile Include="Symbols\InstanceErrorTypeSymbol.vb" />
    <Compile Include="Symbols\InstanceTypeSymbol.vb" />
    <Compile Include="Symbols\LabelSymbol.vb" />
    <Compile Include="Symbols\LexicalSortKey.vb" />
    <Compile Include="Symbols\MemberSignatureComparer.vb" />
    <Compile Include="Symbols\MergedNamespaceSymbol.vb" />
    <Compile Include="Symbols\Metadata\PE\MemberRefMetadataDecoder.vb" />
    <Compile Include="Symbols\Metadata\PE\MetadataDecoder.vb" />
    <Compile Include="Symbols\Metadata\PE\PEAssemblySymbol.vb" />
    <Compile Include="Symbols\Metadata\PE\PEEventSymbol.vb" />
    <Compile Include="Symbols\Metadata\PE\PEFieldSymbol.vb" />
    <Compile Include="Symbols\Metadata\PE\PEGlobalNamespaceSymbol.vb" />
    <Compile Include="Symbols\Metadata\PE\PEMethodSymbol.vb" />
    <Compile Include="Symbols\Metadata\PE\PEModuleSymbol.vb" />
    <Compile Include="Symbols\Metadata\PE\PENamedTypeSymbol.vb" />
    <Compile Include="Symbols\Metadata\PE\PENamedTypeSymbolWithEmittedNamespaceName.vb" />
    <Compile Include="Symbols\Metadata\PE\PENamespaceSymbol.vb" />
    <Compile Include="Symbols\Metadata\PE\PENestedNamespaceSymbol.vb" />
    <Compile Include="Symbols\Metadata\PE\PEParameterSymbol.vb" />
    <Compile Include="Symbols\Metadata\PE\PEPropertyOrEventHelpers.vb" />
    <Compile Include="Symbols\Metadata\PE\TupleTypeDecoder.vb" />
    <Compile Include="Symbols\Metadata\PE\PEPropertySymbol.vb" />
    <Compile Include="Symbols\Metadata\PE\PETypeParameterSymbol.vb" />
    <Compile Include="Symbols\MetadataOrSourceAssemblySymbol.vb" />
    <Compile Include="Symbols\Metadata\PE\SymbolFactory.vb" />
    <Compile Include="Symbols\MethodKindExtensions.vb" />
    <Compile Include="Symbols\MethodSignatureComparer.vb" />
    <Compile Include="Symbols\MethodSymbol.vb" />
    <Compile Include="Symbols\MethodSymbolExtensions.vb" />
    <Compile Include="Symbols\MissingAssemblySymbol.vb" />
    <Compile Include="Symbols\MissingMetadataTypeSymbol.vb" />
    <Compile Include="Symbols\MissingModuleSymbol.vb" />
    <Compile Include="Symbols\MissingNamespaceSymbol.vb" />
    <Compile Include="Symbols\ModuleSymbol.vb" />
    <Compile Include="Symbols\NamedTypeSymbol.vb" />
    <Compile Include="Symbols\NamedTypeSymbolExtensions.vb" />
    <Compile Include="Symbols\NamespaceExtent.vb" />
    <Compile Include="Symbols\NamespaceOrTypeSymbol.vb" />
    <Compile Include="Symbols\NamespaceSymbol.vb" />
    <Compile Include="Symbols\NonMissingAssemblySymbol.vb" />
    <Compile Include="Symbols\NonMissingModuleSymbol.vb" />
    <Compile Include="Symbols\NoPiaAmbiguousCanonicalTypeSymbol.vb" />
    <Compile Include="Symbols\NoPiaIllegalGenericInstantiationSymbol.vb" />
    <Compile Include="Symbols\NoPiaMissingCanonicalTypeSymbol.vb" />
    <Compile Include="Symbols\ObsoleteAttributeHelpers.vb" />
    <Compile Include="Symbols\OverriddenMembersResult.vb" />
    <Compile Include="Symbols\ParameterSymbol.vb" />
    <Compile Include="Symbols\PEOrSourceOrMergedNamespaceSymbol.vb" />
    <Compile Include="Symbols\PointerTypeSymbol.vb" />
    <Compile Include="Symbols\PreprocessingSymbol.vb" />
    <Compile Include="Symbols\PropertySignatureComparer.vb" />
    <Compile Include="Symbols\PropertySymbol.vb" />
    <Compile Include="Symbols\PropertySymbolExtensions.vb" />
    <Compile Include="Symbols\ReducedExtensionMethodSymbol.vb" />
    <Compile Include="Symbols\ReferenceManager.vb" />
    <Compile Include="Symbols\Retargeting\RetargetingAssemblySymbol.vb" />
    <Compile Include="Symbols\Retargeting\RetargetingEventSymbol.vb" />
    <Compile Include="Symbols\Retargeting\RetargetingFieldSymbol.vb" />
    <Compile Include="Symbols\Retargeting\RetargetingMethodSymbol.vb" />
    <Compile Include="Symbols\Retargeting\RetargetingModuleSymbol.vb" />
    <Compile Include="Symbols\Retargeting\RetargetingNamedTypeSymbol.vb" />
    <Compile Include="Symbols\Retargeting\RetargetingNamespaceSymbol.vb" />
    <Compile Include="Symbols\Retargeting\RetargetingParameterSymbol.vb" />
    <Compile Include="Symbols\Retargeting\RetargetingPropertySymbol.vb" />
    <Compile Include="Symbols\Retargeting\RetargetingSymbolTranslator.vb" />
    <Compile Include="Symbols\Retargeting\RetargetingTypeParameterSymbol.vb" />
    <Compile Include="Symbols\SignatureOnlyMethodSymbol.vb" />
    <Compile Include="Symbols\SignatureOnlyParameterSymbol.vb" />
    <Compile Include="Symbols\SignatureOnlyPropertySymbol.vb" />
    <Compile Include="Symbols\Source\AttributeLocation.vb" />
    <Compile Include="Symbols\Source\BoundLambdaParameterSymbol.vb" />
    <Compile Include="Symbols\Source\CrefTypeParameterSymbol.vb" />
    <Compile Include="Symbols\Source\CustomEventAccessorSymbol.vb" />
    <Compile Include="Symbols\Source\CustomModifierUtils.vb" />
    <Compile Include="Symbols\Source\IAttributeTargetSymbol.vb" />
    <Compile Include="Symbols\Source\ImplementsHelper.vb" />
    <Compile Include="Symbols\Source\ImplicitNamedTypeSymbol.vb" />
    <Compile Include="Symbols\Source\LambdaParameterSymbol.vb" />
    <Compile Include="Symbols\Source\LambdaSymbol.vb" />
    <Compile Include="Symbols\Source\LocalDeclarationKind.vb" />
    <Compile Include="Symbols\Source\LocalSymbol.vb" />
    <Compile Include="Symbols\Source\MeParameterSymbol.vb" />
    <Compile Include="Symbols\Source\OverloadingHelper.vb" />
    <Compile Include="Symbols\Source\OverrideHidingHelper.vb" />
    <Compile Include="Symbols\Source\QuickAttributeChecker.vb" />
    <Compile Include="Symbols\Source\RangeVariableSymbol.vb" />
    <Compile Include="Symbols\Source\SourceAssemblySymbol.vb" />
    <Compile Include="Symbols\Source\SourceClonedParameterSymbol.vb" />
    <Compile Include="Symbols\Source\SourceComplexParameterSymbol.vb" />
    <Compile Include="Symbols\Source\SourceDeclareMethodSymbol.vb" />
    <Compile Include="Symbols\Source\SourceDelegateMethodSymbol.vb" />
    <Compile Include="Symbols\Source\SourceEnumConstantSymbol.vb" />
    <Compile Include="Symbols\Source\SourceEventSymbol.vb" />
    <Compile Include="Symbols\Source\SourceFieldSymbol.vb" />
    <Compile Include="Symbols\Source\SourceFile.vb" />
    <Compile Include="Symbols\Source\SourceLabelSymbol.vb" />
    <Compile Include="Symbols\Source\SourceLambdaSymbol.vb" />
    <Compile Include="Symbols\Source\SourceMemberContainerTypeSymbol.vb" />
    <Compile Include="Symbols\Source\SourceMemberFieldSymbol.vb" />
    <Compile Include="Symbols\Source\SourceMemberMethodSymbol.vb" />
    <Compile Include="Symbols\Source\SourceMethodSymbol.vb" />
    <Compile Include="Symbols\Source\SourceModuleSymbol.BoundImports.vb" />
    <Compile Include="Symbols\Source\SourceModuleSymbol.vb" />
    <Compile Include="Symbols\Source\SourceNamedTypeSymbol.vb" />
    <Compile Include="Symbols\Source\SourceNamedTypeSymbol_ComClass.vb" />
    <Compile Include="Symbols\Source\SourceNamedTypeSymbol_GroupClass.vb" />
    <Compile Include="Symbols\Source\SourceNamespaceSymbol.vb" />
    <Compile Include="Symbols\Source\SourceParameterSymbol.vb" />
    <Compile Include="Symbols\Source\SourceParameterSymbolBase.vb" />
    <Compile Include="Symbols\Source\SourcePropertyAccessorSymbol.vb" />
    <Compile Include="Symbols\Source\SourcePropertySymbol.vb" />
    <Compile Include="Symbols\Source\SourceSimpleParameterSymbol.vb" />
    <Compile Include="Symbols\Source\SourceSymbolHelpers.vb" />
    <Compile Include="Symbols\Source\SourceTypeParameterSymbol.vb" />
    <Compile Include="Symbols\Source\SourceWithEventsBackingFieldSymbol.vb" />
    <Compile Include="Symbols\Source\SynthesizedBackingFieldSymbol.vb" />
    <Compile Include="Symbols\Source\SynthesizedConstructorSymbol.vb" />
    <Compile Include="Symbols\Source\SynthesizedEntryPointSymbol.vb" />
    <Compile Include="Symbols\Source\SynthesizedEventAccessorSymbol.vb" />
    <Compile Include="Symbols\Source\SynthesizedEventBackingFieldSymbol.vb" />
    <Compile Include="Symbols\Source\SynthesizedFieldSymbol.vb" />
    <Compile Include="Symbols\Source\SynthesizedInteractiveInitializerMethod.vb" />
    <Compile Include="Symbols\Source\SynthesizedLambdaKind.vb" />
    <Compile Include="Symbols\Source\SynthesizedLambdaSymbol.vb" />
    <Compile Include="Symbols\Source\SynthesizedMainTypeEntryPoint.vb" />
    <Compile Include="Symbols\Source\SynthesizedMyGroupCollectionPropertyAccessorSymbol.vb" />
    <Compile Include="Symbols\Source\SynthesizedMyGroupCollectionPropertyBackingFieldSymbol.vb" />
    <Compile Include="Symbols\Source\SynthesizedMyGroupCollectionPropertySymbol.vb" />
    <Compile Include="Symbols\Source\SynthesizedStaticLocalBackingField.vb" />
    <Compile Include="Symbols\Source\SynthesizedSubmissionConstructorSymbol.vb" />
    <Compile Include="Symbols\Source\SynthesizedWithEventsAccessorSymbol.vb" />
    <Compile Include="Symbols\Source\TypeParameterConstraintKind.vb" />
    <Compile Include="Symbols\Source\UnboundLambdaParameterSymbol.vb" />
    <Compile Include="Symbols\SpecialMembers.vb" />
    <Compile Include="Symbols\SpecialTypeExtensions.vb" />
    <Compile Include="Symbols\SubstitutedErrorType.vb" />
    <Compile Include="Symbols\SubstitutedEventSymbol.vb" />
    <Compile Include="Symbols\SubstitutedFieldSymbol.vb" />
    <Compile Include="Symbols\SubstitutedMethodSymbol.vb" />
    <Compile Include="Symbols\SubstitutedNamedType.vb" />
    <Compile Include="Symbols\SubstitutedParameterSymbol.vb" />
    <Compile Include="Symbols\SubstitutedPropertySymbol.vb" />
    <Compile Include="Symbols\SubstitutedTypeParameterSymbol.vb" />
    <Compile Include="Symbols\Symbol.vb" />
    <Compile Include="Symbols\Symbol_Attributes.vb" />
    <Compile Include="Symbols\SymbolExtensions.vb" />
    <Compile Include="Symbols\SymbolVisitor`2.vb" />
    <Compile Include="Symbols\SynthesizedSymbols\GeneratedNameKind.vb" />
    <Compile Include="Symbols\SynthesizedSymbols\GeneratedNames.vb" />
    <Compile Include="Symbols\SynthesizedSymbols\SynthesizedAccessor.vb" />
    <Compile Include="Symbols\SynthesizedSymbols\SynthesizedAttributeData.vb" />
    <Compile Include="Symbols\SynthesizedSymbols\SynthesizedBackingFieldBase.vb" />
    <Compile Include="Symbols\SynthesizedSymbols\SynthesizedClonedTypeParameterSymbol.vb" />
    <Compile Include="Symbols\SynthesizedSymbols\SynthesizedConstructorBase.vb" />
    <Compile Include="Symbols\SynthesizedSymbols\SynthesizedDelegateMethodSymbol.vb" />
    <Compile Include="Symbols\SynthesizedSymbols\SynthesizedEventDelegateSymbol.vb" />
    <Compile Include="Symbols\SynthesizedSymbols\SynthesizedGlobal_StringSwitchHashMethodSymbol.vb" />
    <Compile Include="Symbols\SynthesizedSymbols\SynthesizedGlobalMethodBase.vb" />
    <Compile Include="Symbols\SynthesizedSymbols\SynthesizedInterfaceImplementationStubSymbol.vb" />
    <Compile Include="Symbols\SynthesizedSymbols\SynthesizedIntrinsicOperatorSymbol.vb" />
    <Compile Include="Symbols\SynthesizedSymbols\SynthesizedMethod.vb" />
    <Compile Include="Symbols\SynthesizedSymbols\SynthesizedLocal.vb" />
    <Compile Include="Symbols\SynthesizedSymbols\SynthesizedMethodBase.vb" />
    <Compile Include="Symbols\SynthesizedSymbols\SynthesizedOverridingWitheventsProperty.vb" />
    <Compile Include="Symbols\SynthesizedSymbols\SynthesizedParameterSymbol.vb" />
    <Compile Include="Symbols\SynthesizedSymbols\SynthesizedPropertyAccessorBase.vb" />
    <Compile Include="Symbols\SynthesizedSymbols\SynthesizedPropertyBase.vb" />
    <Compile Include="Symbols\SynthesizedSymbols\SynthesizedRegularMethodBase.vb" />
    <Compile Include="Symbols\SynthesizedSymbols\SynthesizedSimpleConstructorSymbol.vb" />
    <Compile Include="Symbols\SynthesizedSymbols\SynthesizedSimpleMethodSymbol.vb" />
    <Compile Include="Symbols\Tuples\TupleErrorFieldSymbol.vb" />
    <Compile Include="Symbols\Tuples\TupleEventSymbol.vb" />
    <Compile Include="Symbols\Tuples\TupleFieldSymbol.vb" />
    <Compile Include="Symbols\Tuples\TupleMethodSymbol.vb" />
    <Compile Include="Symbols\Tuples\TupleParameterSymbol.vb" />
    <Compile Include="Symbols\Tuples\TuplePropertySymbol.vb" />
    <Compile Include="Symbols\Tuples\TupleTypeSymbol.vb" />
    <Compile Include="Symbols\TypedConstant.vb" />
    <Compile Include="Symbols\TypeParameterConstraint.vb" />
    <Compile Include="Symbols\TypeParameterSymbol.vb" />
    <Compile Include="Symbols\TypeSubstitution.vb" />
    <Compile Include="Symbols\TypeSymbol.vb" />
    <Compile Include="Symbols\TypeSymbolExtensions.vb" />
    <Compile Include="Symbols\TypeWithModifiers.vb" />
    <Compile Include="Symbols\UnboundGenericType.vb" />
    <Compile Include="Symbols\UnsupportedMetadataTypeSymbol.vb" />
    <Compile Include="Symbols\WellKnownMembers.vb" />
    <Compile Include="Symbols\Wrapped\WrappedEventSymbol.vb" />
    <Compile Include="Symbols\Wrapped\WrappedFieldSymbol.vb" />
    <Compile Include="Symbols\Wrapped\WrappedMethodSymbol.vb" />
    <Compile Include="Symbols\Wrapped\WrappedNamedTypeSymbol.vb" />
    <Compile Include="Symbols\Wrapped\WrappedParameterSymbol.vb" />
    <Compile Include="Symbols\Wrapped\WrappedPropertySymbol.vb" />
    <Compile Include="Symbols\Wrapped\WrappedTypeParameterSymbol.vb" />
    <Compile Include="Syntax\ArgumentSyntax.vb" />
    <Compile Include="Syntax\ArrayRankSpecifierSyntax.vb" />
    <Compile Include="Syntax\BaseSyntaxExtensions.vb" />
    <Compile Include="Syntax\BeginOfBlockSyntaxReference.vb" />
    <Compile Include="Syntax\CaseBlockSyntax.vb" />
    <Compile Include="Syntax\CompilationUnitSyntax.vb" />
    <Compile Include="Syntax\CrefOperatorReferenceSyntax.vb" />
    <Compile Include="Syntax\DirectiveTriviaSyntax.vb" />
    <Compile Include="Syntax\ForOrForEachBlockSyntax.vb" />
    <Compile Include="Syntax\InternalSyntax\BadTokenSyntax.vb" />
    <Compile Include="Syntax\InternalSyntax\ComplexIdentifierSyntax.vb" />
    <Compile Include="Syntax\InternalSyntax\DocumentationCommentTriviaSyntax.vb" />
    <Compile Include="Syntax\InternalSyntax\IdentifierTokenSyntax.vb" />
    <Compile Include="Syntax\InternalSyntax\SimpleIdentifierSyntax.vb" />
    <Compile Include="Syntax\InternalSyntax\StructuredTriviaSyntax.vb" />
    <Compile Include="Syntax\InternalSyntax\SyntaxFactory.vb" />
    <Compile Include="Syntax\InternalSyntax\SyntaxLiterals.vb" />
    <Compile Include="Syntax\InternalSyntax\SyntaxNode.vb" />
    <Compile Include="Syntax\InternalSyntax\VisualBasicSyntaxNodeCache.vb" />
    <Compile Include="Syntax\InternalSyntax\SyntaxNodeExtensions.vb" />
    <Compile Include="Syntax\InternalSyntax\SyntaxNodeFactories.vb" />
    <Compile Include="Syntax\InternalSyntax\SyntaxNodePartials.vb" />
    <Compile Include="Syntax\InternalSyntax\SyntaxReplacer.vb" />
    <Compile Include="Syntax\InternalSyntax\VisualBasicSyntaxRewriter.vb" />
    <Compile Include="Syntax\InternalSyntax\SyntaxSubKind.vb" />
    <Compile Include="Syntax\InternalSyntax\SyntaxToken.vb" />
    <Compile Include="Syntax\InternalSyntax\SyntaxTrivia.vb" />
    <Compile Include="Syntax\MethodBaseSyntax.vb" />
    <Compile Include="Syntax\MethodBlockBaseSyntax.vb" />
    <Compile Include="Syntax\MultiLineLambdaExpressionSyntax.vb" />
    <Compile Include="Syntax\NamespaceDeclarationSyntaxReference.vb" />
    <Compile Include="Syntax\NameSyntax.vb" />
    <Compile Include="Syntax\SimpleSyntaxReference.vb" />
    <Compile Include="Syntax\SingleLineLambdaExpressionSyntax.vb" />
    <Compile Include="Syntax\SkippedTokensTriviaSyntax.vb" />
    <Compile Include="Syntax\StructuredTriviaSyntax.vb" />
    <Compile Include="Syntax\SyntaxEquivalence.vb" />
    <Compile Include="Syntax\SyntaxExtensions.vb" />
    <Compile Include="Syntax\SyntaxFactory.vb" />
    <Compile Include="Syntax\SyntaxFacts.vb" />
    <Compile Include="Syntax\SyntaxNormalizer.vb" />
    <Compile Include="Syntax\SyntaxKind.vb" />
    <Compile Include="Syntax\SyntaxKindEqualityComparer.vb" />
    <Compile Include="Syntax\SyntaxKindExtensions.vb" />
    <Compile Include="Syntax\SyntaxKindFacts.vb" />
    <Compile Include="Syntax\SyntaxNodeExtensions.vb" />
    <Compile Include="Syntax\SyntaxNodeFactories.vb" />
    <Compile Include="Syntax\SyntaxNodePartials.vb" />
    <Compile Include="Syntax\SyntaxNodeRemover.vb" />
    <Compile Include="Syntax\SyntaxReplacer.vb" />
    <Compile Include="Syntax\SyntaxTreeDiagnosticEnumerator.vb" />
    <Compile Include="Syntax\LambdaUtilities.vb" />
    <Compile Include="Syntax\TypeBlockSyntax.vb" />
    <Compile Include="Syntax\TypeStatementSyntax.vb" />
    <Compile Include="Syntax\VisualBasicSyntaxVisitor.vb" />
    <Compile Include="Syntax\VisualBasicWarningStateMap.vb" />
    <Compile Include="Syntax\VisualBasicLineDirectiveMap.vb" />
    <Compile Include="Syntax\VisualBasicSyntaxNode.vb" />
    <Compile Include="Syntax\VisualBasicSyntaxNode_TreeTraversalHelpers.vb" />
    <Compile Include="Syntax\VisualBasicSyntaxRewriter.vb" />
    <Compile Include="Syntax\VisualBasicSyntaxTree.ConditionalSymbolsMap.vb" />
    <Compile Include="Syntax\VisualBasicSyntaxTree.DummySyntaxTree.vb" />
    <Compile Include="Syntax\VisualBasicSyntaxTree.ParsedSyntaxTree.vb" />
    <Compile Include="Syntax\VisualBasicSyntaxTree.vb" />
    <Compile Include="Syntax\VisualBasicSyntaxWalker.vb" />
    <Compile Include="Utilities\FunctionExtensions.vb" />
    <Compile Include="Utilities\TypeUnification.vb" />
    <Compile Include="Utilities\VarianceAmbiguity.vb" />
    <Compile Include="VBResources.Designer.vb">
=======
    <Compile Update="VBResources.Designer.vb">
>>>>>>> a99de6e5
      <AutoGen>True</AutoGen>
      <DesignTime>True</DesignTime>
      <DependentUpon>VBResources.resx</DependentUpon>
    </Compile>
    <EmbeddedResource Update="VBResources.resx">
      <CustomToolNamespace>Microsoft.CodeAnalysis.VisualBasic</CustomToolNamespace>
      <Generator>VbMyResourcesResXFileCodeGenerator</Generator>
      <SubType>Designer</SubType>
      <LastGenOutput>VBResources.Designer.vb</LastGenOutput>
    </EmbeddedResource>
  </ItemGroup>
  <ItemGroup>
    <EmbeddedResource Include="Symbols\EmbeddedSymbols\Embedded.vb" />
    <EmbeddedResource Include="Symbols\EmbeddedSymbols\InternalXmlHelper.vb" />
    <EmbeddedResource Include="Symbols\EmbeddedSymbols\VbCoreSourceText.vb" />
    <EmbeddedResource Include="Symbols\EmbeddedSymbols\VbMyTemplateText.vb" />
    <Compile Remove="Symbols\EmbeddedSymbols\Embedded.vb" />
    <Compile Remove="Symbols\EmbeddedSymbols\InternalXmlHelper.vb" />
    <Compile Remove="Symbols\EmbeddedSymbols\VbCoreSourceText.vb" />
    <Compile Remove="Symbols\EmbeddedSymbols\VbMyTemplateText.vb" />
  </ItemGroup>
  <ItemGroup>
    <BoundTreeDefinition Include="BoundTree\BoundNodes.xml">
      <SubType>Designer</SubType>
    </BoundTreeDefinition>
    <PublicAPI Include="PublicAPI.Shipped.txt" />
    <PublicAPI Include="PublicAPI.Unshipped.txt" />
    <Compile Include="Operations\VisualBasicOperationFactory.vb" />
    <Content Include="Symbols\SymbolsAndNoPia.docx" />
    <None Include="Errors\Errors.vb" />
  </ItemGroup>
  <ItemGroup>
    <Import Include="IdentifierComparison = Microsoft.CodeAnalysis.CaseInsensitiveComparison" />
    <Import Include="Roslyn.Utilities" />
  </ItemGroup>
  <ItemGroup>
    <InternalsVisibleTo Include="Microsoft.CodeAnalysis.VisualBasic.ExpressionEvaluator.ExpressionCompiler" />
    <InternalsVisibleTo Include="Microsoft.CodeAnalysis.VisualBasic.Scripting" />
    <InternalsVisibleTo Include="Microsoft.CodeAnalysis.VisualBasic.InteractiveEditorFeatures" />
    <InternalsVisibleTo Include="vbc" />
    <InternalsVisibleTo Include="vbi" />
    <InternalsVisibleTo Include="Microsoft.CodeAnalysis.CompilerServer" />
    <InternalsVisibleTo Include="VBCSCompiler" />
    <InternalsVisibleTo Include="VBCSCompilerPortable" />
    <InternalsVisibleToTest Include="Roslyn.Compilers.UnitTests" />
    <InternalsVisibleToTest Include="Roslyn.Compilers.VisualBasic.CommandLine.UnitTests" />
    <InternalsVisibleToTest Include="Roslyn.Compilers.VisualBasic.Emit.UnitTests" />
    <InternalsVisibleToTest Include="Roslyn.Compilers.VisualBasic.Semantic.UnitTests" />
    <InternalsVisibleToTest Include="Roslyn.Compilers.VisualBasic.Symbol.UnitTests" />
    <InternalsVisibleToTest Include="Roslyn.Compilers.VisualBasic.Syntax.UnitTests" />
    <InternalsVisibleToTest Include="Roslyn.Compilers.VisualBasic.Test.Utilities" />
    <InternalsVisibleToTest Include="Roslyn.Compilers.VisualBasic.Test.Utilities.Desktop" />
    <InternalsVisibleToTest Include="Roslyn.ExpressionEvaluator.VisualBasic.ExpressionCompiler.UnitTests" />
    <InternalsVisibleToTest Include="Roslyn.ExpressionEvaluator.ExpressionCompiler.Test.Utilities" />
    <InternalsVisibleToTest Include="Roslyn.Test.Utilities.Desktop" />
    <InternalsVisibleToTest Include="Roslyn.Test.Utilities.FX45" />
    <InternalsVisibleToTest Include="Roslyn.Test.Utilities" />
    <InternalsVisibleToTest Include="Microsoft.CodeAnalysis.Scripting.UnitTests" />
    <InternalsVisibleToTest Include="Microsoft.CodeAnalysis.Scripting.Desktop.UnitTests" />
    <InternalsVisibleToTest Include="Microsoft.CodeAnalysis.VisualBasic.Scripting.UnitTests" />
    <InternalsVisibleToTest Include="Microsoft.CodeAnalysis.VisualBasic.Scripting.Desktop.UnitTests" />
    <InternalsVisibleToTest Include="Roslyn.VisualStudio.Services.UnitTests" />
    <InternalsVisibleToTest Include="Roslyn.Services.Editor.VisualBasic.UnitTests" />
    <InternalsVisibleToTest Include="Roslyn.Services.Editor2.UnitTests" />
  </ItemGroup>
  <ItemGroup>
    <Folder Include="My Project\" />
  </ItemGroup>
  <ItemGroup>
    <None Include="..\BasicCodeAnalysisRules.ruleset">
      <SubType>Designer</SubType>
    </None>
  </ItemGroup>
  <ItemGroup>
    <PackageReference Include="System.Threading.Tasks.Parallel" Version="$(SystemThreadingTasksParallelVersion)" />
  </ItemGroup>
  <Import Project="..\BasicAnalyzerDriver\BasicAnalyzerDriver.projitems" Label="Shared" />
  <Import Project="..\..\..\..\build\Targets\Imports.targets" />
</Project><|MERGE_RESOLUTION|>--- conflicted
+++ resolved
@@ -29,879 +29,7 @@
   <PropertyGroup Condition="'$(Configuration)|$(Platform)' == 'Debug|AnyCPU'" />
   <PropertyGroup Condition="'$(Configuration)|$(Platform)' == 'Release|AnyCPU'" />
   <ItemGroup>
-<<<<<<< HEAD
-    <Compile Include="Analysis\Analyzer.vb" />
-    <Compile Include="Analysis\FlowAnalysis\AbstractFlowPass.AbstractLocalState.vb" />
-    <Compile Include="Analysis\FlowAnalysis\AbstractFlowPass.NestedTypes.vb" />
-    <Compile Include="Analysis\FlowAnalysis\AbstractFlowPass.Regions.vb" />
-    <Compile Include="Analysis\FlowAnalysis\AbstractFlowPass.vb" />
-    <Compile Include="Analysis\FlowAnalysis\AbstractRegionControlFlowPass.vb" />
-    <Compile Include="Analysis\FlowAnalysis\AbstractRegionDataFlowPass.vb" />
-    <Compile Include="Analysis\FlowAnalysis\AlwaysAssignedWalker.vb" />
-    <Compile Include="Analysis\FlowAnalysis\ControlFlowAnalysis.vb" />
-    <Compile Include="Analysis\FlowAnalysis\ControlFlowPass.LocalState.vb" />
-    <Compile Include="Analysis\FlowAnalysis\ControlFlowPass.vb" />
-    <Compile Include="Analysis\FlowAnalysis\VisualBasicDataFlowAnalysis.vb" />
-    <Compile Include="Analysis\FlowAnalysis\DataFlowPass.LocalState.vb" />
-    <Compile Include="Analysis\FlowAnalysis\DataFlowPass.SlotCollection.vb" />
-    <Compile Include="Analysis\FlowAnalysis\DataFlowPass.Symbols.vb" />
-    <Compile Include="Analysis\FlowAnalysis\DataFlowPass.VariableIdentifier.vb" />
-    <Compile Include="Analysis\FlowAnalysis\DataFlowPass.vb" />
-    <Compile Include="Analysis\FlowAnalysis\DataFlowsInWalker.vb" />
-    <Compile Include="Analysis\FlowAnalysis\DataFlowsOutWalker.vb" />
-    <Compile Include="Analysis\FlowAnalysis\EntryPointsWalker.vb" />
-    <Compile Include="Analysis\FlowAnalysis\ExitPointsWalker.vb" />
-    <Compile Include="Analysis\FlowAnalysis\FlowAnalysisInfo.vb" />
-    <Compile Include="Analysis\FlowAnalysis\FlowAnalysisPass.vb" />
-    <Compile Include="Analysis\FlowAnalysis\ReadWriteWalker.vb" />
-    <Compile Include="Analysis\FlowAnalysis\RegionAnalysisContext.vb" />
-    <Compile Include="Analysis\FlowAnalysis\RegionReachableWalker.vb" />
-    <Compile Include="Analysis\FlowAnalysis\UnassignedVariablesWalker.vb" />
-    <Compile Include="Analysis\FlowAnalysis\VariablesDeclaredWalker.vb" />
-    <Compile Include="Analysis\ForLoopVerification.vb" />
-    <Compile Include="Analysis\InitializerRewriter.vb" />
-    <Compile Include="Analysis\IteratorAndAsyncAnalysis\IteratorAndAsyncCaptureWalker.vb" />
-    <Compile Include="Analysis\MissingRuntimeMemberDiagnosticHelper.vb" />
-    <Compile Include="Binding\AttributeBinder.vb" />
-    <Compile Include="Binding\AttributeSemanticModel.vb" />
-    <Compile Include="Binding\BackstopBinder.vb" />
-    <Compile Include="Binding\BasesBeingResolvedBinder.vb" />
-    <Compile Include="Binding\Binder.vb" />
-    <Compile Include="Binding\Binder_AnonymousTypes.vb" />
-    <Compile Include="Binding\Binder_Attributes.vb" />
-    <Compile Include="Binding\Binder_ConditionalAccess.vb" />
-    <Compile Include="Binding\Binder_Constraints.vb" />
-    <Compile Include="Binding\Binder_Conversions.vb" />
-    <Compile Include="Binding\Binder_Delegates.vb" />
-    <Compile Include="Binding\Binder_Diagnostics.vb" />
-    <Compile Include="Binding\Binder_DocumentationComments.vb" />
-    <Compile Include="Binding\Binder_Expressions.vb" />
-    <Compile Include="Binding\Binder_Imports.vb" />
-    <Compile Include="Binding\Binder_Initializers.vb" />
-    <Compile Include="Binding\Binder_InterpolatedString.vb" />
-    <Compile Include="Binding\Binder_Invocation.vb" />
-    <Compile Include="Binding\Binder_Lambda.vb" />
-    <Compile Include="Binding\Binder_Latebound.vb" />
-    <Compile Include="Binding\Binder_Lookup.vb" />
-    <Compile Include="Binding\Binder_ObjectInitializer.vb" />
-    <Compile Include="Binding\Binder_Operators.vb" />
-    <Compile Include="Binding\Binder_Query.vb" />
-    <Compile Include="Binding\Binder_SelectCase.vb" />
-    <Compile Include="Binding\Binder_Statements.vb" />
-    <Compile Include="Binding\Binder_Symbols.vb" />
-    <Compile Include="Binding\Binder_Utils.vb" />
-    <Compile Include="Binding\Binder_WithBlock.vb" />
-    <Compile Include="Binding\Binder_XmlLiterals.vb" />
-    <Compile Include="Binding\BinderBuilder.vb" />
-    <Compile Include="Binding\BinderFactory.BinderFactoryVisitor.vb" />
-    <Compile Include="Binding\BinderFactory.NodeUsage.vb" />
-    <Compile Include="Binding\BinderFactory.vb" />
-    <Compile Include="Binding\Binders\AliasAndImportsClause.vb" />
-    <Compile Include="Binding\Binders\NamespaceOrTypeAndImportsClause.vb" />
-    <Compile Include="Binding\Binders\XmlNamespaceAndImportsClause.vb" />
-    <Compile Include="Binding\BindingLocation.vb" />
-    <Compile Include="Binding\BlockBaseBinder.vb" />
-    <Compile Include="Binding\BlockStatementBinders.vb" />
-    <Compile Include="Binding\CatchBlockBinder.vb" />
-    <Compile Include="Binding\ConstantFieldsInProgressBinder.vb" />
-    <Compile Include="Binding\DeclarationInitializerBinder.vb" />
-    <Compile Include="Binding\DefaultParametersInProgressBinder.vb" />
-    <Compile Include="Binding\DescendantBinderFactory.vb" />
-    <Compile Include="Binding\DocumentationCommentBinder.vb" />
-    <Compile Include="Binding\DocumentationCommentCrefBinder.vb" />
-    <Compile Include="Binding\DocumentationCommentCrefBinder_Compat.vb" />
-    <Compile Include="Binding\DocumentationCommentCrefBinder_TypeParameters.vb" />
-    <Compile Include="Binding\DocumentationCommentParamBinder.vb" />
-    <Compile Include="Binding\DocumentationCommentTypeParamBinder.vb" />
-    <Compile Include="Binding\DocumentationCommentTypeParamRefBinder.vb" />
-    <Compile Include="Binding\EarlyWellKnownAttributeBinder.vb" />
-    <Compile Include="Binding\ExecutableCodeBinder.vb" />
-    <Compile Include="Binding\FinallyBlockBinder.vb" />
-    <Compile Include="Binding\ForOrForEachBlockBinder.vb" />
-    <Compile Include="Binding\ForEachEnumeratorInfo.vb" />
-    <Compile Include="Binding\GetTypeBinder.vb" />
-    <Compile Include="Binding\IgnoreAccessibilityBinder.vb" />
-    <Compile Include="Binding\IgnoreBaseClassesBinder.vb" />
-    <Compile Include="Binding\ImplicitVariableBinder.vb" />
-    <Compile Include="Binding\ImportAliasesBinder.vb" />
-    <Compile Include="Binding\ImportedTypesAndNamespacesMembersBinder.vb" />
-    <Compile Include="Binding\InitializerSemanticModel.vb" />
-    <Compile Include="Binding\LocalBinderBuilder.vb" />
-    <Compile Include="Binding\LocalInProgressBinder.vb" />
-    <Compile Include="Binding\LocationSpecificBinder.vb" />
-    <Compile Include="Binding\LookupOptions.vb" />
-    <Compile Include="Binding\LookupResult.vb" />
-    <Compile Include="Binding\MemberSemanticModel.vb" />
-    <Compile Include="Binding\MethodBodyBinder.vb" />
-    <Compile Include="Binding\MethodBodySemanticModel.vb" />
-    <Compile Include="Binding\MethodTypeParametersBinder.vb" />
-    <Compile Include="Binding\NamedTypeBinder.vb" />
-    <Compile Include="Binding\NamespaceBinder.vb" />
-    <Compile Include="Binding\OptionStrictOffBinder.vb" />
-    <Compile Include="Binding\ProjectImportsBinder.vb" />
-    <Compile Include="Binding\SemanticModelBinder.vb" />
-    <Compile Include="Binding\SourceFileBinder.vb" />
-    <Compile Include="Binding\SourceModuleBinder.vb" />
-    <Compile Include="Binding\SpeculativeBinder.vb" />
-    <Compile Include="Binding\SpeculativeMemberSemanticModel.vb" />
-    <Compile Include="Binding\SpeculativeStatementBinder.vb" />
-    <Compile Include="Binding\StatementListBinder.vb" />
-    <Compile Include="Binding\SubOrFunctionBodyBinder.vb" />
-    <Compile Include="Binding\SymbolsInProgress.vb" />
-    <Compile Include="Binding\SyntheticBoundTrees\AnonymousTypeSyntheticMethods.vb" />
-    <Compile Include="Binding\SyntheticBoundTrees\SynthesizedConstructorSymbol.vb" />
-    <Compile Include="Binding\SyntheticBoundTrees\SynthesizedPropertyAccessorBase.vb" />
-    <Compile Include="Binding\SyntheticBoundTrees\SynthesizedStringSwitchHashMethod.vb" />
-    <Compile Include="Binding\TopLevelCodeBinder.vb" />
-    <Compile Include="Binding\TypesOfImportedNamespacesMembersBinder.vb" />
-    <Compile Include="Binding\UsingBlockBinder.vb" />
-    <Compile Include="Binding\UsingInfo.vb" />
-    <Compile Include="BoundTree\BoundConvertedTupleElements.vb" />
-    <Compile Include="BoundTree\BoundInterpolatedStringExpression.vb" />
-    <Compile Include="BoundTree\BoundMyClassReference.vb" />
-    <Compile Include="BoundTree\BoundMyBaseReference.vb" />
-    <Compile Include="BoundTree\BoundAddressOfOperator.vb" />
-    <Compile Include="BoundTree\BoundAggregateClause.vb" />
-    <Compile Include="BoundTree\BoundAnonymousTypeCreationExpression.vb" />
-    <Compile Include="BoundTree\BoundAnonymousTypePropertyAccess.vb" />
-    <Compile Include="BoundTree\BoundArrayAccess.vb" />
-    <Compile Include="BoundTree\BoundArrayCreation.vb" />
-    <Compile Include="BoundTree\BoundArrayLiteral.vb" />
-    <Compile Include="BoundTree\BoundAssignmentOperator.vb" />
-    <Compile Include="BoundTree\BoundAttribute.vb" />
-    <Compile Include="BoundTree\BoundAwaitOperator.vb" />
-    <Compile Include="BoundTree\BoundBadExpression.vb" />
-    <Compile Include="BoundTree\BoundBadVariable.vb" />
-    <Compile Include="BoundTree\BoundBinaryConditionalExpression.vb" />
-    <Compile Include="BoundTree\BoundBinaryOperator.vb" />
-    <Compile Include="BoundTree\BoundByRefArgumentWithCopyBack.vb" />
-    <Compile Include="BoundTree\BoundCall.vb" />
-    <Compile Include="BoundTree\BoundCollectionInitializerExpression.vb" />
-    <Compile Include="BoundTree\BoundConversion.vb" />
-    <Compile Include="BoundTree\BoundDirectCast.vb" />
-    <Compile Include="BoundTree\BoundDoLoop.vb" />
-    <Compile Include="BoundTree\BoundEventAccess.vb" />
-    <Compile Include="BoundTree\BoundExpression.vb" />
-    <Compile Include="BoundTree\BoundExpressionExtensions.vb" />
-    <Compile Include="BoundTree\BoundFieldAccess.vb" />
-    <Compile Include="BoundTree\BoundLabel.vb" />
-    <Compile Include="BoundTree\BoundLambda.vb" />
-    <Compile Include="BoundTree\BoundLateBoundArgumentSupportingAssignmentWithCapture.vb" />
-    <Compile Include="BoundTree\BoundLateInvocation.vb" />
-    <Compile Include="BoundTree\BoundLateMemberAccess.vb" />
-    <Compile Include="BoundTree\BoundLiteral.vb" />
-    <Compile Include="BoundTree\BoundLocal.vb" />
-    <Compile Include="BoundTree\BoundLocalDeclaration.vb" />
-    <Compile Include="BoundTree\BoundLValuePlaceholderBase.vb" />
-    <Compile Include="BoundTree\BoundLValueToRValueWrapper.vb" />
-    <Compile Include="BoundTree\BoundMethodGroup.vb" />
-    <Compile Include="BoundTree\BoundMethodOrPropertyGroup.vb" />
-    <Compile Include="BoundTree\BoundNamespaceExpression.vb" />
-    <Compile Include="BoundTree\BoundNewT.vb" />
-    <Compile Include="BoundTree\BoundNode.vb" />
-    <Compile Include="BoundTree\BoundNodeExtensions.vb" />
-    <Compile Include="BoundTree\BoundNodeFinder.vb" />
-    <Compile Include="BoundTree\BoundNoOpStatement.vb" />
-    <Compile Include="BoundTree\BoundNullableIsTrueOperator.vb" />
-    <Compile Include="BoundTree\BoundObjectCreationExpression.vb" />
-    <Compile Include="BoundTree\BoundObjectCreationExpressionBase.vb" />
-    <Compile Include="BoundTree\BoundObjectInitializerExpression.vb" />
-    <Compile Include="BoundTree\BoundOnErrorStatement.vb" />
-    <Compile Include="BoundTree\BoundOrdering.vb" />
-    <Compile Include="BoundTree\BoundParameter.vb" />
-    <Compile Include="BoundTree\BoundParenthesized.vb" />
-    <Compile Include="BoundTree\BoundPropertyAccess.vb" />
-    <Compile Include="BoundTree\BoundPseudoVariable.vb" />
-    <Compile Include="BoundTree\BoundQueryableSource.vb" />
-    <Compile Include="BoundTree\BoundQueryClause.vb" />
-    <Compile Include="BoundTree\BoundQuerySource.vb" />
-    <Compile Include="BoundTree\BoundRangeVariable.vb" />
-    <Compile Include="BoundTree\BoundRedimClause.vb" />
-    <Compile Include="BoundTree\BoundReferenceAssignment.vb" />
-    <Compile Include="BoundTree\BoundResumeStatement.vb" />
-    <Compile Include="BoundTree\BoundReturnStatement.vb" />
-    <Compile Include="BoundTree\BoundSequence.vb" />
-    <Compile Include="BoundTree\BoundSequencePointExpression.vb" />
-    <Compile Include="BoundTree\BoundSpillSequence.vb" />
-    <Compile Include="BoundTree\BoundTernaryConditionalExpression.vb" />
-    <Compile Include="BoundTree\BoundToQueryableCollectionConversion.vb" />
-    <Compile Include="BoundTree\BoundTreeRewriter.vb" />
-    <Compile Include="BoundTree\BoundTreeVisitor.vb" />
-    <Compile Include="BoundTree\BoundTreeWalker.vb" />
-    <Compile Include="BoundTree\BoundTryCast.vb" />
-    <Compile Include="BoundTree\BoundTypeExpression.vb" />
-    <Compile Include="BoundTree\BoundTypeOrValueExpression.vb" />
-    <Compile Include="BoundTree\BoundUnaryOperator.vb" />
-    <Compile Include="BoundTree\BoundUnstructuredExceptionHandlingCatchFilter.vb" />
-    <Compile Include="BoundTree\BoundUnstructuredExceptionHandlingStatement.vb" />
-    <Compile Include="BoundTree\BoundUserDefinedBinaryOperator.vb" />
-    <Compile Include="BoundTree\BoundUserDefinedConversion.vb" />
-    <Compile Include="BoundTree\BoundUserDefinedShortCircuitingOperator.vb" />
-    <Compile Include="BoundTree\BoundUserDefinedUnaryOperator.vb" />
-    <Compile Include="BoundTree\BoundValueTypeMeReference.vb" />
-    <Compile Include="BoundTree\BoundWithStatement.vb" />
-    <Compile Include="BoundTree\BoundXmlAttribute.vb" />
-    <Compile Include="BoundTree\BoundYieldStatement.vb" />
-    <Compile Include="BoundTree\Expression.vb" />
-    <Compile Include="BoundTree\GroupTypeInferenceLambda.vb" />
-    <Compile Include="BoundTree\NoOpStatementFlavor.vb" />
-    <Compile Include="BoundTree\PseudoVariableExpressions.vb" />
-    <Compile Include="BoundTree\Statement.vb" />
-    <Compile Include="BoundTree\UnboundLambda.vb" />
-    <Compile Include="CodeGen\CodeGenerator.vb" />
-    <Compile Include="CodeGen\EmitAddress.vb" />
-    <Compile Include="CodeGen\EmitArrayInitializer.vb" />
-    <Compile Include="CodeGen\EmitConversion.vb" />
-    <Compile Include="CodeGen\EmitExpression.vb" />
-    <Compile Include="CodeGen\EmitOperators.vb" />
-    <Compile Include="CodeGen\EmitStatement.vb" />
-    <Compile Include="CodeGen\OperatorKind.vb" />
-    <Compile Include="CodeGen\Optimizer\Optimizer.vb" />
-    <Compile Include="CodeGen\Optimizer\StackScheduler.Analyzer.vb" />
-    <Compile Include="CodeGen\Optimizer\StackScheduler.DummyLocal.vb" />
-    <Compile Include="CodeGen\Optimizer\StackScheduler.LocalDefUseInfo.vb" />
-    <Compile Include="CodeGen\Optimizer\StackScheduler.LocalDefUseSpan.vb" />
-    <Compile Include="CodeGen\Optimizer\StackScheduler.Rewriter.vb" />
-    <Compile Include="CodeGen\Optimizer\StackScheduler.vb" />
-    <Compile Include="CommandLine\VisualBasicCommandLineArguments.vb" />
-    <Compile Include="CommandLine\CommandLineDiagnosticFormatter.vb" />
-    <Compile Include="CommandLine\VisualBasicCommandLineParser.vb" />
-    <Compile Include="CommandLine\VisualBasicCompiler.vb" />
-    <Compile Include="Compilation\AwaitExpressionInfo.vb" />
-    <Compile Include="Compilation\BoundNodeSummary.vb" />
-    <Compile Include="Compilation\ClsComplianceChecker.vb" />
-    <Compile Include="Compilation\DocumentationComments\DocumentationCommentCompiler.Common.vb" />
-    <Compile Include="Compilation\DocumentationComments\DocumentationCommentCompiler.Event.vb" />
-    <Compile Include="Compilation\DocumentationComments\DocumentationCommentCompiler.Field.vb" />
-    <Compile Include="Compilation\DocumentationComments\DocumentationCommentCompiler.Includes.vb" />
-    <Compile Include="Compilation\DocumentationComments\DocumentationCommentCompiler.Method.vb" />
-    <Compile Include="Compilation\DocumentationComments\DocumentationCommentCompiler.NamedType.vb" />
-    <Compile Include="Compilation\DocumentationComments\DocumentationCommentCompiler.Namespace.vb" />
-    <Compile Include="Compilation\DocumentationComments\DocumentationCommentCompiler.Property.vb" />
-    <Compile Include="Compilation\DocumentationComments\DocumentationCommentCompiler.TextUtils.vb" />
-    <Compile Include="Compilation\DocumentationComments\DocumentationCommentCompiler.vb" />
-    <Compile Include="Compilation\DocumentationComments\DocumentationCommentWalker.vb" />
-    <Compile Include="Compilation\DocumentationComments\DocWriter.vb" />
-    <Compile Include="Compilation\DocumentationComments\UnprocessedDocumentationCommentFinder.vb" />
-    <Compile Include="Compilation\EntryPointCandidateFinder.vb" />
-    <Compile Include="Compilation\ForEachStatementInfo.vb" />
-    <Compile Include="Compilation\LexicalOrderSymbolComparer.vb" />
-    <Compile Include="Compilation\LookupSymbolsInfo.vb" />
-    <Compile Include="Compilation\MethodResolutionResult.vb" />
-    <Compile Include="Compilation\NamespaceScopeBuilder.vb" />
-    <Compile Include="Compilation\OverloadResolutionResult.vb" />
-    <Compile Include="Compilation\PreprocessingSymbolInfo.vb" />
-    <Compile Include="Compilation\QuerySymbolInfo.vb" />
-    <Compile Include="Compilation\SemanticModel.vb" />
-    <Compile Include="Compilation\SpeculativeSyntaxTreeSemanticModel.vb" />
-    <Compile Include="Compilation\SymbolInfo.vb" />
-    <Compile Include="Compilation\SyntaxTreeSemanticModel.vb" />
-    <Compile Include="Compilation\TypeCompilationState.vb" />
-    <Compile Include="Compilation\TypeInfo.vb" />
-    <Compile Include="Compilation\MethodCompiler.vb" />
-    <Compile Include="Compilation\SynthesizedMetadataCompiler.vb" />
-    <Compile Include="Compilation\VisualBasicCompilation.vb" />
-    <Compile Include="Compilation\VisualBasicCompilationReference.vb" />
-    <Compile Include="Compilation\VisualBasicCompilerDiagnosticAnalyzer.vb" />
-    <Compile Include="Compilation\VisualBasicDiagnosticFilter.vb" />
-    <Compile Include="Compilation\VisualBasicScriptCompilationInfo.vb" />
-    <Compile Include="Declarations\Declaration.vb" />
-    <Compile Include="Declarations\DeclarationKind.vb" />
-    <Compile Include="Declarations\DeclarationModifiers.vb" />
-    <Compile Include="Declarations\DeclarationTable.Cache.vb" />
-    <Compile Include="Declarations\DeclarationTable.vb" />
-    <Compile Include="Declarations\DeclarationTreeBuilder.vb" />
-    <Compile Include="Declarations\GlobalNamespaceDeclaration.vb" />
-    <Compile Include="Declarations\MergedNamespaceDeclaration.vb" />
-    <Compile Include="Declarations\MergedNamespaceOrTypeDeclaration.vb" />
-    <Compile Include="Declarations\MergedTypeDeclaration.vb" />
-    <Compile Include="Declarations\RootSingleNamespaceDeclaration.vb" />
-    <Compile Include="Declarations\SingleNamespaceDeclaration.vb" />
-    <Compile Include="Declarations\SingleNamespaceOrTypeDeclaration.vb" />
-    <Compile Include="Declarations\SingleTypeDeclaration.vb" />
-    <Compile Include="DocumentationComments\DocumentationCommentIDVisitor.PartVisitor.vb" />
-    <Compile Include="DocumentationComments\DocumentationCommentIDVisitor.vb" />
-    <Compile Include="DocumentationComments\PEDocumenationCommentUtils.vb" />
-    <Compile Include="DocumentationComments\SourceDocumentationCommentUtils.vb" />
-    <Compile Include="Emit\SourceAssemblySymbolAdapter.vb" />
-    <Compile Include="Emit\ArrayTypeSymbolAdapter.vb" />
-    <Compile Include="Emit\AssemblyReference.vb" />
-    <Compile Include="Emit\AttributeDataAdapter.vb" />
-    <Compile Include="Emit\CustomModifierAdapter.vb" />
-    <Compile Include="Emit\EditAndContinue\VisualBasicDefinitionMap.vb" />
-    <Compile Include="Emit\EditAndContinue\EmitHelpers.vb" />
-    <Compile Include="Emit\EditAndContinue\PEDeltaAssemblyBuilder.vb" />
-    <Compile Include="Emit\EditAndContinue\VisualBasicLambdaSyntaxFacts.vb" />
-    <Compile Include="Emit\EditAndContinue\VisualBasicSymbolMatcher.vb" />
-    <Compile Include="Emit\EventSymbolAdapter.vb" />
-    <Compile Include="Emit\FieldSymbolAdapter.vb" />
-    <Compile Include="Emit\GenericMethodInstanceReference.vb" />
-    <Compile Include="Emit\GenericNamespaceTypeInstanceReference.vb" />
-    <Compile Include="Emit\GenericNestedTypeInstanceReference.vb" />
-    <Compile Include="Emit\GenericTypeInstanceReference.vb" />
-    <Compile Include="Emit\MethodReference.vb" />
-    <Compile Include="Emit\MethodSymbolAdapter.vb" />
-    <Compile Include="Emit\ModuleReference.vb" />
-    <Compile Include="Emit\NamedTypeReference.vb" />
-    <Compile Include="Emit\NamedTypeSymbolAdapter.vb" />
-    <Compile Include="Emit\NamespaceSymbolAdapter.vb" />
-    <Compile Include="Emit\NoPia\EmbeddedEvent.vb" />
-    <Compile Include="Emit\NoPia\EmbeddedField.vb" />
-    <Compile Include="Emit\NoPia\EmbeddedMethod.vb" />
-    <Compile Include="Emit\NoPia\EmbeddedParameter.vb" />
-    <Compile Include="Emit\NoPia\EmbeddedProperty.vb" />
-    <Compile Include="Emit\NoPia\EmbeddedType.vb" />
-    <Compile Include="Emit\NoPia\EmbeddedTypeParameter.vb" />
-    <Compile Include="Emit\NoPia\EmbeddedTypesManager.vb" />
-    <Compile Include="Emit\ParameterSymbolAdapter.vb" />
-    <Compile Include="Emit\ParameterTypeInformation.vb" />
-    <Compile Include="Emit\PEAssemblyBuilder.vb" />
-    <Compile Include="Emit\PEModuleBuilder.vb" />
-    <Compile Include="Emit\PENetModuleBuilder.vb" />
-    <Compile Include="Emit\PropertySymbolAdapter.vb" />
-    <Compile Include="Emit\SpecializedFieldReference.vb" />
-    <Compile Include="Emit\SpecializedGenericMethodInstanceReference.vb" />
-    <Compile Include="Emit\SpecializedGenericNestedTypeInstanceReference.vb" />
-    <Compile Include="Emit\SpecializedMethodReference.vb" />
-    <Compile Include="Emit\SpecializedNestedTypeReference.vb" />
-    <Compile Include="Emit\SymbolAdapter.vb" />
-    <Compile Include="Emit\SymbolTranslator.vb" />
-    <Compile Include="Emit\SynthesizedPrivateImplementationDetailsSharedConstructor.vb" />
-    <Compile Include="Emit\SynthesizedStaticLocalBackingFieldAdapter.vb" />
-    <Compile Include="Emit\TypeMemberReference.vb" />
-    <Compile Include="Emit\TypeParameterSymbolAdapter.vb" />
-    <Compile Include="Errors\CustomDiagnostics.vb" />
-    <Compile Include="Errors\DiagnosticBagExtensions.vb" />
-    <Compile Include="Errors\DiagnosticFormatter.vb" />
-    <Compile Include="Errors\ErrorFactories.vb" />
-    <Compile Include="Errors\ErrorMessageHelpers.vb" />
-    <Compile Include="Errors\Errors.vb" />
-    <Compile Include="Errors\LazyObsoleteDiagnosticInfo.vb" />
-    <Compile Include="Errors\LocalizableErrorArgument.vb" />
-    <Compile Include="Errors\MessageProvider.vb" />
-    <Compile Include="Errors\VBDiagnostic.vb" />
-    <Compile Include="GlobalImport.ImportDiagnosticInfo.vb" />
-    <Compile Include="GlobalImport.vb" />
-    <Compile Include="GlobalSuppressions.vb" />
-    <Compile Include="LanguageVersion.vb" />
-    <Compile Include="Locations\EmbeddedTreeLocation.vb" />
-    <Compile Include="Locations\LocationExtensions.vb" />
-    <Compile Include="Locations\MyTemplateLocation.vb" />
-    <Compile Include="Locations\VBLocation.vb" />
-    <Compile Include="Lowering\AsyncRewriter\AsyncRewriter.AsyncMethodToClassRewriter.Await.vb" />
-    <Compile Include="Lowering\AsyncRewriter\AsyncRewriter.AsyncMethodToClassRewriter.Expressions.vb" />
-    <Compile Include="Lowering\AsyncRewriter\AsyncRewriter.AsyncMethodToClassRewriter.Spilling.vb" />
-    <Compile Include="Lowering\AsyncRewriter\AsyncRewriter.AsyncMethodToClassRewriter.Statements.vb" />
-    <Compile Include="Lowering\AsyncRewriter\AsyncRewriter.AsyncMethodToClassRewriter.vb" />
-    <Compile Include="Lowering\AsyncRewriter\AsyncRewriter.CapturedSymbolOrExpression.vb" />
-    <Compile Include="Lowering\AsyncRewriter\AsyncRewriter.SpillBuilder.vb" />
-    <Compile Include="Lowering\AsyncRewriter\AsyncRewriter.SpillFieldAllocator.vb" />
-    <Compile Include="Lowering\AsyncRewriter\AsyncRewriter.vb" />
-    <Compile Include="Lowering\AsyncRewriter\AsyncStateMachine.vb" />
-    <Compile Include="Lowering\AsyncRewriter\ClosureKind.vb" />
-    <Compile Include="Lowering\Diagnostics\DiagnosticsPass.vb" />
-    <Compile Include="Lowering\Diagnostics\DiagnosticsPass_ExpressionLambdas.vb" />
-    <Compile Include="Lowering\ExpressionLambdaRewriter\ExpressionLambdaRewriter.vb" />
-    <Compile Include="Lowering\ExpressionLambdaRewriter\ExpressionLambdaRewriter_BinaryOperator.vb" />
-    <Compile Include="Lowering\ExpressionLambdaRewriter\ExpressionLambdaRewriter_ConditionalExpresion.vb" />
-    <Compile Include="Lowering\ExpressionLambdaRewriter\ExpressionLambdaRewriter_Conversion.vb" />
-    <Compile Include="Lowering\ExpressionLambdaRewriter\ExpressionLambdaRewriter_UnaryOperator.vb" />
-    <Compile Include="Lowering\Instrumentation\CompoundInstrumenter.vb" />
-    <Compile Include="Lowering\Instrumentation\DebugInfoInjector.vb" />
-    <Compile Include="Lowering\Instrumentation\DebugInfoInjector_SequencePoints.vb" />
-    <Compile Include="Lowering\Instrumentation\DynamicAnalysisInjector.vb" />
-    <Compile Include="Lowering\Instrumentation\Instrumenter.vb" />
-    <Compile Include="Lowering\IteratorRewriter\IteratorRewriter.IteratorMethodToClassRewriter.vb" />
-    <Compile Include="Lowering\IteratorRewriter\IteratorRewriter.vb" />
-    <Compile Include="Lowering\IteratorRewriter\IteratorStateMachine.vb" />
-    <Compile Include="Lowering\LambdaRewriter\LambdaCapturedVariable.vb" />
-    <Compile Include="Lowering\LambdaRewriter\LambdaFrame.vb" />
-    <Compile Include="Lowering\LambdaRewriter\LambdaFrameConstructor.vb" />
-    <Compile Include="Lowering\LambdaRewriter\LambdaFrameCopyConstructor.vb" />
-    <Compile Include="Lowering\LambdaRewriter\LambdaRewriter.Analysis.vb" />
-    <Compile Include="Lowering\LambdaRewriter\LambdaRewriter.vb" />
-    <Compile Include="Lowering\LambdaRewriter\SynthesizedLambdaMethod.vb" />
-    <Compile Include="Lowering\LambdaRewriter\SynthesizedLambdaCacheFieldSymbol.vb" />
-    <Compile Include="Lowering\LocalRewriter\LocalRewriter.vb" />
-    <Compile Include="Lowering\LocalRewriter\LocalRewriter_AddRemoveHandler.vb" />
-    <Compile Include="Lowering\LocalRewriter\LocalRewriter_AnonymousTypeCreationExpression.vb" />
-    <Compile Include="Lowering\LocalRewriter\LocalRewriter_AsNewLocalDeclarations.vb" />
-    <Compile Include="Lowering\LocalRewriter\LocalRewriter_AssignmentOperator.vb" />
-    <Compile Include="Lowering\LocalRewriter\LocalRewriter_BinaryOperators.vb" />
-    <Compile Include="Lowering\LocalRewriter\LocalRewriter_Block.vb" />
-    <Compile Include="Lowering\LocalRewriter\LocalRewriter_Call.vb" />
-    <Compile Include="Lowering\LocalRewriter\LocalRewriter_ConditionalAccess.vb" />
-    <Compile Include="Lowering\LocalRewriter\LocalRewriter_ConditionalExpressions.vb" />
-    <Compile Include="Lowering\LocalRewriter\LocalRewriter_Constant.vb" />
-    <Compile Include="Lowering\LocalRewriter\LocalRewriter_Continue.vb" />
-    <Compile Include="Lowering\LocalRewriter\LocalRewriter_Conversion.vb" />
-    <Compile Include="Lowering\LocalRewriter\LocalRewriter_DelegateCreation.vb" />
-    <Compile Include="Lowering\LocalRewriter\LocalRewriter_DimStatement.vb" />
-    <Compile Include="Lowering\LocalRewriter\LocalRewriter_DoLoop.vb" />
-    <Compile Include="Lowering\LocalRewriter\LocalRewriter_Erase.vb" />
-    <Compile Include="Lowering\LocalRewriter\LocalRewriter_TupleLiteralExpression.vb" />
-    <Compile Include="Lowering\LocalRewriter\LocalRewriter_Exit.vb" />
-    <Compile Include="Lowering\LocalRewriter\LocalRewriter_ExpressionStatement.vb" />
-    <Compile Include="Lowering\LocalRewriter\LocalRewriter_FieldAccess.vb" />
-    <Compile Include="Lowering\LocalRewriter\LocalRewriter_FieldOrPropertyInitializer.vb" />
-    <Compile Include="Lowering\LocalRewriter\LocalRewriter_Flags.vb" />
-    <Compile Include="Lowering\LocalRewriter\LocalRewriter_ForEach.vb" />
-    <Compile Include="Lowering\LocalRewriter\LocalRewriter_ForTo.vb" />
-    <Compile Include="Lowering\LocalRewriter\LocalRewriter_Goto.vb" />
-    <Compile Include="Lowering\LocalRewriter\LocalRewriter_HostObjectMemberReference.vb" />
-    <Compile Include="Lowering\LocalRewriter\LocalRewriter_If.vb" />
-    <Compile Include="Lowering\LocalRewriter\LocalRewriter_InterpolatedString.vb" />
-    <Compile Include="Lowering\LocalRewriter\LocalRewriter_Label.vb" />
-    <Compile Include="Lowering\LocalRewriter\LocalRewriter_Lambda.vb" />
-    <Compile Include="Lowering\LocalRewriter\LocalRewriter_LateAddressOf.vb" />
-    <Compile Include="Lowering\LocalRewriter\LocalRewriter_LateBindingHelpers.vb" />
-    <Compile Include="Lowering\LocalRewriter\LocalRewriter_LateInvocation.vb" />
-    <Compile Include="Lowering\LocalRewriter\LocalRewriter_LateMemberAccess.vb" />
-    <Compile Include="Lowering\LocalRewriter\LocalRewriter_LocalDeclaration.vb" />
-    <Compile Include="Lowering\LocalRewriter\LocalRewriter_NullableHelpers.vb" />
-    <Compile Include="Lowering\LocalRewriter\LocalRewriter_ObjectCreation.vb" />
-    <Compile Include="Lowering\LocalRewriter\LocalRewriter_OmittedArgument.vb" />
-    <Compile Include="Lowering\LocalRewriter\LocalRewriter_PreviousSubmissionReference.vb" />
-    <Compile Include="Lowering\LocalRewriter\LocalRewriter_PropertyAccess.vb" />
-    <Compile Include="Lowering\LocalRewriter\LocalRewriter_Query.vb" />
-    <Compile Include="Lowering\LocalRewriter\LocalRewriter_RaiseEvent.vb" />
-    <Compile Include="Lowering\LocalRewriter\LocalRewriter_Redim.vb" />
-    <Compile Include="Lowering\LocalRewriter\LocalRewriter_RedimClause.vb" />
-    <Compile Include="Lowering\LocalRewriter\LocalRewriter_Return.vb" />
-    <Compile Include="Lowering\LocalRewriter\LocalRewriter_SelectCase.vb" />
-    <Compile Include="Lowering\LocalRewriter\LocalRewriter_StringConcat.vb" />
-    <Compile Include="Lowering\LocalRewriter\LocalRewriter_SyncLock.vb" />
-    <Compile Include="Lowering\LocalRewriter\LocalRewriter_Throw.vb" />
-    <Compile Include="Lowering\LocalRewriter\LocalRewriter_Try.vb" />
-    <Compile Include="Lowering\LocalRewriter\LocalRewriter_UnaryOperators.vb" />
-    <Compile Include="Lowering\LocalRewriter\LocalRewriter_UnstructuredExceptionHandling.vb" />
-    <Compile Include="Lowering\LocalRewriter\LocalRewriter_Using.vb" />
-    <Compile Include="Lowering\LocalRewriter\LocalRewriter_While.vb" />
-    <Compile Include="Lowering\LocalRewriter\LocalRewriter_With.vb" />
-    <Compile Include="Lowering\LocalRewriter\LocalRewriter_XmlLiteralFixupData.vb" />
-    <Compile Include="Lowering\LocalRewriter\LocalRewriter_XmlLiterals.vb" />
-    <Compile Include="Lowering\MethodToClassRewriter\MethodToClassRewriter.MyBaseMyClassWrapper.vb" />
-    <Compile Include="Lowering\MethodToClassRewriter\MethodToClassRewriter.vb" />
-    <Compile Include="Lowering\Rewriter.vb" />
-    <Compile Include="Lowering\StateMachineRewriter\StateMachineFieldSymbol.vb" />
-    <Compile Include="Lowering\StateMachineRewriter\StateMachineRewriter.StateMachineMethodToClassRewriter.vb" />
-    <Compile Include="Lowering\StateMachineRewriter\StateMachineRewriter.vb" />
-    <Compile Include="Lowering\StateMachineRewriter\StateMachineStates.vb" />
-    <Compile Include="Lowering\StateMachineRewriter\StateMachineTypeSymbol.vb" />
-    <Compile Include="Lowering\StateMachineRewriter\SynthesizedContainer.vb" />
-    <Compile Include="Lowering\StateMachineRewriter\SynthesizedStateMachineMethod.vb" />
-    <Compile Include="Lowering\StateMachineRewriter\SynthesizedStateMachineProperty.vb" />
-    <Compile Include="Lowering\SynthesizedSubmissionFields.vb" />
-    <Compile Include="Lowering\SyntheticBoundNodeFactory.vb" />
-    <Compile Include="Lowering\UseTwiceRewriter.vb" />
-    <Compile Include="Lowering\WithExpressionRewriter.vb" />
-    <Compile Include="Operations\IBoundNodeWithIOperationChildren.vb" />
-    <Compile Include="Operations\VisualBasicOperationFactory_Methods.vb" />
-    <Compile Include="OptionStrict.vb" />
-    <Compile Include="OptionsValidator.vb" />
-    <Compile Include="Parser\BlockContexts\BlockContext.vb" />
-    <Compile Include="Parser\BlockContexts\BlockContextExtensions.vb" />
-    <Compile Include="Parser\BlockContexts\CaseBlockContext.vb" />
-    <Compile Include="Parser\BlockContexts\CatchPartContext.vb" />
-    <Compile Include="Parser\BlockContexts\CompilationUnitContext.vb" />
-    <Compile Include="Parser\BlockContexts\DeclarationContext.vb" />
-    <Compile Include="Parser\BlockContexts\DoLoopBlockContext.vb" />
-    <Compile Include="Parser\BlockContexts\EnumDeclarationBlockContext.vb" />
-    <Compile Include="Parser\BlockContexts\EventBlockContext.vb" />
-    <Compile Include="Parser\BlockContexts\ExecutableStatementContext.vb" />
-    <Compile Include="Parser\BlockContexts\FinallyPartBlock.vb" />
-    <Compile Include="Parser\BlockContexts\ForBlockContext.vb" />
-    <Compile Include="Parser\BlockContexts\IfBlockContext.vb" />
-    <Compile Include="Parser\BlockContexts\IfPartContext.vb" />
-    <Compile Include="Parser\BlockContexts\InterfaceDeclarationBlockContext.vb" />
-    <Compile Include="Parser\BlockContexts\LambdaContext.vb" />
-    <Compile Include="Parser\BlockContexts\MethodBlockContext.vb" />
-    <Compile Include="Parser\BlockContexts\NamespaceBlockContext.vb" />
-    <Compile Include="Parser\BlockContexts\PropertyBlockContext.vb" />
-    <Compile Include="Parser\BlockContexts\SelectBlockContext.vb" />
-    <Compile Include="Parser\BlockContexts\SingleLineElseContext.vb" />
-    <Compile Include="Parser\BlockContexts\SingleLineIfBlockContext.vb" />
-    <Compile Include="Parser\BlockContexts\SingleLineIfOrElseBlockContext.vb" />
-    <Compile Include="Parser\BlockContexts\SingleLineLambdaContext.vb" />
-    <Compile Include="Parser\BlockContexts\StatementBlockContext.vb" />
-    <Compile Include="Parser\BlockContexts\TryBlockContext.vb" />
-    <Compile Include="Parser\BlockContexts\TypeBlockContext.vb" />
-    <Compile Include="Parser\ISyntaxFactoryContext.vb" />
-    <Compile Include="Parser\ParseConditional.vb" />
-    <Compile Include="Parser\ParseExpression.vb" />
-    <Compile Include="Parser\ParseQuery.vb" />
-    <Compile Include="Parser\Parser.vb" />
-    <Compile Include="Parser\ParseReportError.vb" />
-    <Compile Include="Parser\ParserExtensions.vb" />
-    <Compile Include="Parser\ParserFeature.vb" />
-    <Compile Include="Parser\ParseScan.vb" />
-    <Compile Include="Parser\ParseStatement.vb" />
-    <Compile Include="Parser\ParseTerminal.vb" />
-    <Compile Include="Parser\ParseVerify.vb" />
-    <Compile Include="Parser\ParseInterpolatedString.vb" />
-    <Compile Include="Parser\ParseXml.vb" />
-    <Compile Include="PredefinedPreprocessorSymbols.vb" />
-    <Compile Include="Preprocessor\CConst.vb" />
-    <Compile Include="Preprocessor\ExpressionEvaluator.vb" />
-    <Compile Include="Preprocessor\OperatorResolution.vb" />
-    <Compile Include="Preprocessor\TypeHelpers.vb" />
-    <Compile Include="Scanner\Blender.vb" />
-    <Compile Include="Scanner\CharacterInfo.vb" />
-    <Compile Include="Scanner\Directives.vb" />
-    <Compile Include="Scanner\KeywordTable.vb" />
-    <Compile Include="Scanner\QuickTokenAccumulator.vb" />
-    <Compile Include="Scanner\Scanner.vb" />
-    <Compile Include="Scanner\ScannerBuffer.vb" />
-    <Compile Include="Scanner\ScannerInterpolatedString.vb" />
-    <Compile Include="Scanner\ScannerXml.vb" />
-    <Compile Include="Scanner\TokenFactories.vb" />
-    <Compile Include="Scanner\TokenStream.vb" />
-    <Compile Include="Scanner\XmlCharacterGlobalHelpers.vb" />
-    <Compile Include="Scanner\XmlDocComments.vb" />
-    <Compile Include="Scanner\XmlTokenFactories.vb" />
-    <Compile Include="Semantics\AccessCheck.vb" />
-    <Compile Include="Semantics\CompileTimeCalculations.vb" />
-    <Compile Include="Semantics\Conversions.vb" />
-    <Compile Include="Semantics\Operators.vb" />
-    <Compile Include="Semantics\OverloadResolution.vb" />
-    <Compile Include="Semantics\SemanticFacts.vb" />
-    <Compile Include="Semantics\StatementSyntaxWalker.vb" />
-    <Compile Include="Semantics\TypeInference\Graph.vb" />
-    <Compile Include="Semantics\TypeInference\RequiredConversion.vb" />
-    <Compile Include="Semantics\TypeInference\TypeArgumentInference.vb" />
-    <Compile Include="Semantics\TypeInference\TypeInferenceCollection.vb" />
-    <Compile Include="StringConstants.vb" />
-    <Compile Include="SymbolDisplay\CustomSymbolDisplayFormatter.vb" />
-    <Compile Include="SymbolDisplay\ObjectDisplay.vb" />
-    <Compile Include="SymbolDisplay\SymbolDisplay.vb" />
-    <Compile Include="SymbolDisplay\SymbolDisplayVisitor.Members.vb" />
-    <Compile Include="SymbolDisplay\SymbolDisplayVisitor.Types.vb" />
-    <Compile Include="SymbolDisplay\SymbolDisplayVisitor.vb" />
-    <Compile Include="SymbolDisplay\SymbolDisplayVisitor_Constants.vb" />
-    <Compile Include="SymbolDisplay\SymbolDisplayVisitor_Minimal.vb" />
-    <Compile Include="Symbols\AccessibilityExtensions.vb" />
-    <Compile Include="Symbols\AliasSymbol.vb" />
-    <Compile Include="Symbols\AnonymousTypes\AnonymousType_SymbolCollection.vb" />
-    <Compile Include="Symbols\AnonymousTypes\AnonymousTypeDescriptor.vb" />
-    <Compile Include="Symbols\AnonymousTypes\AnonymousTypeExtensions.vb" />
-    <Compile Include="Symbols\AnonymousTypes\AnonymousTypeManager.vb" />
-    <Compile Include="Symbols\AnonymousTypes\AnonymousTypeManager_Templates.vb" />
-    <Compile Include="Symbols\AnonymousTypes\CRC32.vb" />
-    <Compile Include="Symbols\AnonymousTypes\PublicSymbols\AnonymousDelegate_TypePublicSymbol.vb" />
-    <Compile Include="Symbols\AnonymousTypes\PublicSymbols\AnonymousType_PropertyPublicAccessors.vb" />
-    <Compile Include="Symbols\AnonymousTypes\PublicSymbols\AnonymousType_PropertyPublicSymbol.vb" />
-    <Compile Include="Symbols\AnonymousTypes\PublicSymbols\AnonymousType_TypePublicSymbol.vb" />
-    <Compile Include="Symbols\AnonymousTypes\PublicSymbols\AnonymousTypeOrDelegatePublicSymbol.vb" />
-    <Compile Include="Symbols\AnonymousTypes\SynthesizedSymbols\AnonymousDelegate_ParameterSymbol.vb" />
-    <Compile Include="Symbols\AnonymousTypes\SynthesizedSymbols\AnonymousDelegate_TemplateSymbol.vb" />
-    <Compile Include="Symbols\AnonymousTypes\SynthesizedSymbols\AnonymousType_ConstructorSymbol.vb" />
-    <Compile Include="Symbols\AnonymousTypes\SynthesizedSymbols\AnonymousType_EqualsMethodSymbol.vb" />
-    <Compile Include="Symbols\AnonymousTypes\SynthesizedSymbols\AnonymousType_GetHashCodeMethodSymbol.vb" />
-    <Compile Include="Symbols\AnonymousTypes\SynthesizedSymbols\AnonymousType_IEquatable_EqualsMethodSymbol.vb" />
-    <Compile Include="Symbols\AnonymousTypes\SynthesizedSymbols\AnonymousType_PropertyAccessors.vb" />
-    <Compile Include="Symbols\AnonymousTypes\SynthesizedSymbols\AnonymousType_PropertyBackingFieldSymbol.vb" />
-    <Compile Include="Symbols\AnonymousTypes\SynthesizedSymbols\AnonymousType_PropertySymbol.vb" />
-    <Compile Include="Symbols\AnonymousTypes\SynthesizedSymbols\AnonymousType_TemplateSymbol.vb" />
-    <Compile Include="Symbols\AnonymousTypes\SynthesizedSymbols\AnonymousType_ToStringMethodSymbol.vb" />
-    <Compile Include="Symbols\AnonymousTypes\SynthesizedSymbols\AnonymousTypeOrDelegateTemplateSymbol.vb" />
-    <Compile Include="Symbols\AnonymousTypes\SynthesizedSymbols\AnonymousTypeOrDelegateTypeParameterSymbol.vb" />
-    <Compile Include="Symbols\ArrayTypeSymbol.vb" />
-    <Compile Include="Symbols\AssemblySymbol.vb" />
-    <Compile Include="Symbols\Attributes\AttributeData.vb" />
-    <Compile Include="Symbols\Attributes\PEAttributeData.vb" />
-    <Compile Include="Symbols\Attributes\RetargetingAttributeData.vb" />
-    <Compile Include="Symbols\Attributes\SourceAttributeData.vb" />
-    <Compile Include="Symbols\Attributes\WellKnownAttributeData\EventWellKnownAttributeData.vb" />
-    <Compile Include="Symbols\Attributes\WellKnownAttributeData\MethodEarlyWellKnownAttributeData.vb" />
-    <Compile Include="Symbols\Attributes\WellKnownAttributeData\MethodWellKnownAttributeData.vb" />
-    <Compile Include="Symbols\Attributes\WellKnownAttributeData\ParameterEarlyWellKnownAttributeData.vb" />
-    <Compile Include="Symbols\Attributes\WellKnownAttributeData\TypeEarlyWellKnownAttributeData.vb" />
-    <Compile Include="Symbols\BaseTypeAnalysis.vb" />
-    <Compile Include="Symbols\ConstantValueUtils.vb" />
-    <Compile Include="Symbols\ConstraintsHelper.vb" />
-    <Compile Include="Symbols\CustomModifier.vb" />
-    <Compile Include="Symbols\EmbeddedSymbols\EmbeddedResources.vb" />
-    <Compile Include="Symbols\EmbeddedSymbols\EmbeddedSymbolExtensions.vb" />
-    <Compile Include="Symbols\EmbeddedSymbols\EmbeddedSymbolKind.vb" />
-    <Compile Include="Symbols\EmbeddedSymbols\EmbeddedSymbolManager.SymbolsCollection.vb" />
-    <Compile Include="Symbols\EmbeddedSymbols\EmbeddedSymbolManager.vb" />
-    <Compile Include="Symbols\EmbeddedSymbols\Symbols\EmbeddedNamedTypeSymbol.vb" />
-    <Compile Include="Symbols\ErrorMethodSymbol.vb" />
-    <Compile Include="Symbols\ErrorTypeSymbol.vb" />
-    <Compile Include="Symbols\EventSignatureComparer.vb" />
-    <Compile Include="Symbols\EventSymbol.vb" />
-    <Compile Include="Symbols\ExtendedErrorTypeSymbol.vb" />
-    <Compile Include="Symbols\ExtensionMethods.vb" />
-    <Compile Include="Symbols\FieldOrPropertyInitializer.vb" />
-    <Compile Include="Symbols\FieldSymbol.vb" />
-    <Compile Include="Symbols\HandledEvent.vb" />
-    <Compile Include="Symbols\IndexedTypeParameterSymbol.vb" />
-    <Compile Include="Symbols\InstanceErrorTypeSymbol.vb" />
-    <Compile Include="Symbols\InstanceTypeSymbol.vb" />
-    <Compile Include="Symbols\LabelSymbol.vb" />
-    <Compile Include="Symbols\LexicalSortKey.vb" />
-    <Compile Include="Symbols\MemberSignatureComparer.vb" />
-    <Compile Include="Symbols\MergedNamespaceSymbol.vb" />
-    <Compile Include="Symbols\Metadata\PE\MemberRefMetadataDecoder.vb" />
-    <Compile Include="Symbols\Metadata\PE\MetadataDecoder.vb" />
-    <Compile Include="Symbols\Metadata\PE\PEAssemblySymbol.vb" />
-    <Compile Include="Symbols\Metadata\PE\PEEventSymbol.vb" />
-    <Compile Include="Symbols\Metadata\PE\PEFieldSymbol.vb" />
-    <Compile Include="Symbols\Metadata\PE\PEGlobalNamespaceSymbol.vb" />
-    <Compile Include="Symbols\Metadata\PE\PEMethodSymbol.vb" />
-    <Compile Include="Symbols\Metadata\PE\PEModuleSymbol.vb" />
-    <Compile Include="Symbols\Metadata\PE\PENamedTypeSymbol.vb" />
-    <Compile Include="Symbols\Metadata\PE\PENamedTypeSymbolWithEmittedNamespaceName.vb" />
-    <Compile Include="Symbols\Metadata\PE\PENamespaceSymbol.vb" />
-    <Compile Include="Symbols\Metadata\PE\PENestedNamespaceSymbol.vb" />
-    <Compile Include="Symbols\Metadata\PE\PEParameterSymbol.vb" />
-    <Compile Include="Symbols\Metadata\PE\PEPropertyOrEventHelpers.vb" />
-    <Compile Include="Symbols\Metadata\PE\TupleTypeDecoder.vb" />
-    <Compile Include="Symbols\Metadata\PE\PEPropertySymbol.vb" />
-    <Compile Include="Symbols\Metadata\PE\PETypeParameterSymbol.vb" />
-    <Compile Include="Symbols\MetadataOrSourceAssemblySymbol.vb" />
-    <Compile Include="Symbols\Metadata\PE\SymbolFactory.vb" />
-    <Compile Include="Symbols\MethodKindExtensions.vb" />
-    <Compile Include="Symbols\MethodSignatureComparer.vb" />
-    <Compile Include="Symbols\MethodSymbol.vb" />
-    <Compile Include="Symbols\MethodSymbolExtensions.vb" />
-    <Compile Include="Symbols\MissingAssemblySymbol.vb" />
-    <Compile Include="Symbols\MissingMetadataTypeSymbol.vb" />
-    <Compile Include="Symbols\MissingModuleSymbol.vb" />
-    <Compile Include="Symbols\MissingNamespaceSymbol.vb" />
-    <Compile Include="Symbols\ModuleSymbol.vb" />
-    <Compile Include="Symbols\NamedTypeSymbol.vb" />
-    <Compile Include="Symbols\NamedTypeSymbolExtensions.vb" />
-    <Compile Include="Symbols\NamespaceExtent.vb" />
-    <Compile Include="Symbols\NamespaceOrTypeSymbol.vb" />
-    <Compile Include="Symbols\NamespaceSymbol.vb" />
-    <Compile Include="Symbols\NonMissingAssemblySymbol.vb" />
-    <Compile Include="Symbols\NonMissingModuleSymbol.vb" />
-    <Compile Include="Symbols\NoPiaAmbiguousCanonicalTypeSymbol.vb" />
-    <Compile Include="Symbols\NoPiaIllegalGenericInstantiationSymbol.vb" />
-    <Compile Include="Symbols\NoPiaMissingCanonicalTypeSymbol.vb" />
-    <Compile Include="Symbols\ObsoleteAttributeHelpers.vb" />
-    <Compile Include="Symbols\OverriddenMembersResult.vb" />
-    <Compile Include="Symbols\ParameterSymbol.vb" />
-    <Compile Include="Symbols\PEOrSourceOrMergedNamespaceSymbol.vb" />
-    <Compile Include="Symbols\PointerTypeSymbol.vb" />
-    <Compile Include="Symbols\PreprocessingSymbol.vb" />
-    <Compile Include="Symbols\PropertySignatureComparer.vb" />
-    <Compile Include="Symbols\PropertySymbol.vb" />
-    <Compile Include="Symbols\PropertySymbolExtensions.vb" />
-    <Compile Include="Symbols\ReducedExtensionMethodSymbol.vb" />
-    <Compile Include="Symbols\ReferenceManager.vb" />
-    <Compile Include="Symbols\Retargeting\RetargetingAssemblySymbol.vb" />
-    <Compile Include="Symbols\Retargeting\RetargetingEventSymbol.vb" />
-    <Compile Include="Symbols\Retargeting\RetargetingFieldSymbol.vb" />
-    <Compile Include="Symbols\Retargeting\RetargetingMethodSymbol.vb" />
-    <Compile Include="Symbols\Retargeting\RetargetingModuleSymbol.vb" />
-    <Compile Include="Symbols\Retargeting\RetargetingNamedTypeSymbol.vb" />
-    <Compile Include="Symbols\Retargeting\RetargetingNamespaceSymbol.vb" />
-    <Compile Include="Symbols\Retargeting\RetargetingParameterSymbol.vb" />
-    <Compile Include="Symbols\Retargeting\RetargetingPropertySymbol.vb" />
-    <Compile Include="Symbols\Retargeting\RetargetingSymbolTranslator.vb" />
-    <Compile Include="Symbols\Retargeting\RetargetingTypeParameterSymbol.vb" />
-    <Compile Include="Symbols\SignatureOnlyMethodSymbol.vb" />
-    <Compile Include="Symbols\SignatureOnlyParameterSymbol.vb" />
-    <Compile Include="Symbols\SignatureOnlyPropertySymbol.vb" />
-    <Compile Include="Symbols\Source\AttributeLocation.vb" />
-    <Compile Include="Symbols\Source\BoundLambdaParameterSymbol.vb" />
-    <Compile Include="Symbols\Source\CrefTypeParameterSymbol.vb" />
-    <Compile Include="Symbols\Source\CustomEventAccessorSymbol.vb" />
-    <Compile Include="Symbols\Source\CustomModifierUtils.vb" />
-    <Compile Include="Symbols\Source\IAttributeTargetSymbol.vb" />
-    <Compile Include="Symbols\Source\ImplementsHelper.vb" />
-    <Compile Include="Symbols\Source\ImplicitNamedTypeSymbol.vb" />
-    <Compile Include="Symbols\Source\LambdaParameterSymbol.vb" />
-    <Compile Include="Symbols\Source\LambdaSymbol.vb" />
-    <Compile Include="Symbols\Source\LocalDeclarationKind.vb" />
-    <Compile Include="Symbols\Source\LocalSymbol.vb" />
-    <Compile Include="Symbols\Source\MeParameterSymbol.vb" />
-    <Compile Include="Symbols\Source\OverloadingHelper.vb" />
-    <Compile Include="Symbols\Source\OverrideHidingHelper.vb" />
-    <Compile Include="Symbols\Source\QuickAttributeChecker.vb" />
-    <Compile Include="Symbols\Source\RangeVariableSymbol.vb" />
-    <Compile Include="Symbols\Source\SourceAssemblySymbol.vb" />
-    <Compile Include="Symbols\Source\SourceClonedParameterSymbol.vb" />
-    <Compile Include="Symbols\Source\SourceComplexParameterSymbol.vb" />
-    <Compile Include="Symbols\Source\SourceDeclareMethodSymbol.vb" />
-    <Compile Include="Symbols\Source\SourceDelegateMethodSymbol.vb" />
-    <Compile Include="Symbols\Source\SourceEnumConstantSymbol.vb" />
-    <Compile Include="Symbols\Source\SourceEventSymbol.vb" />
-    <Compile Include="Symbols\Source\SourceFieldSymbol.vb" />
-    <Compile Include="Symbols\Source\SourceFile.vb" />
-    <Compile Include="Symbols\Source\SourceLabelSymbol.vb" />
-    <Compile Include="Symbols\Source\SourceLambdaSymbol.vb" />
-    <Compile Include="Symbols\Source\SourceMemberContainerTypeSymbol.vb" />
-    <Compile Include="Symbols\Source\SourceMemberFieldSymbol.vb" />
-    <Compile Include="Symbols\Source\SourceMemberMethodSymbol.vb" />
-    <Compile Include="Symbols\Source\SourceMethodSymbol.vb" />
-    <Compile Include="Symbols\Source\SourceModuleSymbol.BoundImports.vb" />
-    <Compile Include="Symbols\Source\SourceModuleSymbol.vb" />
-    <Compile Include="Symbols\Source\SourceNamedTypeSymbol.vb" />
-    <Compile Include="Symbols\Source\SourceNamedTypeSymbol_ComClass.vb" />
-    <Compile Include="Symbols\Source\SourceNamedTypeSymbol_GroupClass.vb" />
-    <Compile Include="Symbols\Source\SourceNamespaceSymbol.vb" />
-    <Compile Include="Symbols\Source\SourceParameterSymbol.vb" />
-    <Compile Include="Symbols\Source\SourceParameterSymbolBase.vb" />
-    <Compile Include="Symbols\Source\SourcePropertyAccessorSymbol.vb" />
-    <Compile Include="Symbols\Source\SourcePropertySymbol.vb" />
-    <Compile Include="Symbols\Source\SourceSimpleParameterSymbol.vb" />
-    <Compile Include="Symbols\Source\SourceSymbolHelpers.vb" />
-    <Compile Include="Symbols\Source\SourceTypeParameterSymbol.vb" />
-    <Compile Include="Symbols\Source\SourceWithEventsBackingFieldSymbol.vb" />
-    <Compile Include="Symbols\Source\SynthesizedBackingFieldSymbol.vb" />
-    <Compile Include="Symbols\Source\SynthesizedConstructorSymbol.vb" />
-    <Compile Include="Symbols\Source\SynthesizedEntryPointSymbol.vb" />
-    <Compile Include="Symbols\Source\SynthesizedEventAccessorSymbol.vb" />
-    <Compile Include="Symbols\Source\SynthesizedEventBackingFieldSymbol.vb" />
-    <Compile Include="Symbols\Source\SynthesizedFieldSymbol.vb" />
-    <Compile Include="Symbols\Source\SynthesizedInteractiveInitializerMethod.vb" />
-    <Compile Include="Symbols\Source\SynthesizedLambdaKind.vb" />
-    <Compile Include="Symbols\Source\SynthesizedLambdaSymbol.vb" />
-    <Compile Include="Symbols\Source\SynthesizedMainTypeEntryPoint.vb" />
-    <Compile Include="Symbols\Source\SynthesizedMyGroupCollectionPropertyAccessorSymbol.vb" />
-    <Compile Include="Symbols\Source\SynthesizedMyGroupCollectionPropertyBackingFieldSymbol.vb" />
-    <Compile Include="Symbols\Source\SynthesizedMyGroupCollectionPropertySymbol.vb" />
-    <Compile Include="Symbols\Source\SynthesizedStaticLocalBackingField.vb" />
-    <Compile Include="Symbols\Source\SynthesizedSubmissionConstructorSymbol.vb" />
-    <Compile Include="Symbols\Source\SynthesizedWithEventsAccessorSymbol.vb" />
-    <Compile Include="Symbols\Source\TypeParameterConstraintKind.vb" />
-    <Compile Include="Symbols\Source\UnboundLambdaParameterSymbol.vb" />
-    <Compile Include="Symbols\SpecialMembers.vb" />
-    <Compile Include="Symbols\SpecialTypeExtensions.vb" />
-    <Compile Include="Symbols\SubstitutedErrorType.vb" />
-    <Compile Include="Symbols\SubstitutedEventSymbol.vb" />
-    <Compile Include="Symbols\SubstitutedFieldSymbol.vb" />
-    <Compile Include="Symbols\SubstitutedMethodSymbol.vb" />
-    <Compile Include="Symbols\SubstitutedNamedType.vb" />
-    <Compile Include="Symbols\SubstitutedParameterSymbol.vb" />
-    <Compile Include="Symbols\SubstitutedPropertySymbol.vb" />
-    <Compile Include="Symbols\SubstitutedTypeParameterSymbol.vb" />
-    <Compile Include="Symbols\Symbol.vb" />
-    <Compile Include="Symbols\Symbol_Attributes.vb" />
-    <Compile Include="Symbols\SymbolExtensions.vb" />
-    <Compile Include="Symbols\SymbolVisitor`2.vb" />
-    <Compile Include="Symbols\SynthesizedSymbols\GeneratedNameKind.vb" />
-    <Compile Include="Symbols\SynthesizedSymbols\GeneratedNames.vb" />
-    <Compile Include="Symbols\SynthesizedSymbols\SynthesizedAccessor.vb" />
-    <Compile Include="Symbols\SynthesizedSymbols\SynthesizedAttributeData.vb" />
-    <Compile Include="Symbols\SynthesizedSymbols\SynthesizedBackingFieldBase.vb" />
-    <Compile Include="Symbols\SynthesizedSymbols\SynthesizedClonedTypeParameterSymbol.vb" />
-    <Compile Include="Symbols\SynthesizedSymbols\SynthesizedConstructorBase.vb" />
-    <Compile Include="Symbols\SynthesizedSymbols\SynthesizedDelegateMethodSymbol.vb" />
-    <Compile Include="Symbols\SynthesizedSymbols\SynthesizedEventDelegateSymbol.vb" />
-    <Compile Include="Symbols\SynthesizedSymbols\SynthesizedGlobal_StringSwitchHashMethodSymbol.vb" />
-    <Compile Include="Symbols\SynthesizedSymbols\SynthesizedGlobalMethodBase.vb" />
-    <Compile Include="Symbols\SynthesizedSymbols\SynthesizedInterfaceImplementationStubSymbol.vb" />
-    <Compile Include="Symbols\SynthesizedSymbols\SynthesizedIntrinsicOperatorSymbol.vb" />
-    <Compile Include="Symbols\SynthesizedSymbols\SynthesizedMethod.vb" />
-    <Compile Include="Symbols\SynthesizedSymbols\SynthesizedLocal.vb" />
-    <Compile Include="Symbols\SynthesizedSymbols\SynthesizedMethodBase.vb" />
-    <Compile Include="Symbols\SynthesizedSymbols\SynthesizedOverridingWitheventsProperty.vb" />
-    <Compile Include="Symbols\SynthesizedSymbols\SynthesizedParameterSymbol.vb" />
-    <Compile Include="Symbols\SynthesizedSymbols\SynthesizedPropertyAccessorBase.vb" />
-    <Compile Include="Symbols\SynthesizedSymbols\SynthesizedPropertyBase.vb" />
-    <Compile Include="Symbols\SynthesizedSymbols\SynthesizedRegularMethodBase.vb" />
-    <Compile Include="Symbols\SynthesizedSymbols\SynthesizedSimpleConstructorSymbol.vb" />
-    <Compile Include="Symbols\SynthesizedSymbols\SynthesizedSimpleMethodSymbol.vb" />
-    <Compile Include="Symbols\Tuples\TupleErrorFieldSymbol.vb" />
-    <Compile Include="Symbols\Tuples\TupleEventSymbol.vb" />
-    <Compile Include="Symbols\Tuples\TupleFieldSymbol.vb" />
-    <Compile Include="Symbols\Tuples\TupleMethodSymbol.vb" />
-    <Compile Include="Symbols\Tuples\TupleParameterSymbol.vb" />
-    <Compile Include="Symbols\Tuples\TuplePropertySymbol.vb" />
-    <Compile Include="Symbols\Tuples\TupleTypeSymbol.vb" />
-    <Compile Include="Symbols\TypedConstant.vb" />
-    <Compile Include="Symbols\TypeParameterConstraint.vb" />
-    <Compile Include="Symbols\TypeParameterSymbol.vb" />
-    <Compile Include="Symbols\TypeSubstitution.vb" />
-    <Compile Include="Symbols\TypeSymbol.vb" />
-    <Compile Include="Symbols\TypeSymbolExtensions.vb" />
-    <Compile Include="Symbols\TypeWithModifiers.vb" />
-    <Compile Include="Symbols\UnboundGenericType.vb" />
-    <Compile Include="Symbols\UnsupportedMetadataTypeSymbol.vb" />
-    <Compile Include="Symbols\WellKnownMembers.vb" />
-    <Compile Include="Symbols\Wrapped\WrappedEventSymbol.vb" />
-    <Compile Include="Symbols\Wrapped\WrappedFieldSymbol.vb" />
-    <Compile Include="Symbols\Wrapped\WrappedMethodSymbol.vb" />
-    <Compile Include="Symbols\Wrapped\WrappedNamedTypeSymbol.vb" />
-    <Compile Include="Symbols\Wrapped\WrappedParameterSymbol.vb" />
-    <Compile Include="Symbols\Wrapped\WrappedPropertySymbol.vb" />
-    <Compile Include="Symbols\Wrapped\WrappedTypeParameterSymbol.vb" />
-    <Compile Include="Syntax\ArgumentSyntax.vb" />
-    <Compile Include="Syntax\ArrayRankSpecifierSyntax.vb" />
-    <Compile Include="Syntax\BaseSyntaxExtensions.vb" />
-    <Compile Include="Syntax\BeginOfBlockSyntaxReference.vb" />
-    <Compile Include="Syntax\CaseBlockSyntax.vb" />
-    <Compile Include="Syntax\CompilationUnitSyntax.vb" />
-    <Compile Include="Syntax\CrefOperatorReferenceSyntax.vb" />
-    <Compile Include="Syntax\DirectiveTriviaSyntax.vb" />
-    <Compile Include="Syntax\ForOrForEachBlockSyntax.vb" />
-    <Compile Include="Syntax\InternalSyntax\BadTokenSyntax.vb" />
-    <Compile Include="Syntax\InternalSyntax\ComplexIdentifierSyntax.vb" />
-    <Compile Include="Syntax\InternalSyntax\DocumentationCommentTriviaSyntax.vb" />
-    <Compile Include="Syntax\InternalSyntax\IdentifierTokenSyntax.vb" />
-    <Compile Include="Syntax\InternalSyntax\SimpleIdentifierSyntax.vb" />
-    <Compile Include="Syntax\InternalSyntax\StructuredTriviaSyntax.vb" />
-    <Compile Include="Syntax\InternalSyntax\SyntaxFactory.vb" />
-    <Compile Include="Syntax\InternalSyntax\SyntaxLiterals.vb" />
-    <Compile Include="Syntax\InternalSyntax\SyntaxNode.vb" />
-    <Compile Include="Syntax\InternalSyntax\VisualBasicSyntaxNodeCache.vb" />
-    <Compile Include="Syntax\InternalSyntax\SyntaxNodeExtensions.vb" />
-    <Compile Include="Syntax\InternalSyntax\SyntaxNodeFactories.vb" />
-    <Compile Include="Syntax\InternalSyntax\SyntaxNodePartials.vb" />
-    <Compile Include="Syntax\InternalSyntax\SyntaxReplacer.vb" />
-    <Compile Include="Syntax\InternalSyntax\VisualBasicSyntaxRewriter.vb" />
-    <Compile Include="Syntax\InternalSyntax\SyntaxSubKind.vb" />
-    <Compile Include="Syntax\InternalSyntax\SyntaxToken.vb" />
-    <Compile Include="Syntax\InternalSyntax\SyntaxTrivia.vb" />
-    <Compile Include="Syntax\MethodBaseSyntax.vb" />
-    <Compile Include="Syntax\MethodBlockBaseSyntax.vb" />
-    <Compile Include="Syntax\MultiLineLambdaExpressionSyntax.vb" />
-    <Compile Include="Syntax\NamespaceDeclarationSyntaxReference.vb" />
-    <Compile Include="Syntax\NameSyntax.vb" />
-    <Compile Include="Syntax\SimpleSyntaxReference.vb" />
-    <Compile Include="Syntax\SingleLineLambdaExpressionSyntax.vb" />
-    <Compile Include="Syntax\SkippedTokensTriviaSyntax.vb" />
-    <Compile Include="Syntax\StructuredTriviaSyntax.vb" />
-    <Compile Include="Syntax\SyntaxEquivalence.vb" />
-    <Compile Include="Syntax\SyntaxExtensions.vb" />
-    <Compile Include="Syntax\SyntaxFactory.vb" />
-    <Compile Include="Syntax\SyntaxFacts.vb" />
-    <Compile Include="Syntax\SyntaxNormalizer.vb" />
-    <Compile Include="Syntax\SyntaxKind.vb" />
-    <Compile Include="Syntax\SyntaxKindEqualityComparer.vb" />
-    <Compile Include="Syntax\SyntaxKindExtensions.vb" />
-    <Compile Include="Syntax\SyntaxKindFacts.vb" />
-    <Compile Include="Syntax\SyntaxNodeExtensions.vb" />
-    <Compile Include="Syntax\SyntaxNodeFactories.vb" />
-    <Compile Include="Syntax\SyntaxNodePartials.vb" />
-    <Compile Include="Syntax\SyntaxNodeRemover.vb" />
-    <Compile Include="Syntax\SyntaxReplacer.vb" />
-    <Compile Include="Syntax\SyntaxTreeDiagnosticEnumerator.vb" />
-    <Compile Include="Syntax\LambdaUtilities.vb" />
-    <Compile Include="Syntax\TypeBlockSyntax.vb" />
-    <Compile Include="Syntax\TypeStatementSyntax.vb" />
-    <Compile Include="Syntax\VisualBasicSyntaxVisitor.vb" />
-    <Compile Include="Syntax\VisualBasicWarningStateMap.vb" />
-    <Compile Include="Syntax\VisualBasicLineDirectiveMap.vb" />
-    <Compile Include="Syntax\VisualBasicSyntaxNode.vb" />
-    <Compile Include="Syntax\VisualBasicSyntaxNode_TreeTraversalHelpers.vb" />
-    <Compile Include="Syntax\VisualBasicSyntaxRewriter.vb" />
-    <Compile Include="Syntax\VisualBasicSyntaxTree.ConditionalSymbolsMap.vb" />
-    <Compile Include="Syntax\VisualBasicSyntaxTree.DummySyntaxTree.vb" />
-    <Compile Include="Syntax\VisualBasicSyntaxTree.ParsedSyntaxTree.vb" />
-    <Compile Include="Syntax\VisualBasicSyntaxTree.vb" />
-    <Compile Include="Syntax\VisualBasicSyntaxWalker.vb" />
-    <Compile Include="Utilities\FunctionExtensions.vb" />
-    <Compile Include="Utilities\TypeUnification.vb" />
-    <Compile Include="Utilities\VarianceAmbiguity.vb" />
-    <Compile Include="VBResources.Designer.vb">
-=======
     <Compile Update="VBResources.Designer.vb">
->>>>>>> a99de6e5
       <AutoGen>True</AutoGen>
       <DesignTime>True</DesignTime>
       <DependentUpon>VBResources.resx</DependentUpon>
@@ -929,7 +57,6 @@
     </BoundTreeDefinition>
     <PublicAPI Include="PublicAPI.Shipped.txt" />
     <PublicAPI Include="PublicAPI.Unshipped.txt" />
-    <Compile Include="Operations\VisualBasicOperationFactory.vb" />
     <Content Include="Symbols\SymbolsAndNoPia.docx" />
     <None Include="Errors\Errors.vb" />
   </ItemGroup>
