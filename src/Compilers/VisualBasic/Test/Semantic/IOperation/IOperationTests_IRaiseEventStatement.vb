﻿' Copyright (c) Microsoft.  All Rights Reserved.  Licensed under the Apache License, Version 2.0.  See License.txt in the project root for license information.

Imports Microsoft.CodeAnalysis.Test.Utilities
Imports Microsoft.CodeAnalysis.VisualBasic.Syntax

Namespace Microsoft.CodeAnalysis.VisualBasic.UnitTests.Semantics

    Partial Public Class IOperationTests
        Inherits SemanticModelTestBase        

        <CompilerTrait(CompilerFeature.IOperation)>
        <Fact>
        Public Sub RaiseInstanceEvent()
            Dim source = <![CDATA[
Imports System

Class TestClass
    
    Event TestEvent As Action

    Sub M()
        RaiseEvent TestEvent()'BIND:"RaiseEvent TestEvent()"
    End Sub
End Class]]>.Value

            Dim expectedOperationTree = <![CDATA[
IRaiseEventOperation (OperationKind.RaiseEvent, Type: null) (Syntax: 'RaiseEvent TestEvent()')
  Event Reference: 
    IEventReferenceOperation: Event TestClass.TestEvent As System.Action (OperationKind.EventReference, Type: System.Action) (Syntax: 'TestEvent')
      Instance Receiver: 
        IInstanceReferenceOperation (OperationKind.InstanceReference, Type: TestClass, IsImplicit) (Syntax: 'TestEvent')
  Arguments(0)
]]>.Value

            Dim expectedDiagnostics = String.Empty
            VerifyOperationTreeAndDiagnosticsForTest(Of RaiseEventStatementSyntax)(source, expectedOperationTree, expectedDiagnostics)
        End Sub

        <CompilerTrait(CompilerFeature.IOperation)>
        <Fact>
        Public Sub RaiseInstanceEventWithArguments()
            Dim source = <![CDATA[
Imports System

Class TestClass
    
    Public Event MyEvent(x As String, y As Integer)

    Sub M()
        RaiseEvent MyEvent(y:=1, x:=String.Empty)'BIND:"RaiseEvent MyEvent(y:=1, x:=String.Empty)"
    End Sub
End Class]]>.Value

            Dim expectedOperationTree = <![CDATA[
IRaiseEventOperation (OperationKind.RaiseEvent, Type: null) (Syntax: 'RaiseEvent  ... ring.Empty)')
  Event Reference: 
    IEventReferenceOperation: Event TestClass.MyEvent(x As System.String, y As System.Int32) (OperationKind.EventReference, Type: TestClass.MyEventEventHandler) (Syntax: 'MyEvent')
      Instance Receiver: 
        IInstanceReferenceOperation (OperationKind.InstanceReference, Type: TestClass, IsImplicit) (Syntax: 'MyEvent')
  Arguments(2):
      IArgumentOperation (ArgumentKind.Explicit, Matching Parameter: x) (OperationKind.Argument, Type: null) (Syntax: 'x:=String.Empty')
        IFieldReferenceOperation: System.String.Empty As System.String (Static) (OperationKind.FieldReference, Type: System.String) (Syntax: 'String.Empty')
          Instance Receiver: 
            null
        InConversion: CommonConversion (Exists: True, IsIdentity: True, IsNumeric: False, IsReference: False, IsUserDefined: False) (MethodSymbol: null)
        OutConversion: CommonConversion (Exists: True, IsIdentity: True, IsNumeric: False, IsReference: False, IsUserDefined: False) (MethodSymbol: null)
      IArgumentOperation (ArgumentKind.Explicit, Matching Parameter: y) (OperationKind.Argument, Type: null) (Syntax: 'y:=1')
        ILiteralOperation (OperationKind.Literal, Type: System.Int32, Constant: 1) (Syntax: '1')
        InConversion: CommonConversion (Exists: True, IsIdentity: True, IsNumeric: False, IsReference: False, IsUserDefined: False) (MethodSymbol: null)
        OutConversion: CommonConversion (Exists: True, IsIdentity: True, IsNumeric: False, IsReference: False, IsUserDefined: False) (MethodSymbol: null)
]]>.Value

            Dim expectedDiagnostics = String.Empty
            VerifyOperationTreeAndDiagnosticsForTest(Of RaiseEventStatementSyntax)(source, expectedOperationTree, expectedDiagnostics)
        End Sub

        <CompilerTrait(CompilerFeature.IOperation)>
        <Fact>
        Public Sub RaiseSharedEvent()
            Dim source = <![CDATA[
Imports System

Class TestClass
    
    Shared Event TestEvent As Action

    Sub M()
        RaiseEvent TestEvent()'BIND:"RaiseEvent TestEvent()"
    End Sub
End Class]]>.Value

            Dim expectedOperationTree = <![CDATA[
IRaiseEventOperation (OperationKind.RaiseEvent, Type: null) (Syntax: 'RaiseEvent TestEvent()')
  Event Reference: 
    IEventReferenceOperation: Event TestClass.TestEvent As System.Action (Static) (OperationKind.EventReference, Type: System.Action) (Syntax: 'TestEvent')
      Instance Receiver: 
        null
  Arguments(0)
]]>.Value

            Dim expectedDiagnostics = String.Empty
            VerifyOperationTreeAndDiagnosticsForTest(Of RaiseEventStatementSyntax)(source, expectedOperationTree, expectedDiagnostics)
        End Sub

        <CompilerTrait(CompilerFeature.IOperation)>
        <Fact>
        Public Sub RaiseInstanceEventWithExtraArgument()
            Dim source = <![CDATA[
Imports System

Class TestClass
    
    Event TestEvent As Action

    Sub M()
        RaiseEvent TestEvent(1)'BIND:"RaiseEvent TestEvent(1)"
    End Sub
End Class]]>.Value

            Dim expectedOperationTree = <![CDATA[
IInvalidOperation (OperationKind.Invalid, Type: null, IsInvalid) (Syntax: 'RaiseEvent TestEvent(1)')
  Children(1):
      IInvalidOperation (OperationKind.Invalid, Type: System.Void, IsInvalid, IsImplicit) (Syntax: 'RaiseEvent TestEvent(1)')
        Children(2):
            IOperation:  (OperationKind.None, Type: null, IsInvalid, IsImplicit) (Syntax: 'RaiseEvent TestEvent(1)')
              Children(1):
                  IFieldReferenceOperation: TestClass.TestEventEvent As System.Action (OperationKind.FieldReference, Type: System.Action, IsImplicit) (Syntax: 'TestEvent')
                    Instance Receiver: 
                      IInstanceReferenceOperation (OperationKind.InstanceReference, Type: TestClass, IsImplicit) (Syntax: 'TestEvent')
            ILiteralOperation (OperationKind.Literal, Type: System.Int32, Constant: 1, IsInvalid) (Syntax: '1')
]]>.Value

            Dim expectedDiagnostics = <![CDATA[
BC30057: Too many arguments to 'Public Event TestEvent As Action'.
        RaiseEvent TestEvent(1)'BIND:"RaiseEvent TestEvent(1)"
                             ~
]]>.Value
            VerifyOperationTreeAndDiagnosticsForTest(Of RaiseEventStatementSyntax)(source, expectedOperationTree, expectedDiagnostics)
        End Sub

        <CompilerTrait(CompilerFeature.IOperation)>
        <Fact>
        Public Sub RaiseUndefinedEvent()
            Dim source = <![CDATA[
Imports System

Class TestClass
    
    Event TestEvent As Action

    Sub M()
        RaiseEvent TestEvent2()'BIND:"RaiseEvent TestEvent2()"
    End Sub
End Class]]>.Value

            Dim expectedOperationTree = <![CDATA[
IInvalidOperation (OperationKind.Invalid, Type: null, IsInvalid) (Syntax: 'RaiseEvent TestEvent2()')
  Children(1):
      IInvalidOperation (OperationKind.Invalid, Type: ?, IsInvalid) (Syntax: 'TestEvent2')
        Children(0)
]]>.Value

            Dim expectedDiagnostics = <![CDATA[
BC30451: 'TestEvent2' is not declared. It may be inaccessible due to its protection level.
        RaiseEvent TestEvent2()'BIND:"RaiseEvent TestEvent2()"
                   ~~~~~~~~~~
]]>.Value
            VerifyOperationTreeAndDiagnosticsForTest(Of RaiseEventStatementSyntax)(source, expectedOperationTree, expectedDiagnostics)
        End Sub

        <CompilerTrait(CompilerFeature.IOperation)>
        <Fact>
        Public Sub RaiseEventThroughField1()
            Dim source = <![CDATA[
Imports System

Class TestClass
    
    Event TestEvent As Action

    Sub M()
        TestEventEvent()'BIND:"TestEventEvent()"
    End Sub
End Class]]>.Value

            Dim expectedOperationTree = <![CDATA[
IInvocationOperation (virtual Sub System.Action.Invoke()) (OperationKind.Invocation, Type: System.Void) (Syntax: 'TestEventEvent()')
  Instance Receiver: 
    IFieldReferenceOperation: TestClass.TestEventEvent As System.Action (OperationKind.FieldReference, Type: System.Action) (Syntax: 'TestEventEvent')
      Instance Receiver: 
        IInstanceReferenceOperation (OperationKind.InstanceReference, Type: TestClass, IsImplicit) (Syntax: 'TestEventEvent')
  Arguments(0)
]]>.Value

            Dim expectedDiagnostics = String.Empty
            VerifyOperationTreeAndDiagnosticsForTest(Of InvocationExpressionSyntax)(source, expectedOperationTree, expectedDiagnostics)
        End Sub

        <CompilerTrait(CompilerFeature.IOperation)>
        <Fact>
        Public Sub RaiseEventThroughField2()
            Dim source = <![CDATA[
Imports System

Class TestClass
    
    Event TestEvent As Action

    Sub M()
        TestEventEvent.Invoke()'BIND:"TestEventEvent.Invoke()"
    End Sub
End Class]]>.Value

            Dim expectedOperationTree = <![CDATA[
IInvocationOperation (virtual Sub System.Action.Invoke()) (OperationKind.Invocation, Type: System.Void) (Syntax: 'TestEventEvent.Invoke()')
  Instance Receiver: 
    IFieldReferenceOperation: TestClass.TestEventEvent As System.Action (OperationKind.FieldReference, Type: System.Action) (Syntax: 'TestEventEvent')
      Instance Receiver: 
        IInstanceReferenceOperation (OperationKind.InstanceReference, Type: TestClass, IsImplicit) (Syntax: 'TestEventEvent')
  Arguments(0)
]]>.Value

            Dim expectedDiagnostics = String.Empty
            VerifyOperationTreeAndDiagnosticsForTest(Of InvocationExpressionSyntax)(source, expectedOperationTree, expectedDiagnostics)
        End Sub

        <CompilerTrait(CompilerFeature.IOperation)>
        <Fact>
        Public Sub RaiseCustomEvent()
            Dim source = <![CDATA[
Imports System

Class TestClass   
    Public Custom Event TestEvent As Action
        AddHandler(value As Action)
        End AddHandler

        RemoveHandler(value As Action)
        End RemoveHandler

        RaiseEvent()
        End RaiseEvent
	End Event

    Sub M()
        RaiseEvent TestEvent()'BIND:"RaiseEvent TestEvent()"
    End Sub
End Class]]>.Value

            Dim expectedOperationTree = <![CDATA[
IRaiseEventOperation (OperationKind.RaiseEvent, Type: null) (Syntax: 'RaiseEvent TestEvent()')
  Event Reference: 
    IEventReferenceOperation: Event TestClass.TestEvent As System.Action (OperationKind.EventReference, Type: System.Action) (Syntax: 'TestEvent')
      Instance Receiver: 
        IInstanceReferenceOperation (OperationKind.InstanceReference, Type: TestClass, IsImplicit) (Syntax: 'TestEvent')
  Arguments(0)
]]>.Value

            Dim expectedDiagnostics = String.Empty
            VerifyOperationTreeAndDiagnosticsForTest(Of RaiseEventStatementSyntax)(source, expectedOperationTree, expectedDiagnostics)
        End Sub

        <CompilerTrait(CompilerFeature.IOperation)>
        <Fact>
        Public Sub RaiseCustomEventWithArguments()
            Dim source = <![CDATA[
Imports System

Class TestClass   
    Public Custom Event TestEvent As Eventhandler
        AddHandler(value As Eventhandler)
        End AddHandler

        RemoveHandler(value As Eventhandler)
        End RemoveHandler

        RaiseEvent(sender As Object, e As EventArgs)
        End RaiseEvent
	End Event

    Sub M()
        RaiseEvent TestEvent(Nothing, Nothing)'BIND:"RaiseEvent TestEvent(Nothing, Nothing)"
    End Sub
End Class]]>.Value

            Dim expectedOperationTree = <![CDATA[
IRaiseEventOperation (OperationKind.RaiseEvent, Type: null) (Syntax: 'RaiseEvent  ... g, Nothing)')
  Event Reference: 
    IEventReferenceOperation: Event TestClass.TestEvent As System.EventHandler (OperationKind.EventReference, Type: System.EventHandler) (Syntax: 'TestEvent')
      Instance Receiver: 
        IInstanceReferenceOperation (OperationKind.InstanceReference, Type: TestClass, IsImplicit) (Syntax: 'TestEvent')
  Arguments(2):
<<<<<<< HEAD
      IArgument (ArgumentKind.Explicit, Matching Parameter: sender) (OperationKind.Argument) (Syntax: 'Nothing')
        IConversionExpression (TryCast: False, Unchecked) (OperationKind.ConversionExpression, Type: System.Object, Constant: null, IsImplicit) (Syntax: 'Nothing')
=======
      IArgumentOperation (ArgumentKind.Explicit, Matching Parameter: sender) (OperationKind.Argument, Type: null) (Syntax: 'Nothing')
        IConversionOperation (Implicit, TryCast: False, Unchecked) (OperationKind.Conversion, Type: System.Object, Constant: null, IsImplicit) (Syntax: 'Nothing')
>>>>>>> 9c82aed5
          Conversion: CommonConversion (Exists: True, IsIdentity: False, IsNumeric: False, IsReference: False, IsUserDefined: False) (MethodSymbol: null)
          Operand: 
            ILiteralOperation (OperationKind.Literal, Type: null, Constant: null) (Syntax: 'Nothing')
        InConversion: CommonConversion (Exists: True, IsIdentity: True, IsNumeric: False, IsReference: False, IsUserDefined: False) (MethodSymbol: null)
        OutConversion: CommonConversion (Exists: True, IsIdentity: True, IsNumeric: False, IsReference: False, IsUserDefined: False) (MethodSymbol: null)
<<<<<<< HEAD
      IArgument (ArgumentKind.Explicit, Matching Parameter: e) (OperationKind.Argument) (Syntax: 'Nothing')
        IConversionExpression (TryCast: False, Unchecked) (OperationKind.ConversionExpression, Type: System.EventArgs, Constant: null, IsImplicit) (Syntax: 'Nothing')
=======
      IArgumentOperation (ArgumentKind.Explicit, Matching Parameter: e) (OperationKind.Argument, Type: null) (Syntax: 'Nothing')
        IConversionOperation (Implicit, TryCast: False, Unchecked) (OperationKind.Conversion, Type: System.EventArgs, Constant: null, IsImplicit) (Syntax: 'Nothing')
>>>>>>> 9c82aed5
          Conversion: CommonConversion (Exists: True, IsIdentity: False, IsNumeric: False, IsReference: False, IsUserDefined: False) (MethodSymbol: null)
          Operand: 
            ILiteralOperation (OperationKind.Literal, Type: null, Constant: null) (Syntax: 'Nothing')
        InConversion: CommonConversion (Exists: True, IsIdentity: True, IsNumeric: False, IsReference: False, IsUserDefined: False) (MethodSymbol: null)
        OutConversion: CommonConversion (Exists: True, IsIdentity: True, IsNumeric: False, IsReference: False, IsUserDefined: False) (MethodSymbol: null)
]]>.Value

            Dim expectedDiagnostics = String.Empty
            VerifyOperationTreeAndDiagnosticsForTest(Of RaiseEventStatementSyntax)(source, expectedOperationTree, expectedDiagnostics)
        End Sub
        
        <CompilerTrait(CompilerFeature.IOperation)>
        <Fact>
        Public Sub EventAccessFromRaiseEventShouldReturnEventReference()
            Dim source = <![CDATA[
Imports System

Class TestClass   
   Event TestEvent As Action

    Sub M()
        RaiseEvent TestEvent()'BIND:"TestEvent"
    End Sub
End Class]]>.Value
            
            Dim expectedOperationTree = <![CDATA[
IEventReferenceOperation: Event TestClass.TestEvent As System.Action (OperationKind.EventReference, Type: System.Action) (Syntax: 'TestEvent')
  Instance Receiver: 
    IInstanceReferenceOperation (OperationKind.InstanceReference, Type: TestClass, IsImplicit) (Syntax: 'TestEvent')
]]>.Value
            Dim expectedDiagnostics = String.Empty
            VerifyOperationTreeAndDiagnosticsForTest(Of IdentifierNameSyntax)(source, expectedOperationTree, expectedDiagnostics)
        End Sub

        <CompilerTrait(CompilerFeature.IOperation)>
        <Fact>
        Public Sub EventAccessFromRaiseCustomEventShouldReturnEventReference()
            Dim source = <![CDATA[
Imports System

Class TestClass   
    Public Custom Event TestEvent As Action
        AddHandler(value As Action)
        End AddHandler

        RemoveHandler(value As Action)
        End RemoveHandler

        RaiseEvent()
        End RaiseEvent
	End Event

    Sub M()
        RaiseEvent TestEvent()'BIND:"TestEvent"
    End Sub
End Class]]>.Value
            
            Dim expectedOperationTree = <![CDATA[
IEventReferenceOperation: Event TestClass.TestEvent As System.Action (OperationKind.EventReference, Type: System.Action) (Syntax: 'TestEvent')
  Instance Receiver: 
    IInstanceReferenceOperation (OperationKind.InstanceReference, Type: TestClass, IsImplicit) (Syntax: 'TestEvent')
]]>.Value
            Dim expectedDiagnostics = String.Empty
            VerifyOperationTreeAndDiagnosticsForTest(Of IdentifierNameSyntax)(source, expectedOperationTree, expectedDiagnostics)
        End Sub
    End Class
End Namespace<|MERGE_RESOLUTION|>--- conflicted
+++ resolved
@@ -290,25 +290,15 @@
       Instance Receiver: 
         IInstanceReferenceOperation (OperationKind.InstanceReference, Type: TestClass, IsImplicit) (Syntax: 'TestEvent')
   Arguments(2):
-<<<<<<< HEAD
-      IArgument (ArgumentKind.Explicit, Matching Parameter: sender) (OperationKind.Argument) (Syntax: 'Nothing')
-        IConversionExpression (TryCast: False, Unchecked) (OperationKind.ConversionExpression, Type: System.Object, Constant: null, IsImplicit) (Syntax: 'Nothing')
-=======
       IArgumentOperation (ArgumentKind.Explicit, Matching Parameter: sender) (OperationKind.Argument, Type: null) (Syntax: 'Nothing')
-        IConversionOperation (Implicit, TryCast: False, Unchecked) (OperationKind.Conversion, Type: System.Object, Constant: null, IsImplicit) (Syntax: 'Nothing')
->>>>>>> 9c82aed5
+        IConversionOperation (TryCast: False, Unchecked) (OperationKind.Conversion, Type: System.Object, Constant: null, IsImplicit) (Syntax: 'Nothing')
           Conversion: CommonConversion (Exists: True, IsIdentity: False, IsNumeric: False, IsReference: False, IsUserDefined: False) (MethodSymbol: null)
           Operand: 
             ILiteralOperation (OperationKind.Literal, Type: null, Constant: null) (Syntax: 'Nothing')
         InConversion: CommonConversion (Exists: True, IsIdentity: True, IsNumeric: False, IsReference: False, IsUserDefined: False) (MethodSymbol: null)
         OutConversion: CommonConversion (Exists: True, IsIdentity: True, IsNumeric: False, IsReference: False, IsUserDefined: False) (MethodSymbol: null)
-<<<<<<< HEAD
-      IArgument (ArgumentKind.Explicit, Matching Parameter: e) (OperationKind.Argument) (Syntax: 'Nothing')
-        IConversionExpression (TryCast: False, Unchecked) (OperationKind.ConversionExpression, Type: System.EventArgs, Constant: null, IsImplicit) (Syntax: 'Nothing')
-=======
       IArgumentOperation (ArgumentKind.Explicit, Matching Parameter: e) (OperationKind.Argument, Type: null) (Syntax: 'Nothing')
-        IConversionOperation (Implicit, TryCast: False, Unchecked) (OperationKind.Conversion, Type: System.EventArgs, Constant: null, IsImplicit) (Syntax: 'Nothing')
->>>>>>> 9c82aed5
+        IConversionOperation (TryCast: False, Unchecked) (OperationKind.Conversion, Type: System.EventArgs, Constant: null, IsImplicit) (Syntax: 'Nothing')
           Conversion: CommonConversion (Exists: True, IsIdentity: False, IsNumeric: False, IsReference: False, IsUserDefined: False) (MethodSymbol: null)
           Operand: 
             ILiteralOperation (OperationKind.Literal, Type: null, Constant: null) (Syntax: 'Nothing')
