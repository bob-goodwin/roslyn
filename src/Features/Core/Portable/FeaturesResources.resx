﻿<?xml version="1.0" encoding="utf-8"?>
<root>
  <!-- 
    Microsoft ResX Schema 
    
    Version 2.0
    
    The primary goals of this format is to allow a simple XML format 
    that is mostly human readable. The generation and parsing of the 
    various data types are done through the TypeConverter classes 
    associated with the data types.
    
    Example:
    
    ... ado.net/XML headers & schema ...
    <resheader name="resmimetype">text/microsoft-resx</resheader>
    <resheader name="version">2.0</resheader>
    <resheader name="reader">System.Resources.ResXResourceReader, System.Windows.Forms, ...</resheader>
    <resheader name="writer">System.Resources.ResXResourceWriter, System.Windows.Forms, ...</resheader>
    <data name="Name1"><value>this is my long string</value><comment>this is a comment</comment></data>
    <data name="Color1" type="System.Drawing.Color, System.Drawing">Blue</data>
    <data name="Bitmap1" mimetype="application/x-microsoft.net.object.binary.base64">
        <value>[base64 mime encoded serialized .NET Framework object]</value>
    </data>
    <data name="Icon1" type="System.Drawing.Icon, System.Drawing" mimetype="application/x-microsoft.net.object.bytearray.base64">
        <value>[base64 mime encoded string representing a byte array form of the .NET Framework object]</value>
        <comment>This is a comment</comment>
    </data>
                
    There are any number of "resheader" rows that contain simple 
    name/value pairs.
    
    Each data row contains a name, and value. The row also contains a 
    type or mimetype. Type corresponds to a .NET class that support 
    text/value conversion through the TypeConverter architecture. 
    Classes that don't support this are serialized and stored with the 
    mimetype set.
    
    The mimetype is used for serialized objects, and tells the 
    ResXResourceReader how to depersist the object. This is currently not 
    extensible. For a given mimetype the value must be set accordingly:
    
    Note - application/x-microsoft.net.object.binary.base64 is the format 
    that the ResXResourceWriter will generate, however the reader can 
    read any of the formats listed below.
    
    mimetype: application/x-microsoft.net.object.binary.base64
    value   : The object must be serialized with 
            : System.Runtime.Serialization.Formatters.Binary.BinaryFormatter
            : and then encoded with base64 encoding.
    
    mimetype: application/x-microsoft.net.object.soap.base64
    value   : The object must be serialized with 
            : System.Runtime.Serialization.Formatters.Soap.SoapFormatter
            : and then encoded with base64 encoding.

    mimetype: application/x-microsoft.net.object.bytearray.base64
    value   : The object must be serialized into a byte array 
            : using a System.ComponentModel.TypeConverter
            : and then encoded with base64 encoding.
    -->
  <xsd:schema id="root" xmlns="" xmlns:xsd="http://www.w3.org/2001/XMLSchema" xmlns:msdata="urn:schemas-microsoft-com:xml-msdata">
    <xsd:import namespace="http://www.w3.org/XML/1998/namespace" />
    <xsd:element name="root" msdata:IsDataSet="true">
      <xsd:complexType>
        <xsd:choice maxOccurs="unbounded">
          <xsd:element name="metadata">
            <xsd:complexType>
              <xsd:sequence>
                <xsd:element name="value" type="xsd:string" minOccurs="0" />
              </xsd:sequence>
              <xsd:attribute name="name" use="required" type="xsd:string" />
              <xsd:attribute name="type" type="xsd:string" />
              <xsd:attribute name="mimetype" type="xsd:string" />
              <xsd:attribute ref="xml:space" />
            </xsd:complexType>
          </xsd:element>
          <xsd:element name="assembly">
            <xsd:complexType>
              <xsd:attribute name="alias" type="xsd:string" />
              <xsd:attribute name="name" type="xsd:string" />
            </xsd:complexType>
          </xsd:element>
          <xsd:element name="data">
            <xsd:complexType>
              <xsd:sequence>
                <xsd:element name="value" type="xsd:string" minOccurs="0" msdata:Ordinal="1" />
                <xsd:element name="comment" type="xsd:string" minOccurs="0" msdata:Ordinal="2" />
              </xsd:sequence>
              <xsd:attribute name="name" type="xsd:string" use="required" msdata:Ordinal="1" />
              <xsd:attribute name="type" type="xsd:string" msdata:Ordinal="3" />
              <xsd:attribute name="mimetype" type="xsd:string" msdata:Ordinal="4" />
              <xsd:attribute ref="xml:space" />
            </xsd:complexType>
          </xsd:element>
          <xsd:element name="resheader">
            <xsd:complexType>
              <xsd:sequence>
                <xsd:element name="value" type="xsd:string" minOccurs="0" msdata:Ordinal="1" />
              </xsd:sequence>
              <xsd:attribute name="name" type="xsd:string" use="required" />
            </xsd:complexType>
          </xsd:element>
        </xsd:choice>
      </xsd:complexType>
    </xsd:element>
  </xsd:schema>
  <resheader name="resmimetype">
    <value>text/microsoft-resx</value>
  </resheader>
  <resheader name="version">
    <value>2.0</value>
  </resheader>
  <resheader name="reader">
    <value>System.Resources.ResXResourceReader, System.Windows.Forms, Version=4.0.0.0, Culture=neutral, PublicKeyToken=b77a5c561934e089</value>
  </resheader>
  <resheader name="writer">
    <value>System.Resources.ResXResourceWriter, System.Windows.Forms, Version=4.0.0.0, Culture=neutral, PublicKeyToken=b77a5c561934e089</value>
  </resheader>
  <data name="Add_project_reference_to_0" xml:space="preserve">
    <value>Add project reference to '{0}'.</value>
  </data>
  <data name="Add_reference_to_0" xml:space="preserve">
    <value>Add reference to '{0}'.</value>
  </data>
  <data name="Actions_can_not_be_empty" xml:space="preserve">
    <value>Actions can not be empty.</value>
  </data>
  <data name="generic_overload" xml:space="preserve">
    <value>generic overload</value>
  </data>
  <data name="generic_overloads" xml:space="preserve">
    <value>generic overloads</value>
  </data>
  <data name="overload" xml:space="preserve">
    <value>overload</value>
  </data>
  <data name="overloads_" xml:space="preserve">
    <value>overloads</value>
  </data>
  <data name="_0_Keyword" xml:space="preserve">
    <value>{0} Keyword</value>
  </data>
  <data name="Encapsulate_field_colon_0_and_use_property" xml:space="preserve">
    <value>Encapsulate field: '{0}' (and use property)</value>
  </data>
  <data name="Encapsulate_field_colon_0_but_still_use_field" xml:space="preserve">
    <value>Encapsulate field: '{0}' (but still use field)</value>
  </data>
  <data name="Encapsulate_fields_and_use_property" xml:space="preserve">
    <value>Encapsulate fields (and use property)</value>
  </data>
  <data name="Encapsulate_fields_but_still_use_field" xml:space="preserve">
    <value>Encapsulate fields (but still use field)</value>
  </data>
  <data name="Could_not_extract_interface_colon_The_selection_is_not_inside_a_class_interface_struct" xml:space="preserve">
    <value>Could not extract interface: The selection is not inside a class/interface/struct.</value>
  </data>
  <data name="Could_not_extract_interface_colon_The_type_does_not_contain_any_member_that_can_be_extracted_to_an_interface" xml:space="preserve">
    <value>Could not extract interface: The type does not contain any member that can be extracted to an interface.</value>
  </data>
  <data name="can_t_not_construct_final_tree" xml:space="preserve">
    <value>can't not construct final tree</value>
  </data>
  <data name="Parameters_type_or_return_type_cannot_be_an_anonymous_type_colon_bracket_0_bracket" xml:space="preserve">
    <value>Parameters' type or return type cannot be an anonymous type : [{0}]</value>
  </data>
  <data name="The_selection_contains_no_active_statement" xml:space="preserve">
    <value>The selection contains no active statement.</value>
  </data>
  <data name="The_selection_contains_an_error_or_unknown_type" xml:space="preserve">
    <value>The selection contains an error or unknown type.</value>
  </data>
  <data name="Type_parameter_0_is_hidden_by_another_type_parameter_1" xml:space="preserve">
    <value>Type parameter '{0}' is hidden by another type parameter '{1}'.</value>
  </data>
  <data name="The_address_of_a_variable_is_used_inside_the_selected_code" xml:space="preserve">
    <value>The address of a variable is used inside the selected code.</value>
  </data>
  <data name="Assigning_to_readonly_fields_must_be_done_in_a_constructor_colon_bracket_0_bracket" xml:space="preserve">
    <value>Assigning to readonly fields must be done in a constructor : [{0}].</value>
  </data>
  <data name="generated_code_is_overlapping_with_hidden_portion_of_the_code" xml:space="preserve">
    <value>generated code is overlapping with hidden portion of the code</value>
  </data>
  <data name="Add_optional_parameters_to_0_1" xml:space="preserve">
    <value>Add optional parameters to '{0}({1})'</value>
  </data>
  <data name="Add_parameters_to_0_1" xml:space="preserve">
    <value>Add parameters to '{0}({1})'</value>
  </data>
  <data name="Generate_delegating_constructor_0_1" xml:space="preserve">
    <value>Generate delegating constructor '{0}({1})'</value>
  </data>
  <data name="Generate_constructor_0_1" xml:space="preserve">
    <value>Generate constructor '{0}({1})'</value>
  </data>
  <data name="Generate_field_assigning_constructor_0_1" xml:space="preserve">
    <value>Generate field assigning constructor '{0}({1})'</value>
  </data>
  <data name="Generate_Both" xml:space="preserve">
    <value>Generate Both</value>
  </data>
  <data name="Generate_Equals_object" xml:space="preserve">
    <value>Generate 'Equals(object)'</value>
  </data>
  <data name="Generate_GetHashCode" xml:space="preserve">
    <value>Generate 'GetHashCode()'</value>
  </data>
  <data name="Generate_constructor_in_0" xml:space="preserve">
    <value>Generate constructor in '{0}'</value>
  </data>
  <data name="Generate_all" xml:space="preserve">
    <value>Generate all</value>
  </data>
  <data name="Generate_enum_member_1_0" xml:space="preserve">
    <value>Generate enum member '{1}.{0}'</value>
  </data>
  <data name="Generate_constant_1_0" xml:space="preserve">
    <value>Generate constant '{1}.{0}'</value>
  </data>
  <data name="Generate_read_only_property_1_0" xml:space="preserve">
    <value>Generate read-only property '{1}.{0}'</value>
  </data>
  <data name="Generate_property_1_0" xml:space="preserve">
    <value>Generate property '{1}.{0}'</value>
  </data>
  <data name="Generate_read_only_field_1_0" xml:space="preserve">
    <value>Generate read-only field '{1}.{0}'</value>
  </data>
  <data name="Generate_field_1_0" xml:space="preserve">
    <value>Generate field '{1}.{0}'</value>
  </data>
  <data name="Generate_local_0" xml:space="preserve">
    <value>Generate local '{0}'</value>
  </data>
  <data name="Generate_0_1_in_new_file" xml:space="preserve">
    <value>Generate {0} '{1}' in new file</value>
  </data>
  <data name="Generate_nested_0_1" xml:space="preserve">
    <value>Generate nested {0} '{1}'</value>
  </data>
  <data name="Global_Namespace" xml:space="preserve">
    <value>Global Namespace</value>
  </data>
  <data name="Implement_interface_explicitly" xml:space="preserve">
    <value>Implement interface explicitly</value>
  </data>
  <data name="Implement_interface_abstractly" xml:space="preserve">
    <value>Implement interface abstractly</value>
  </data>
  <data name="Implement_interface_through_0" xml:space="preserve">
    <value>Implement interface through '{0}'</value>
  </data>
  <data name="Implement_interface" xml:space="preserve">
    <value>Implement interface</value>
  </data>
  <data name="Loading_context_from_0" xml:space="preserve">
    <value>Loading context from '{0}'.</value>
  </data>
  <data name="Type_Sharphelp_for_more_information" xml:space="preserve">
    <value>Type "#help" for more information.</value>
  </data>
  <data name="Specified_file_not_found_colon_0" xml:space="preserve">
    <value>Specified file not found: {0}</value>
  </data>
  <data name="Specified_file_not_found" xml:space="preserve">
    <value>Specified file not found.</value>
  </data>
  <data name="Searched_in_directory_colon" xml:space="preserve">
    <value>Searched in directory:</value>
  </data>
  <data name="Searched_in_directories_colon" xml:space="preserve">
    <value>Searched in directories:</value>
  </data>
  <data name="Introduce_field_for_0" xml:space="preserve">
    <value>Introduce field for '{0}'</value>
  </data>
  <data name="Introduce_local_for_0" xml:space="preserve">
    <value>Introduce local for '{0}'</value>
  </data>
  <data name="Introduce_constant_for_0" xml:space="preserve">
    <value>Introduce constant for '{0}'</value>
  </data>
  <data name="Introduce_local_constant_for_0" xml:space="preserve">
    <value>Introduce local constant for '{0}'</value>
  </data>
  <data name="Introduce_field_for_all_occurrences_of_0" xml:space="preserve">
    <value>Introduce field for all occurrences of '{0}'</value>
  </data>
  <data name="Introduce_local_for_all_occurrences_of_0" xml:space="preserve">
    <value>Introduce local for all occurrences of '{0}'</value>
  </data>
  <data name="Introduce_constant_for_all_occurrences_of_0" xml:space="preserve">
    <value>Introduce constant for all occurrences of '{0}'</value>
  </data>
  <data name="Introduce_local_constant_for_all_occurrences_of_0" xml:space="preserve">
    <value>Introduce local constant for all occurrences of '{0}'</value>
  </data>
  <data name="Introduce_query_variable_for_all_occurrences_of_0" xml:space="preserve">
    <value>Introduce query variable for all occurrences of '{0}'</value>
  </data>
  <data name="Introduce_query_variable_for_0" xml:space="preserve">
    <value>Introduce query variable for '{0}'</value>
  </data>
  <data name="Anonymous_Types_colon" xml:space="preserve">
    <value>Anonymous Types:</value>
  </data>
  <data name="is_" xml:space="preserve">
    <value>is</value>
  </data>
  <data name="Represents_an_object_whose_operations_will_be_resolved_at_runtime" xml:space="preserve">
    <value>Represents an object whose operations will be resolved at runtime.</value>
  </data>
  <data name="constant" xml:space="preserve">
    <value>constant</value>
  </data>
  <data name="field" xml:space="preserve">
    <value>field</value>
  </data>
  <data name="local_constant" xml:space="preserve">
    <value>local constant</value>
  </data>
  <data name="local_variable" xml:space="preserve">
    <value>local variable</value>
  </data>
  <data name="label" xml:space="preserve">
    <value>label</value>
  </data>
  <data name="range_variable" xml:space="preserve">
    <value>range variable</value>
  </data>
  <data name="parameter" xml:space="preserve">
    <value>parameter</value>
  </data>
  <data name="in_" xml:space="preserve">
    <value>in</value>
  </data>
  <data name="Summary_colon" xml:space="preserve">
    <value>Summary:</value>
  </data>
  <data name="Locals_and_parameters" xml:space="preserve">
    <value>Locals and parameters</value>
  </data>
  <data name="Type_parameters_colon" xml:space="preserve">
    <value>Type parameters:</value>
  </data>
  <data name="Returns_colon" xml:space="preserve">
    <value>Returns:</value>
  </data>
  <data name="Exceptions_colon" xml:space="preserve">
    <value>Exceptions:</value>
  </data>
  <data name="Remarks_colon" xml:space="preserve">
    <value>Remarks:</value>
  </data>
  <data name="generating_source_for_symbols_of_this_type_is_not_supported" xml:space="preserve">
    <value>generating source for symbols of this type is not supported</value>
  </data>
  <data name="Assembly" xml:space="preserve">
    <value>Assembly</value>
  </data>
  <data name="location_unknown" xml:space="preserve">
    <value>location unknown</value>
  </data>
  <data name="Extract_Interface" xml:space="preserve">
    <value>Extract Interface...</value>
  </data>
  <data name="Updating_0_will_prevent_the_debug_session_from_continuing" xml:space="preserve">
    <value>Updating '{0}' will prevent the debug session from continuing.</value>
  </data>
  <data name="Updating_a_complex_statement_containing_an_await_expression_will_prevent_the_debug_session_from_continuing" xml:space="preserve">
    <value>Updating a complex statement containing an await expression will prevent the debug session from continuing.</value>
  </data>
  <data name="Changing_visibility_of_a_constructor_will_prevent_the_debug_session_from_continuing" xml:space="preserve">
    <value>Changing visibility of a constructor will prevent the debug session from continuing.</value>
  </data>
  <data name="Capturing_variable_0_that_hasn_t_been_captured_before_will_prevent_the_debug_session_from_continuing" xml:space="preserve">
    <value>Capturing variable '{0}' that hasn't been captured before will prevent the debug session from continuing.</value>
  </data>
  <data name="Ceasing_to_capture_variable_0_will_prevent_the_debug_session_from_continuing" xml:space="preserve">
    <value>Ceasing to capture variable '{0}' will prevent the debug session from continuing.</value>
  </data>
  <data name="Deleting_captured_variable_0_will_prevent_the_debug_session_from_continuing" xml:space="preserve">
    <value>Deleting captured variable '{0}' will prevent the debug session from continuing.</value>
  </data>
  <data name="Changing_the_type_of_a_captured_variable_0_previously_of_type_1_will_prevent_the_debug_session_from_continuing" xml:space="preserve">
    <value>Changing the type of a captured variable '{0}' previously of type '{1}' will prevent the debug session from continuing.</value>
  </data>
  <data name="Changing_the_parameters_of_0_will_prevent_the_debug_session_from_continuing" xml:space="preserve">
    <value>Changing the parameters of '{0}' will prevent the debug session from continuing.</value>
  </data>
  <data name="Changing_the_return_type_of_0_will_prevent_the_debug_session_from_continuing" xml:space="preserve">
    <value>Changing the return type of '{0}' will prevent the debug session from continuing.</value>
  </data>
  <data name="Changing_the_type_of_0_will_prevent_the_debug_session_from_continuing" xml:space="preserve">
    <value>Changing the type of '{0}' will prevent the debug session from continuing.</value>
  </data>
  <data name="Changing_the_declaration_scope_of_a_captured_variable_0_will_prevent_the_debug_session_from_continuing" xml:space="preserve">
    <value>Changing the declaration scope of a captured variable '{0}' will prevent the debug session from continuing.</value>
  </data>
  <data name="Accessing_captured_variable_0_that_hasn_t_been_accessed_before_in_1_will_prevent_the_debug_session_from_continuing" xml:space="preserve">
    <value>Accessing captured variable '{0}' that hasn't been accessed before in {1} will prevent the debug session from continuing.</value>
  </data>
  <data name="Ceasing_to_access_captured_variable_0_in_1_will_prevent_the_debug_session_from_continuing" xml:space="preserve">
    <value>Ceasing to access captured variable '{0}' in {1} will prevent the debug session from continuing.</value>
  </data>
  <data name="Adding_0_that_accesses_captured_variables_1_and_2_declared_in_different_scopes_will_prevent_the_debug_session_from_continuing" xml:space="preserve">
    <value>Adding '{0}' that accesses captured variables '{1}' and '{2}' declared in different scopes will prevent the debug session from continuing.</value>
  </data>
  <data name="Removing_0_that_accessed_captured_variables_1_and_2_declared_in_different_scopes_will_prevent_the_debug_session_from_continuing" xml:space="preserve">
    <value>Removing '{0}' that accessed captured variables '{1}' and '{2}' declared in different scopes will prevent the debug session from continuing.</value>
  </data>
  <data name="Adding_0_into_a_1_will_prevent_the_debug_session_from_continuing" xml:space="preserve">
    <value>Adding '{0}' into a '{1}' will prevent the debug session from continuing.</value>
  </data>
  <data name="Adding_0_into_a_class_with_explicit_or_sequential_layout_will_prevent_the_debug_session_from_continuing" xml:space="preserve">
    <value>Adding '{0}' into a class with explicit or sequential layout will prevent the debug session from continuing.</value>
  </data>
  <data name="Updating_the_modifiers_of_0_will_prevent_the_debug_session_from_continuing" xml:space="preserve">
    <value>Updating the modifiers of '{0}' will prevent the debug session from continuing.</value>
  </data>
  <data name="Updating_the_Handles_clause_of_0_will_prevent_the_debug_session_from_continuing" xml:space="preserve">
    <value>Updating the Handles clause of '{0}' will prevent the debug session from continuing.</value>
  </data>
  <data name="Adding_0_with_the_Handles_clause_will_prevent_the_debug_session_from_continuing" xml:space="preserve">
    <value>Adding '{0}' with the Handles clause will prevent the debug session from continuing.</value>
  </data>
  <data name="Updating_the_Implements_clause_of_a_0_will_prevent_the_debug_session_from_continuing" xml:space="preserve">
    <value>Updating the Implements clause of a '{0}' will prevent the debug session from continuing.</value>
  </data>
  <data name="Changing_the_constraint_from_0_to_1_will_prevent_the_debug_session_from_continuing" xml:space="preserve">
    <value>Changing the constraint from '{0}' to '{1}' will prevent the debug session from continuing.</value>
  </data>
  <data name="Updating_the_variance_of_0_will_prevent_the_debug_session_from_continuing" xml:space="preserve">
    <value>Updating the variance of '{0}' will prevent the debug session from continuing.</value>
  </data>
  <data name="Updating_the_type_of_0_will_prevent_the_debug_session_from_continuing" xml:space="preserve">
    <value>Updating the type of '{0}' will prevent the debug session from continuing.</value>
  </data>
  <data name="Updating_the_initializer_of_0_will_prevent_the_debug_session_from_continuing" xml:space="preserve">
    <value>Updating the initializer of '{0}' will prevent the debug session from continuing.</value>
  </data>
  <data name="Updating_the_size_of_a_0_will_prevent_the_debug_session_from_continuing" xml:space="preserve">
    <value>Updating the size of a '{0}' will prevent the debug session from continuing.</value>
  </data>
  <data name="Updating_the_underlying_type_of_0_will_prevent_the_debug_session_from_continuing" xml:space="preserve">
    <value>Updating the underlying type of '{0}' will prevent the debug session from continuing.</value>
  </data>
  <data name="Updating_the_base_class_and_or_base_interface_s_of_0_will_prevent_the_debug_session_from_continuing" xml:space="preserve">
    <value>Updating the base class and/or base interface(s) of '{0}' will prevent the debug session from continuing.</value>
  </data>
  <data name="Updating_a_field_to_an_event_or_vice_versa_will_prevent_the_debug_session_from_continuing" xml:space="preserve">
    <value>Updating a field to an event or vice versa will prevent the debug session from continuing.</value>
  </data>
  <data name="Updating_the_kind_of_a_type_will_prevent_the_debug_session_from_continuing" xml:space="preserve">
    <value>Updating the kind of a type will prevent the debug session from continuing.</value>
  </data>
  <data name="Updating_the_kind_of_an_property_event_accessor_will_prevent_the_debug_session_from_continuing" xml:space="preserve">
    <value>Updating the kind of an property/event accessor will prevent the debug session from continuing.</value>
  </data>
  <data name="Updating_the_kind_of_a_method_Sub_Function_will_prevent_the_debug_session_from_continuing" xml:space="preserve">
    <value>Updating the kind of a method (Sub/Function) will prevent the debug session from continuing.</value>
  </data>
  <data name="Updating_the_library_name_of_Declare_Statement_will_prevent_the_debug_session_from_continuing" xml:space="preserve">
    <value>Updating the library name of Declare Statement will prevent the debug session from continuing.</value>
  </data>
  <data name="Updating_the_alias_of_Declare_Statement_will_prevent_the_debug_session_from_continuing" xml:space="preserve">
    <value>Updating the alias of Declare Statement will prevent the debug session from continuing.</value>
  </data>
  <data name="Renaming_0_will_prevent_the_debug_session_from_continuing" xml:space="preserve">
    <value>Renaming '{0}' will prevent the debug session from continuing.</value>
  </data>
  <data name="Adding_0_will_prevent_the_debug_session_from_continuing" xml:space="preserve">
    <value>Adding '{0}' will prevent the debug session from continuing.</value>
  </data>
  <data name="Adding_an_abstract_0_or_overriding_an_inherited_0_will_prevent_the_debug_session_from_continuing" xml:space="preserve">
    <value>Adding an abstract '{0}' or overriding an inherited '{0}' will prevent the debug session from continuing.</value>
  </data>
  <data name="Adding_a_MustOverride_0_or_overriding_an_inherited_0_will_prevent_the_debug_session_from_continuing" xml:space="preserve">
    <value>Adding a MustOverride '{0}' or overriding an inherited '{0}' will prevent the debug session from continuing.</value>
  </data>
  <data name="Adding_an_extern_0_will_prevent_the_debug_session_from_continuing" xml:space="preserve">
    <value>Adding an extern '{0}' will prevent the debug session from continuing.</value>
  </data>
  <data name="Adding_an_imported_method_will_prevent_the_debug_session_from_continuing" xml:space="preserve">
    <value>Adding an imported method will prevent the debug session from continuing.</value>
  </data>
  <data name="Adding_a_user_defined_0_will_prevent_the_debug_session_from_continuing" xml:space="preserve">
    <value>Adding a user defined '{0}' will prevent the debug session from continuing.</value>
  </data>
  <data name="Adding_a_generic_0_will_prevent_the_debug_session_from_continuing" xml:space="preserve">
    <value>Adding a generic '{0}' will prevent the debug session from continuing.</value>
  </data>
  <data name="Adding_0_around_an_active_statement_will_prevent_the_debug_session_from_continuing" xml:space="preserve">
    <value>Adding '{0}' around an active statement will prevent the debug session from continuing.</value>
  </data>
  <data name="Moving_0_will_prevent_the_debug_session_from_continuing" xml:space="preserve">
    <value>Moving '{0}' will prevent the debug session from continuing.</value>
  </data>
  <data name="Deleting_0_will_prevent_the_debug_session_from_continuing" xml:space="preserve">
    <value>Deleting '{0}' will prevent the debug session from continuing.</value>
  </data>
  <data name="Deleting_0_around_an_active_statement_will_prevent_the_debug_session_from_continuing" xml:space="preserve">
    <value>Deleting '{0}' around an active statement will prevent the debug session from continuing.</value>
  </data>
  <data name="Adding_a_method_body_will_prevent_the_debug_session_from_continuing" xml:space="preserve">
    <value>Adding a method body will prevent the debug session from continuing.</value>
  </data>
  <data name="Deleting_a_method_body_will_prevent_the_debug_session_from_continuing" xml:space="preserve">
    <value>Deleting a method body will prevent the debug session from continuing.</value>
  </data>
  <data name="An_active_statement_has_been_removed_from_its_original_method_You_must_revert_your_changes_to_continue_or_restart_the_debugging_session" xml:space="preserve">
    <value>An active statement has been removed from its original method. You must revert your changes to continue or restart the debugging session.</value>
  </data>
  <data name="Updating_a_0_statement_around_an_active_statement_will_prevent_the_debug_session_from_continuing" xml:space="preserve">
    <value>Updating a '{0}' statement around an active statement will prevent the debug session from continuing.</value>
  </data>
  <data name="Updating_async_or_iterator_modifier_around_an_active_statement_will_prevent_the_debug_session_from_continuing" xml:space="preserve">
    <value>Updating async or iterator modifier around an active statement will prevent the debug session from continuing.</value>
    <comment>{Locked="async"}{Locked="iterator"} "async" and "iterator" are C#/VB keywords and should not be localized.</comment>
  </data>
  <data name="Modifying_a_generic_method_will_prevent_the_debug_session_from_continuing" xml:space="preserve">
    <value>Modifying a generic method will prevent the debug session from continuing.</value>
  </data>
  <data name="Modifying_whitespace_or_comments_in_a_generic_0_will_prevent_the_debug_session_from_continuing" xml:space="preserve">
    <value>Modifying whitespace or comments in a generic '{0}' will prevent the debug session from continuing.</value>
  </data>
  <data name="Modifying_a_method_inside_the_context_of_a_generic_type_will_prevent_the_debug_session_from_continuing" xml:space="preserve">
    <value>Modifying a method inside the context of a generic type will prevent the debug session from continuing.</value>
  </data>
  <data name="Modifying_whitespace_or_comments_in_0_inside_the_context_of_a_generic_type_will_prevent_the_debug_session_from_continuing" xml:space="preserve">
    <value>Modifying whitespace or comments in '{0}' inside the context of a generic type will prevent the debug session from continuing.</value>
  </data>
  <data name="Modifying_the_initializer_of_0_in_a_generic_type_will_prevent_the_debug_session_from_continuing" xml:space="preserve">
    <value>Modifying the initializer of '{0}' in a generic type will prevent the debug session from continuing.</value>
  </data>
  <data name="Modifying_the_initializer_of_0_in_a_partial_type_will_prevent_the_debug_session_from_continuing" xml:space="preserve">
    <value>Modifying the initializer of '{0}' in a partial type will prevent the debug session from continuing.</value>
  </data>
  <data name="Adding_a_constructor_to_a_type_with_a_field_or_property_initializer_that_contains_an_anonymous_function_will_prevent_the_debug_session_from_continuing" xml:space="preserve">
    <value>Adding a constructor to a type with a field or property initializer that contains an anonymous function will prevent the debug session from continuing.</value>
  </data>
  <data name="Renaming_a_captured_variable_from_0_to_1_will_prevent_the_debug_session_from_continuing" xml:space="preserve">
    <value>Renaming a captured variable, from '{0}' to '{1}' will prevent the debug session from continuing.</value>
  </data>
  <data name="Modifying_a_catch_finally_handler_with_an_active_statement_in_the_try_block_will_prevent_the_debug_session_from_continuing" xml:space="preserve">
    <value>Modifying a catch/finally handler with an active statement in the try block will prevent the debug session from continuing.</value>
  </data>
  <data name="Modifying_a_try_catch_finally_statement_when_the_finally_block_is_active_will_prevent_the_debug_session_from_continuing" xml:space="preserve">
    <value>Modifying a try/catch/finally statement when the finally block is active will prevent the debug session from continuing.</value>
  </data>
  <data name="Modifying_a_catch_handler_around_an_active_statement_will_prevent_the_debug_session_from_continuing" xml:space="preserve">
    <value>Modifying a catch handler around an active statement will prevent the debug session from continuing.</value>
  </data>
  <data name="Modifying_0_which_contains_the_stackalloc_operator_will_prevent_the_debug_session_from_continuing" xml:space="preserve">
    <value>Modifying '{0}' which contains the 'stackalloc' operator will prevent the debug session from continuing.</value>
  </data>
  <data name="Modifying_an_active_0_which_contains_On_Error_or_Resume_statements_will_prevent_the_debug_session_from_continuing" xml:space="preserve">
    <value>Modifying an active '{0}' which contains 'On Error' or 'Resume' statements will prevent the debug session from continuing.</value>
  </data>
  <data name="Modifying_0_which_contains_an_Aggregate_Group_By_or_Join_query_clauses_will_prevent_the_debug_session_from_continuing" xml:space="preserve">
    <value>Modifying '{0}' which contains an Aggregate, Group By, or Join query clauses will prevent the debug session from continuing.</value>
  </data>
  <data name="Modifying_source_with_experimental_language_features_enabled_will_prevent_the_debug_session_from_continuing" xml:space="preserve">
    <value>Modifying source with experimental language features enabled will prevent the debug session from continuing.</value>
  </data>
  <data name="Updating_an_active_statement_will_prevent_the_debug_session_from_continuing" xml:space="preserve">
    <value>Updating an active statement will prevent the debug session from continuing.</value>
  </data>
  <data name="Removing_0_that_contains_an_active_statement_will_prevent_the_debug_session_from_continuing" xml:space="preserve">
    <value>Removing '{0}' that contains an active statement will prevent the debug session from continuing.</value>
  </data>
  <data name="Adding_a_new_file_will_prevent_the_debug_session_from_continuing" xml:space="preserve">
    <value>Adding a new file will prevent the debug session from continuing.</value>
  </data>
  <data name="Attribute_0_is_missing_Updating_an_async_method_or_an_iterator_will_prevent_the_debug_session_from_continuing" xml:space="preserve">
    <value>Attribute '{0}' is missing. Updating an async method or an iterator will prevent the debug session from continuing.</value>
  </data>
  <data name="Unexpected_interface_member_kind_colon_0" xml:space="preserve">
    <value>Unexpected interface member kind: {0}</value>
  </data>
  <data name="Unknown_symbol_kind" xml:space="preserve">
    <value>Unknown symbol kind</value>
  </data>
  <data name="Generate_abstract_property_1_0" xml:space="preserve">
    <value>Generate abstract property '{1}.{0}'</value>
  </data>
  <data name="Generate_abstract_method_1_0" xml:space="preserve">
    <value>Generate abstract method '{1}.{0}'</value>
  </data>
  <data name="Generate_method_1_0" xml:space="preserve">
    <value>Generate method '{1}.{0}'</value>
  </data>
  <data name="Failed_to_create_a_remote_process_for_interactive_code_execution" xml:space="preserve">
    <value>Failed to create a remote process for interactive code execution.</value>
  </data>
  <data name="Failed_to_initialize_remote_interactive_process" xml:space="preserve">
    <value>Failed to initialize remote interactive process.</value>
  </data>
  <data name="Attempt_to_connect_to_process_Sharp_0_failed_retrying" xml:space="preserve">
    <value>Attempt to connect to process #{0} failed, retrying ...</value>
  </data>
  <data name="Failed_to_launch_0_process_exit_code_colon_1_with_output_colon" xml:space="preserve">
    <value>Failed to launch '{0}' process (exit code: {1}) with output: </value>
  </data>
  <data name="Hosting_process_exited_with_exit_code_0" xml:space="preserve">
    <value>Hosting process exited with exit code {0}.</value>
  </data>
  <data name="Interactive_Host_not_initialized" xml:space="preserve">
    <value>Interactive Host not initialized.</value>
  </data>
  <data name="Cannot_resolve_reference_0" xml:space="preserve">
    <value>Cannot resolve reference '{0}'.</value>
  </data>
  <data name="Requested_assembly_already_loaded_from_0" xml:space="preserve">
    <value>Requested assembly already loaded from '{0}'.</value>
  </data>
  <data name="plus_additional_0_1" xml:space="preserve">
    <value> + additional {0} {1}</value>
  </data>
  <data name="Unable_to_create_hosting_process" xml:space="preserve">
    <value>Unable to create hosting process.</value>
  </data>
  <data name="The_symbol_does_not_have_an_icon" xml:space="preserve">
    <value>The symbol does not have an icon.</value>
  </data>
  <data name="Unknown" xml:space="preserve">
    <value>Unknown</value>
  </data>
  <data name="Extract_Method" xml:space="preserve">
    <value>Extract Method</value>
  </data>
  <data name="Extract_Method_plus_Local" xml:space="preserve">
    <value>Extract Method + Local</value>
  </data>
  <data name="Asynchronous_method_cannot_have_ref_out_parameters_colon_bracket_0_bracket" xml:space="preserve">
    <value>Asynchronous method cannot have ref/out parameters : [{0}]</value>
  </data>
  <data name="The_member_is_defined_in_metadata" xml:space="preserve">
    <value>The member is defined in metadata.</value>
  </data>
  <data name="You_can_only_change_the_signature_of_a_constructor_indexer_method_or_delegate" xml:space="preserve">
    <value>You can only change the signature of a constructor, indexer, method or delegate.</value>
  </data>
  <data name="This_symbol_has_related_definitions_or_references_in_metadata_Changing_its_signature_may_result_in_build_errors_Do_you_want_to_continue" xml:space="preserve">
    <value>This symbol has related definitions or references in metadata. Changing its signature may result in build errors.

Do you want to continue?</value>
  </data>
  <data name="Change_signature" xml:space="preserve">
    <value>Change signature...</value>
  </data>
  <data name="Generate_new_type" xml:space="preserve">
    <value>Generate new type...</value>
  </data>
  <data name="User_Diagnostic_Analyzer_Failure" xml:space="preserve">
    <value>User Diagnostic Analyzer Failure.</value>
  </data>
  <data name="Analyzer_0_threw_an_exception_of_type_1_with_message_2" xml:space="preserve">
    <value>Analyzer '{0}' threw an exception of type '{1}' with message '{2}'.</value>
  </data>
  <data name="Analyzer_0_threw_the_following_exception_colon_1" xml:space="preserve">
    <value>Analyzer '{0}' threw the following exception:
'{1}'.</value>
  </data>
  <data name="Remove_Unnecessary_Cast" xml:space="preserve">
    <value>Remove Unnecessary Cast</value>
  </data>
  <data name="Simplify_Names" xml:space="preserve">
    <value>Simplify Names</value>
  </data>
  <data name="Simplify_Member_Access" xml:space="preserve">
    <value>Simplify Member Access</value>
  </data>
  <data name="Remove_qualification" xml:space="preserve">
    <value>Remove qualification</value>
  </data>
  <data name="Edit_and_Continue1" xml:space="preserve">
    <value>Edit and Continue</value>
  </data>
  <data name="This_signature_does_not_contain_parameters_that_can_be_changed" xml:space="preserve">
    <value>This signature does not contain parameters that can be changed.</value>
  </data>
  <data name="Unknown_error_occurred" xml:space="preserve">
    <value>Unknown error occurred</value>
  </data>
  <data name="Available" xml:space="preserve">
    <value>Available</value>
  </data>
  <data name="Not_Available" xml:space="preserve">
    <value>Not Available</value>
  </data>
  <data name="_0_1" xml:space="preserve">
    <value>    {0} - {1}</value>
  </data>
  <data name="You_can_use_the_navigation_bar_to_switch_context" xml:space="preserve">
    <value>You can use the navigation bar to switch context.</value>
  </data>
  <data name="in_Source" xml:space="preserve">
    <value>in Source</value>
  </data>
  <data name="in_Suppression_File" xml:space="preserve">
    <value>in Suppression File</value>
  </data>
  <data name="Remove_Suppression_0" xml:space="preserve">
    <value>Remove Suppression {0}</value>
  </data>
  <data name="Remove_Suppression" xml:space="preserve">
    <value>Remove Suppression</value>
  </data>
  <data name="Pending" xml:space="preserve">
    <value>&lt;Pending&gt;</value>
  </data>
  <data name="Awaited_task_returns" xml:space="preserve">
    <value>Awaited task returns</value>
  </data>
  <data name="no_value" xml:space="preserve">
    <value>no value.</value>
  </data>
  <data name="Note_colon_Tab_twice_to_insert_the_0_snippet" xml:space="preserve">
    <value>Note: Tab twice to insert the '{0}' snippet.</value>
  </data>
  <data name="Implement_interface_explicitly_with_Dispose_pattern" xml:space="preserve">
    <value>Implement interface explicitly with Dispose pattern</value>
  </data>
  <data name="Implement_interface_with_Dispose_pattern" xml:space="preserve">
    <value>Implement interface with Dispose pattern</value>
  </data>
  <data name="Compiler1" xml:space="preserve">
    <value>Compiler</value>
  </data>
  <data name="Edit_and_Continue2" xml:space="preserve">
    <value>Edit and Continue</value>
  </data>
  <data name="Style" xml:space="preserve">
    <value>Style</value>
  </data>
  <data name="Suppress_0" xml:space="preserve">
    <value>Suppress {0}</value>
  </data>
  <data name="Re_triage_0_currently_1" xml:space="preserve">
    <value>Re-triage {0}(currently '{1}')</value>
  </data>
  <data name="Argument_cannot_have_a_null_element" xml:space="preserve">
    <value>Argument cannot have a null element.</value>
  </data>
  <data name="Argument_cannot_be_empty" xml:space="preserve">
    <value>Argument cannot be empty.</value>
  </data>
  <data name="Reported_diagnostic_with_ID_0_is_not_supported_by_the_analyzer" xml:space="preserve">
    <value>Reported diagnostic with ID '{0}' is not supported by the analyzer.</value>
  </data>
  <data name="Computing_fix_all_occurrences_code_fix" xml:space="preserve">
    <value>Computing fix all occurrences code fix...</value>
  </data>
  <data name="Fix_all_occurrences" xml:space="preserve">
    <value>Fix all occurrences</value>
  </data>
  <data name="Document" xml:space="preserve">
    <value>Document</value>
  </data>
  <data name="Project" xml:space="preserve">
    <value>Project</value>
  </data>
  <data name="Solution" xml:space="preserve">
    <value>Solution</value>
  </data>
  <data name="TODO_colon_dispose_managed_state_managed_objects" xml:space="preserve">
    <value>TODO: dispose managed state (managed objects).</value>
  </data>
  <data name="TODO_colon_set_large_fields_to_null" xml:space="preserve">
    <value>TODO: set large fields to null.</value>
  </data>
  <data name="To_detect_redundant_calls" xml:space="preserve">
    <value>To detect redundant calls</value>
  </data>
  <data name="Modifying_0_which_contains_a_static_variable_will_prevent_the_debug_session_from_continuing" xml:space="preserve">
    <value>Modifying '{0}' which contains a static variable will prevent the debug session from continuing.</value>
  </data>
  <data name="Compiler2" xml:space="preserve">
    <value>Compiler</value>
  </data>
  <data name="Edit_And_Continue" xml:space="preserve">
    <value>Edit And Continue</value>
  </data>
  <data name="Live" xml:space="preserve">
    <value>Live</value>
  </data>
  <data name="namespace_" xml:space="preserve">
    <value>namespace</value>
    <comment>{Locked}</comment>
  </data>
  <data name="class_" xml:space="preserve">
    <value>class</value>
    <comment>{Locked}</comment>
  </data>
  <data name="interface_" xml:space="preserve">
    <value>interface</value>
    <comment>{Locked}</comment>
  </data>
  <data name="enum_" xml:space="preserve">
    <value>enum</value>
    <comment>{Locked}</comment>
  </data>
  <data name="enum_value" xml:space="preserve">
    <value>enum value</value>
    <comment>{Locked="enum"} "enum" is a C#/VB keyword and should not be localized.</comment>
  </data>
  <data name="delegate_" xml:space="preserve">
    <value>delegate</value>
    <comment>{Locked}</comment>
  </data>
  <data name="const_field" xml:space="preserve">
    <value>const field</value>
    <comment>{Locked="const"} "const" is a C#/VB keyword and should not be localized.</comment>
  </data>
  <data name="method" xml:space="preserve">
    <value>method</value>
  </data>
  <data name="operator_" xml:space="preserve">
    <value>operator</value>
  </data>
  <data name="constructor" xml:space="preserve">
    <value>constructor</value>
  </data>
  <data name="auto_property" xml:space="preserve">
    <value>auto-property</value>
  </data>
  <data name="property_" xml:space="preserve">
    <value>property</value>
  </data>
  <data name="event_" xml:space="preserve">
    <value>event</value>
    <comment>{Locked}</comment>
  </data>
  <data name="event_accessor" xml:space="preserve">
    <value>event accessor</value>
  </data>
  <data name="type_constraint" xml:space="preserve">
    <value>type constraint</value>
  </data>
  <data name="type_parameter" xml:space="preserve">
    <value>type parameter</value>
  </data>
  <data name="attribute" xml:space="preserve">
    <value>attribute</value>
  </data>
  <data name="Use_auto_property" xml:space="preserve">
    <value>Use auto property</value>
  </data>
  <data name="Replace_0_and_1_with_property" xml:space="preserve">
    <value>Replace '{0}' and '{1}' with property</value>
  </data>
  <data name="Replace_0_with_property" xml:space="preserve">
    <value>Replace '{0}' with property</value>
  </data>
  <data name="Method_referenced_implicitly" xml:space="preserve">
    <value>Method referenced implicitly</value>
  </data>
  <data name="Generate_type_0" xml:space="preserve">
    <value>Generate type '{0}'</value>
  </data>
  <data name="Generate_0_1" xml:space="preserve">
    <value>Generate {0} '{1}'</value>
  </data>
  <data name="Change_0_to_1" xml:space="preserve">
    <value>Change '{0}' to '{1}'.</value>
  </data>
  <data name="Non_invoked_method_cannot_be_replaced_with_property" xml:space="preserve">
    <value>Non-invoked method cannot be replaced with property.</value>
  </data>
  <data name="Only_methods_with_a_single_argument_which_is_not_an_out_variable_declaration_can_be_replaced_with_a_property" xml:space="preserve">
    <value>Only methods with a single argument, which is not an out variable declaration, can be replaced with a property.</value>
  </data>
  <data name="Roslyn_HostError" xml:space="preserve">
    <value>Roslyn.HostError</value>
  </data>
  <data name="An_instance_of_analyzer_0_cannot_be_created_from_1_colon_2" xml:space="preserve">
    <value>An instance of analyzer {0} cannot be created from {1}: {2}.</value>
  </data>
  <data name="The_assembly_0_does_not_contain_any_analyzers" xml:space="preserve">
    <value>The assembly {0} does not contain any analyzers.</value>
  </data>
  <data name="Unable_to_load_Analyzer_assembly_0_colon_1" xml:space="preserve">
    <value>Unable to load Analyzer assembly {0}: {1}</value>
  </data>
  <data name="Make_method_synchronous" xml:space="preserve">
    <value>Make method synchronous.</value>
  </data>
  <data name="Add_this_or_Me_qualification" xml:space="preserve">
    <value>Add 'this' or 'Me' qualification.</value>
  </data>
  <data name="Fix_Name_Violation_colon_0" xml:space="preserve">
    <value>Fix Name Violation: {0}</value>
  </data>
  <data name="Naming_rule_violation_0" xml:space="preserve">
    <value>Naming rule violation: {0}</value>
    <comment>{0} is the rule title, {1} is the way in which the rule was violated</comment>
  </data>
  <data name="Naming_Styles" xml:space="preserve">
    <value>Naming Styles</value>
  </data>
  <data name="from_0" xml:space="preserve">
    <value>from {0}</value>
  </data>
  <data name="Find_and_install_latest_version" xml:space="preserve">
    <value>Find and install latest version</value>
  </data>
  <data name="Use_local_version_0" xml:space="preserve">
    <value>Use local version '{0}'</value>
  </data>
  <data name="Use_locally_installed_0_version_1_This_version_used_in_colon_2" xml:space="preserve">
    <value>Use locally installed '{0}' version '{1}'
This version used in: {2}</value>
  </data>
  <data name="Find_and_install_latest_version_of_0" xml:space="preserve">
    <value>Find and install latest version of '{0}'</value>
  </data>
  <data name="Install_with_package_manager" xml:space="preserve">
    <value>Install with package manager...</value>
  </data>
  <data name="Install_0_1" xml:space="preserve">
    <value>Install '{0} {1}'</value>
  </data>
  <data name="Install_version_0" xml:space="preserve">
    <value>Install version '{0}'</value>
  </data>
  <data name="Generate_variable_0" xml:space="preserve">
    <value>Generate variable '{0}'</value>
  </data>
  <data name="Classes" xml:space="preserve">
    <value>Classes</value>
  </data>
  <data name="Constants" xml:space="preserve">
    <value>Constants</value>
  </data>
  <data name="Delegates" xml:space="preserve">
    <value>Delegates</value>
  </data>
  <data name="Enums" xml:space="preserve">
    <value>Enums</value>
  </data>
  <data name="Events" xml:space="preserve">
    <value>Events</value>
  </data>
  <data name="Extension_methods" xml:space="preserve">
    <value>Extension methods</value>
  </data>
  <data name="Fields" xml:space="preserve">
    <value>Fields</value>
  </data>
  <data name="Interfaces" xml:space="preserve">
    <value>Interfaces</value>
  </data>
  <data name="Locals" xml:space="preserve">
    <value>Locals</value>
  </data>
  <data name="Methods" xml:space="preserve">
    <value>Methods</value>
  </data>
  <data name="Modules" xml:space="preserve">
    <value>Modules</value>
  </data>
  <data name="Namespaces" xml:space="preserve">
    <value>Namespaces</value>
  </data>
  <data name="Properties" xml:space="preserve">
    <value>Properties</value>
  </data>
  <data name="Structures" xml:space="preserve">
    <value>Structures</value>
  </data>
  <data name="Parameters_colon" xml:space="preserve">
    <value>Parameters:</value>
  </data>
  <data name="Add_missing_cases" xml:space="preserve">
    <value>Add missing cases</value>
  </data>
  <data name="Add_both" xml:space="preserve">
    <value>Add both</value>
  </data>
  <data name="Add_default_case" xml:space="preserve">
    <value>Add default case</value>
  </data>
  <data name="Variadic_SignatureHelpItem_must_have_at_least_one_parameter" xml:space="preserve">
    <value>Variadic SignatureHelpItem must have at least one parameter.</value>
  </data>
  <data name="Add_braces" xml:space="preserve">
    <value>Add braces</value>
  </data>
  <data name="Replace_0_with_method" xml:space="preserve">
    <value>Replace '{0}' with method</value>
  </data>
  <data name="Replace_0_with_methods" xml:space="preserve">
    <value>Replace '{0}' with methods</value>
  </data>
  <data name="Property_referenced_implicitly" xml:space="preserve">
    <value>Property referenced implicitly</value>
  </data>
  <data name="Property_cannot_safely_be_replaced_with_a_method_call" xml:space="preserve">
    <value>Property cannot safely be replaced with a method call</value>
  </data>
  <data name="Convert_to_interpolated_string" xml:space="preserve">
    <value>Convert to interpolated string</value>
  </data>
  <data name="Move_type_to_0" xml:space="preserve">
    <value>Move type to {0}</value>
  </data>
  <data name="Rename_file_to_0" xml:space="preserve">
    <value>Rename file to {0}</value>
  </data>
  <data name="Rename_type_to_0" xml:space="preserve">
    <value>Rename type to {0}</value>
  </data>
  <data name="Remove_tag" xml:space="preserve">
    <value>Remove tag</value>
  </data>
  <data name="Add_missing_param_nodes" xml:space="preserve">
    <value>Add missing param nodes</value>
  </data>
  <data name="Make_containing_scope_async" xml:space="preserve">
    <value>Make containing scope async</value>
  </data>
  <data name="Make_containing_scope_async_return_Task" xml:space="preserve">
    <value>Make containing scope async (return Task)</value>
  </data>
  <data name="paren_Unknown_paren" xml:space="preserve">
    <value>(Unknown)</value>
  </data>
  <data name="Implement_Abstract_Class" xml:space="preserve">
    <value>Implement Abstract Class</value>
  </data>
  <data name="Use_framework_type" xml:space="preserve">
    <value>Use framework type</value>
  </data>
  <data name="Install_package_0" xml:space="preserve">
    <value>Install package '{0}'</value>
  </data>
  <data name="Object_initialization_can_be_simplified" xml:space="preserve">
    <value>Object initialization can be simplified</value>
  </data>
  <data name="Use_throw_expression" xml:space="preserve">
    <value>Use 'throw' expression</value>
  </data>
  <data name="project_space" xml:space="preserve">
    <value>project </value>
  </data>
  <data name="type_space" xml:space="preserve">
    <value>type </value>
  </data>
  <data name="Inline_variable_declaration" xml:space="preserve">
    <value>Inline variable declaration</value>
  </data>
  <data name="Use_pattern_matching" xml:space="preserve">
    <value>Use pattern matching</value>
  </data>
  <data name="Use_expression_body_for_methods" xml:space="preserve">
    <value>Use expression body for methods</value>
  </data>
  <data name="Use_block_body_for_methods" xml:space="preserve">
    <value>Use block body for methods</value>
  </data>
  <data name="Use_block_body_for_accessors" xml:space="preserve">
    <value>Use block body for accessors</value>
  </data>
  <data name="Use_block_body_for_constructors" xml:space="preserve">
    <value>Use block body for constructors</value>
  </data>
  <data name="Use_block_body_for_indexers" xml:space="preserve">
    <value>Use block body for indexers</value>
  </data>
  <data name="Use_block_body_for_operators" xml:space="preserve">
    <value>Use block body for operators</value>
  </data>
  <data name="Use_block_body_for_properties" xml:space="preserve">
    <value>Use block body for properties</value>
  </data>
  <data name="Use_expression_body_for_accessors" xml:space="preserve">
    <value>Use expression body for accessors</value>
  </data>
  <data name="Use_expression_body_for_constructors" xml:space="preserve">
    <value>Use expression body for constructors</value>
  </data>
  <data name="Use_expression_body_for_indexers" xml:space="preserve">
    <value>Use expression body for indexers</value>
  </data>
  <data name="Use_expression_body_for_operators" xml:space="preserve">
    <value>Use expression body for operators</value>
  </data>
  <data name="Use_expression_body_for_properties" xml:space="preserve">
    <value>Use expression body for properties</value>
  </data>
  <data name="Spell_check_0" xml:space="preserve">
    <value>Spell check '{0}'</value>
  </data>
  <data name="Fully_qualify_0" xml:space="preserve">
    <value>Fully qualify '{0}'</value>
  </data>
  <data name="Remove_reference_to_0" xml:space="preserve">
    <value>Remove reference to '{0}'.</value>
  </data>
  <data name="Keywords" xml:space="preserve">
    <value>Keywords</value>
  </data>
  <data name="Snippets" xml:space="preserve">
    <value>Snippets</value>
  </data>
  <data name="All_lowercase" xml:space="preserve">
    <value>All lowercase</value>
  </data>
  <data name="All_uppercase" xml:space="preserve">
    <value>All uppercase</value>
  </data>
  <data name="First_word_capitalized" xml:space="preserve">
    <value>First word capitalized</value>
  </data>
  <data name="Pascal_Case" xml:space="preserve">
    <value>Pascal Case</value>
  </data>
  <data name="Collection_initialization_can_be_simplified" xml:space="preserve">
    <value>Collection initialization can be simplified</value>
  </data>
  <data name="Use_coalesce_expression" xml:space="preserve">
    <value>Use coalesce expression</value>
  </data>
  <data name="Use_null_propagation" xml:space="preserve">
    <value>Use null propagation</value>
  </data>
  <data name="Variable_declaration_can_be_inlined" xml:space="preserve">
    <value>Variable declaration can be inlined</value>
  </data>
  <data name="Null_check_can_be_simplified" xml:space="preserve">
    <value>Null check can be simplified</value>
  </data>
  <data name="Simplify_collection_initialization" xml:space="preserve">
    <value>Simplify collection initialization</value>
  </data>
  <data name="Simplify_object_initialization" xml:space="preserve">
    <value>Simplify object initialization</value>
  </data>
  <data name="Prefer_explicitly_provided_tuple_element_name" xml:space="preserve">
    <value>Prefer explicitly provided tuple element name</value>
  </data>
  <data name="Use_explicitly_provided_tuple_name" xml:space="preserve">
    <value>Use explicitly provided tuple name</value>
  </data>
  <data name="Remove_document_0" xml:space="preserve">
    <value>Remove document '{0}'</value>
  </data>
  <data name="Add_document_0" xml:space="preserve">
    <value>Add document '{0}'</value>
  </data>
  <data name="Add_argument_name_0" xml:space="preserve">
    <value>Add argument name '{0}'</value>
  </data>
<<<<<<< HEAD
  <data name="Take_0" xml:space="preserve">
    <value>Take '{0}'</value>
  </data>
  <data name="Take_both" xml:space="preserve">
    <value>Take both</value>
  </data>
  <data name="Take_bottom" xml:space="preserve">
    <value>Take bottom</value>
  </data>
  <data name="Take_top" xml:space="preserve">
    <value>Take top</value>
=======
  <data name="Remove_unused_variable" xml:space="preserve">
    <value>Remove unused variable</value>
  </data>
  <data name="Convert_to_binary" xml:space="preserve">
    <value>Convert to binary</value>
  </data>
  <data name="Convert_to_decimal" xml:space="preserve">
    <value>Convert to decimal</value>
  </data>
  <data name="Convert_to_hex" xml:space="preserve">
    <value>Convert to hex</value>
  </data>
  <data name="Separate_thousands" xml:space="preserve">
    <value>Separate thousands</value>
  </data>
  <data name="Separate_words" xml:space="preserve">
    <value>Separate words</value>
  </data>
  <data name="Separate_nibbles" xml:space="preserve">
    <value>Separate nibbles</value>
  </data>
  <data name="Remove_separators" xml:space="preserve">
    <value>Remove separators</value>
>>>>>>> 8cee3780
  </data>
</root><|MERGE_RESOLUTION|>--- conflicted
+++ resolved
@@ -1154,7 +1154,6 @@
   <data name="Add_argument_name_0" xml:space="preserve">
     <value>Add argument name '{0}'</value>
   </data>
-<<<<<<< HEAD
   <data name="Take_0" xml:space="preserve">
     <value>Take '{0}'</value>
   </data>
@@ -1166,7 +1165,7 @@
   </data>
   <data name="Take_top" xml:space="preserve">
     <value>Take top</value>
-=======
+  </data>
   <data name="Remove_unused_variable" xml:space="preserve">
     <value>Remove unused variable</value>
   </data>
@@ -1190,6 +1189,5 @@
   </data>
   <data name="Remove_separators" xml:space="preserve">
     <value>Remove separators</value>
->>>>>>> 8cee3780
   </data>
 </root>