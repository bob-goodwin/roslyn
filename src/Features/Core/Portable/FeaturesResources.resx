<?xml version="1.0" encoding="utf-8"?>
<root>
  <!-- 
    Microsoft ResX Schema 
    
    Version 2.0
    
    The primary goals of this format is to allow a simple XML format 
    that is mostly human readable. The generation and parsing of the 
    various data types are done through the TypeConverter classes 
    associated with the data types.
    
    Example:
    
    ... ado.net/XML headers & schema ...
    <resheader name="resmimetype">text/microsoft-resx</resheader>
    <resheader name="version">2.0</resheader>
    <resheader name="reader">System.Resources.ResXResourceReader, System.Windows.Forms, ...</resheader>
    <resheader name="writer">System.Resources.ResXResourceWriter, System.Windows.Forms, ...</resheader>
    <data name="Name1"><value>this is my long string</value><comment>this is a comment</comment></data>
    <data name="Color1" type="System.Drawing.Color, System.Drawing">Blue</data>
    <data name="Bitmap1" mimetype="application/x-microsoft.net.object.binary.base64">
        <value>[base64 mime encoded serialized .NET Framework object]</value>
    </data>
    <data name="Icon1" type="System.Drawing.Icon, System.Drawing" mimetype="application/x-microsoft.net.object.bytearray.base64">
        <value>[base64 mime encoded string representing a byte array form of the .NET Framework object]</value>
        <comment>This is a comment</comment>
    </data>
                
    There are any number of "resheader" rows that contain simple 
    name/value pairs.
    
    Each data row contains a name, and value. The row also contains a 
    type or mimetype. Type corresponds to a .NET class that support 
    text/value conversion through the TypeConverter architecture. 
    Classes that don't support this are serialized and stored with the 
    mimetype set.
    
    The mimetype is used for serialized objects, and tells the 
    ResXResourceReader how to depersist the object. This is currently not 
    extensible. For a given mimetype the value must be set accordingly:
    
    Note - application/x-microsoft.net.object.binary.base64 is the format 
    that the ResXResourceWriter will generate, however the reader can 
    read any of the formats listed below.
    
    mimetype: application/x-microsoft.net.object.binary.base64
    value   : The object must be serialized with 
            : System.Runtime.Serialization.Formatters.Binary.BinaryFormatter
            : and then encoded with base64 encoding.
    
    mimetype: application/x-microsoft.net.object.soap.base64
    value   : The object must be serialized with 
            : System.Runtime.Serialization.Formatters.Soap.SoapFormatter
            : and then encoded with base64 encoding.

    mimetype: application/x-microsoft.net.object.bytearray.base64
    value   : The object must be serialized into a byte array 
            : using a System.ComponentModel.TypeConverter
            : and then encoded with base64 encoding.
    -->
  <xsd:schema id="root" xmlns="" xmlns:xsd="http://www.w3.org/2001/XMLSchema" xmlns:msdata="urn:schemas-microsoft-com:xml-msdata">
    <xsd:import namespace="http://www.w3.org/XML/1998/namespace" />
    <xsd:element name="root" msdata:IsDataSet="true">
      <xsd:complexType>
        <xsd:choice maxOccurs="unbounded">
          <xsd:element name="metadata">
            <xsd:complexType>
              <xsd:sequence>
                <xsd:element name="value" type="xsd:string" minOccurs="0" />
              </xsd:sequence>
              <xsd:attribute name="name" use="required" type="xsd:string" />
              <xsd:attribute name="type" type="xsd:string" />
              <xsd:attribute name="mimetype" type="xsd:string" />
              <xsd:attribute ref="xml:space" />
            </xsd:complexType>
          </xsd:element>
          <xsd:element name="assembly">
            <xsd:complexType>
              <xsd:attribute name="alias" type="xsd:string" />
              <xsd:attribute name="name" type="xsd:string" />
            </xsd:complexType>
          </xsd:element>
          <xsd:element name="data">
            <xsd:complexType>
              <xsd:sequence>
                <xsd:element name="value" type="xsd:string" minOccurs="0" msdata:Ordinal="1" />
                <xsd:element name="comment" type="xsd:string" minOccurs="0" msdata:Ordinal="2" />
              </xsd:sequence>
              <xsd:attribute name="name" type="xsd:string" use="required" msdata:Ordinal="1" />
              <xsd:attribute name="type" type="xsd:string" msdata:Ordinal="3" />
              <xsd:attribute name="mimetype" type="xsd:string" msdata:Ordinal="4" />
              <xsd:attribute ref="xml:space" />
            </xsd:complexType>
          </xsd:element>
          <xsd:element name="resheader">
            <xsd:complexType>
              <xsd:sequence>
                <xsd:element name="value" type="xsd:string" minOccurs="0" msdata:Ordinal="1" />
              </xsd:sequence>
              <xsd:attribute name="name" type="xsd:string" use="required" />
            </xsd:complexType>
          </xsd:element>
        </xsd:choice>
      </xsd:complexType>
    </xsd:element>
  </xsd:schema>
  <resheader name="resmimetype">
    <value>text/microsoft-resx</value>
  </resheader>
  <resheader name="version">
    <value>2.0</value>
  </resheader>
  <resheader name="reader">
    <value>System.Resources.ResXResourceReader, System.Windows.Forms, Version=4.0.0.0, Culture=neutral, PublicKeyToken=b77a5c561934e089</value>
  </resheader>
  <resheader name="writer">
    <value>System.Resources.ResXResourceWriter, System.Windows.Forms, Version=4.0.0.0, Culture=neutral, PublicKeyToken=b77a5c561934e089</value>
  </resheader>
  <data name="Add_project_reference_to_0" xml:space="preserve">
    <value>Add project reference to '{0}'.</value>
  </data>
  <data name="Add_reference_to_0" xml:space="preserve">
    <value>Add reference to '{0}'.</value>
  </data>
  <data name="Actions_can_not_be_empty" xml:space="preserve">
    <value>Actions can not be empty.</value>
  </data>
  <data name="generic_overload" xml:space="preserve">
    <value>generic overload</value>
  </data>
  <data name="generic_overloads" xml:space="preserve">
    <value>generic overloads</value>
  </data>
  <data name="overload" xml:space="preserve">
    <value>overload</value>
  </data>
  <data name="overloads_" xml:space="preserve">
    <value>overloads</value>
  </data>
  <data name="_0_Keyword" xml:space="preserve">
    <value>{0} Keyword</value>
  </data>
  <data name="Encapsulate_field_colon_0_and_use_property" xml:space="preserve">
    <value>Encapsulate field: '{0}' (and use property)</value>
  </data>
  <data name="Encapsulate_field_colon_0_but_still_use_field" xml:space="preserve">
    <value>Encapsulate field: '{0}' (but still use field)</value>
  </data>
  <data name="Encapsulate_fields_and_use_property" xml:space="preserve">
    <value>Encapsulate fields (and use property)</value>
  </data>
  <data name="Encapsulate_fields_but_still_use_field" xml:space="preserve">
    <value>Encapsulate fields (but still use field)</value>
  </data>
  <data name="Could_not_extract_interface_colon_The_selection_is_not_inside_a_class_interface_struct" xml:space="preserve">
    <value>Could not extract interface: The selection is not inside a class/interface/struct.</value>
  </data>
  <data name="Could_not_extract_interface_colon_The_type_does_not_contain_any_member_that_can_be_extracted_to_an_interface" xml:space="preserve">
    <value>Could not extract interface: The type does not contain any member that can be extracted to an interface.</value>
  </data>
  <data name="can_t_not_construct_final_tree" xml:space="preserve">
    <value>can't not construct final tree</value>
  </data>
  <data name="Parameters_type_or_return_type_cannot_be_an_anonymous_type_colon_bracket_0_bracket" xml:space="preserve">
    <value>Parameters' type or return type cannot be an anonymous type : [{0}]</value>
  </data>
  <data name="The_selection_contains_no_active_statement" xml:space="preserve">
    <value>The selection contains no active statement.</value>
  </data>
  <data name="The_selection_contains_an_error_or_unknown_type" xml:space="preserve">
    <value>The selection contains an error or unknown type.</value>
  </data>
  <data name="Type_parameter_0_is_hidden_by_another_type_parameter_1" xml:space="preserve">
    <value>Type parameter '{0}' is hidden by another type parameter '{1}'.</value>
  </data>
  <data name="The_address_of_a_variable_is_used_inside_the_selected_code" xml:space="preserve">
    <value>The address of a variable is used inside the selected code.</value>
  </data>
  <data name="Assigning_to_readonly_fields_must_be_done_in_a_constructor_colon_bracket_0_bracket" xml:space="preserve">
    <value>Assigning to readonly fields must be done in a constructor : [{0}].</value>
  </data>
  <data name="generated_code_is_overlapping_with_hidden_portion_of_the_code" xml:space="preserve">
    <value>generated code is overlapping with hidden portion of the code</value>
  </data>
  <data name="Add_optional_parameters_to_0" xml:space="preserve">
    <value>Add optional parameters to '{0}'</value>
  </data>
  <data name="Add_parameters_to_0" xml:space="preserve">
    <value>Add parameters to '{0}'</value>
  </data>
  <data name="Generate_delegating_constructor_0_1" xml:space="preserve">
    <value>Generate delegating constructor '{0}({1})'</value>
  </data>
  <data name="Generate_constructor_0_1" xml:space="preserve">
    <value>Generate constructor '{0}({1})'</value>
  </data>
  <data name="Generate_field_assigning_constructor_0_1" xml:space="preserve">
    <value>Generate field assigning constructor '{0}({1})'</value>
  </data>
  <data name="Generate_Equals_and_GetHashCode" xml:space="preserve">
    <value>Generate Equals and GetHashCode</value>
  </data>
  <data name="Generate_Equals_object" xml:space="preserve">
    <value>Generate Equals(object)</value>
  </data>
  <data name="Generate_GetHashCode" xml:space="preserve">
    <value>Generate GetHashCode()</value>
  </data>
  <data name="Generate_constructor_in_0" xml:space="preserve">
    <value>Generate constructor in '{0}'</value>
  </data>
  <data name="Generate_all" xml:space="preserve">
    <value>Generate all</value>
  </data>
  <data name="Generate_enum_member_1_0" xml:space="preserve">
    <value>Generate enum member '{1}.{0}'</value>
  </data>
  <data name="Generate_constant_1_0" xml:space="preserve">
    <value>Generate constant '{1}.{0}'</value>
  </data>
  <data name="Generate_read_only_property_1_0" xml:space="preserve">
    <value>Generate read-only property '{1}.{0}'</value>
  </data>
  <data name="Generate_property_1_0" xml:space="preserve">
    <value>Generate property '{1}.{0}'</value>
  </data>
  <data name="Generate_read_only_field_1_0" xml:space="preserve">
    <value>Generate read-only field '{1}.{0}'</value>
  </data>
  <data name="Generate_field_1_0" xml:space="preserve">
    <value>Generate field '{1}.{0}'</value>
  </data>
  <data name="Generate_local_0" xml:space="preserve">
    <value>Generate local '{0}'</value>
  </data>
  <data name="Generate_0_1_in_new_file" xml:space="preserve">
    <value>Generate {0} '{1}' in new file</value>
  </data>
  <data name="Generate_nested_0_1" xml:space="preserve">
    <value>Generate nested {0} '{1}'</value>
  </data>
  <data name="Global_Namespace" xml:space="preserve">
    <value>Global Namespace</value>
  </data>
  <data name="Implement_interface_explicitly" xml:space="preserve">
    <value>Implement interface explicitly</value>
  </data>
  <data name="Implement_interface_abstractly" xml:space="preserve">
    <value>Implement interface abstractly</value>
  </data>
  <data name="Implement_interface_through_0" xml:space="preserve">
    <value>Implement interface through '{0}'</value>
  </data>
  <data name="Implement_interface" xml:space="preserve">
    <value>Implement interface</value>
  </data>
  <data name="Introduce_field_for_0" xml:space="preserve">
    <value>Introduce field for '{0}'</value>
  </data>
  <data name="Introduce_local_for_0" xml:space="preserve">
    <value>Introduce local for '{0}'</value>
  </data>
  <data name="Introduce_constant_for_0" xml:space="preserve">
    <value>Introduce constant for '{0}'</value>
  </data>
  <data name="Introduce_local_constant_for_0" xml:space="preserve">
    <value>Introduce local constant for '{0}'</value>
  </data>
  <data name="Introduce_field_for_all_occurrences_of_0" xml:space="preserve">
    <value>Introduce field for all occurrences of '{0}'</value>
  </data>
  <data name="Introduce_local_for_all_occurrences_of_0" xml:space="preserve">
    <value>Introduce local for all occurrences of '{0}'</value>
  </data>
  <data name="Introduce_constant_for_all_occurrences_of_0" xml:space="preserve">
    <value>Introduce constant for all occurrences of '{0}'</value>
  </data>
  <data name="Introduce_local_constant_for_all_occurrences_of_0" xml:space="preserve">
    <value>Introduce local constant for all occurrences of '{0}'</value>
  </data>
  <data name="Introduce_query_variable_for_all_occurrences_of_0" xml:space="preserve">
    <value>Introduce query variable for all occurrences of '{0}'</value>
  </data>
  <data name="Introduce_query_variable_for_0" xml:space="preserve">
    <value>Introduce query variable for '{0}'</value>
  </data>
  <data name="Anonymous_Types_colon" xml:space="preserve">
    <value>Anonymous Types:</value>
  </data>
  <data name="is_" xml:space="preserve">
    <value>is</value>
  </data>
  <data name="Represents_an_object_whose_operations_will_be_resolved_at_runtime" xml:space="preserve">
    <value>Represents an object whose operations will be resolved at runtime.</value>
  </data>
  <data name="constant" xml:space="preserve">
    <value>constant</value>
  </data>
  <data name="field" xml:space="preserve">
    <value>field</value>
  </data>
  <data name="local_constant" xml:space="preserve">
    <value>local constant</value>
  </data>
  <data name="local_variable" xml:space="preserve">
    <value>local variable</value>
  </data>
  <data name="label" xml:space="preserve">
    <value>label</value>
  </data>
  <data name="range_variable" xml:space="preserve">
    <value>range variable</value>
  </data>
  <data name="parameter" xml:space="preserve">
    <value>parameter</value>
  </data>
  <data name="in_" xml:space="preserve">
    <value>in</value>
  </data>
  <data name="Summary_colon" xml:space="preserve">
    <value>Summary:</value>
  </data>
  <data name="Locals_and_parameters" xml:space="preserve">
    <value>Locals and parameters</value>
  </data>
  <data name="Type_parameters_colon" xml:space="preserve">
    <value>Type parameters:</value>
  </data>
  <data name="Returns_colon" xml:space="preserve">
    <value>Returns:</value>
  </data>
  <data name="Exceptions_colon" xml:space="preserve">
    <value>Exceptions:</value>
  </data>
  <data name="Remarks_colon" xml:space="preserve">
    <value>Remarks:</value>
  </data>
  <data name="generating_source_for_symbols_of_this_type_is_not_supported" xml:space="preserve">
    <value>generating source for symbols of this type is not supported</value>
  </data>
  <data name="Assembly" xml:space="preserve">
    <value>Assembly</value>
  </data>
  <data name="location_unknown" xml:space="preserve">
    <value>location unknown</value>
  </data>
  <data name="Extract_Interface" xml:space="preserve">
    <value>Extract Interface...</value>
  </data>
  <data name="Updating_0_will_prevent_the_debug_session_from_continuing" xml:space="preserve">
    <value>Updating '{0}' will prevent the debug session from continuing.</value>
  </data>
  <data name="Updating_a_complex_statement_containing_an_await_expression_will_prevent_the_debug_session_from_continuing" xml:space="preserve">
    <value>Updating a complex statement containing an await expression will prevent the debug session from continuing.</value>
  </data>
  <data name="Changing_visibility_of_a_constructor_will_prevent_the_debug_session_from_continuing" xml:space="preserve">
    <value>Changing visibility of a constructor will prevent the debug session from continuing.</value>
  </data>
  <data name="Capturing_variable_0_that_hasn_t_been_captured_before_will_prevent_the_debug_session_from_continuing" xml:space="preserve">
    <value>Capturing variable '{0}' that hasn't been captured before will prevent the debug session from continuing.</value>
  </data>
  <data name="Ceasing_to_capture_variable_0_will_prevent_the_debug_session_from_continuing" xml:space="preserve">
    <value>Ceasing to capture variable '{0}' will prevent the debug session from continuing.</value>
  </data>
  <data name="Deleting_captured_variable_0_will_prevent_the_debug_session_from_continuing" xml:space="preserve">
    <value>Deleting captured variable '{0}' will prevent the debug session from continuing.</value>
  </data>
  <data name="Changing_the_type_of_a_captured_variable_0_previously_of_type_1_will_prevent_the_debug_session_from_continuing" xml:space="preserve">
    <value>Changing the type of a captured variable '{0}' previously of type '{1}' will prevent the debug session from continuing.</value>
  </data>
  <data name="Changing_the_parameters_of_0_will_prevent_the_debug_session_from_continuing" xml:space="preserve">
    <value>Changing the parameters of '{0}' will prevent the debug session from continuing.</value>
  </data>
  <data name="Changing_the_return_type_of_0_will_prevent_the_debug_session_from_continuing" xml:space="preserve">
    <value>Changing the return type of '{0}' will prevent the debug session from continuing.</value>
  </data>
  <data name="Changing_the_type_of_0_will_prevent_the_debug_session_from_continuing" xml:space="preserve">
    <value>Changing the type of '{0}' will prevent the debug session from continuing.</value>
  </data>
  <data name="Changing_the_declaration_scope_of_a_captured_variable_0_will_prevent_the_debug_session_from_continuing" xml:space="preserve">
    <value>Changing the declaration scope of a captured variable '{0}' will prevent the debug session from continuing.</value>
  </data>
  <data name="Accessing_captured_variable_0_that_hasn_t_been_accessed_before_in_1_will_prevent_the_debug_session_from_continuing" xml:space="preserve">
    <value>Accessing captured variable '{0}' that hasn't been accessed before in {1} will prevent the debug session from continuing.</value>
  </data>
  <data name="Ceasing_to_access_captured_variable_0_in_1_will_prevent_the_debug_session_from_continuing" xml:space="preserve">
    <value>Ceasing to access captured variable '{0}' in {1} will prevent the debug session from continuing.</value>
  </data>
  <data name="Adding_0_that_accesses_captured_variables_1_and_2_declared_in_different_scopes_will_prevent_the_debug_session_from_continuing" xml:space="preserve">
    <value>Adding '{0}' that accesses captured variables '{1}' and '{2}' declared in different scopes will prevent the debug session from continuing.</value>
  </data>
  <data name="Removing_0_that_accessed_captured_variables_1_and_2_declared_in_different_scopes_will_prevent_the_debug_session_from_continuing" xml:space="preserve">
    <value>Removing '{0}' that accessed captured variables '{1}' and '{2}' declared in different scopes will prevent the debug session from continuing.</value>
  </data>
  <data name="Adding_0_into_a_1_will_prevent_the_debug_session_from_continuing" xml:space="preserve">
    <value>Adding '{0}' into a '{1}' will prevent the debug session from continuing.</value>
  </data>
  <data name="Adding_0_into_a_class_with_explicit_or_sequential_layout_will_prevent_the_debug_session_from_continuing" xml:space="preserve">
    <value>Adding '{0}' into a class with explicit or sequential layout will prevent the debug session from continuing.</value>
  </data>
  <data name="Updating_the_modifiers_of_0_will_prevent_the_debug_session_from_continuing" xml:space="preserve">
    <value>Updating the modifiers of '{0}' will prevent the debug session from continuing.</value>
  </data>
  <data name="Updating_the_Handles_clause_of_0_will_prevent_the_debug_session_from_continuing" xml:space="preserve">
    <value>Updating the Handles clause of '{0}' will prevent the debug session from continuing.</value>
  </data>
  <data name="Adding_0_with_the_Handles_clause_will_prevent_the_debug_session_from_continuing" xml:space="preserve">
    <value>Adding '{0}' with the Handles clause will prevent the debug session from continuing.</value>
  </data>
  <data name="Updating_the_Implements_clause_of_a_0_will_prevent_the_debug_session_from_continuing" xml:space="preserve">
    <value>Updating the Implements clause of a '{0}' will prevent the debug session from continuing.</value>
  </data>
  <data name="Changing_the_constraint_from_0_to_1_will_prevent_the_debug_session_from_continuing" xml:space="preserve">
    <value>Changing the constraint from '{0}' to '{1}' will prevent the debug session from continuing.</value>
  </data>
  <data name="Updating_the_variance_of_0_will_prevent_the_debug_session_from_continuing" xml:space="preserve">
    <value>Updating the variance of '{0}' will prevent the debug session from continuing.</value>
  </data>
  <data name="Updating_the_type_of_0_will_prevent_the_debug_session_from_continuing" xml:space="preserve">
    <value>Updating the type of '{0}' will prevent the debug session from continuing.</value>
  </data>
  <data name="Updating_the_initializer_of_0_will_prevent_the_debug_session_from_continuing" xml:space="preserve">
    <value>Updating the initializer of '{0}' will prevent the debug session from continuing.</value>
  </data>
  <data name="Updating_the_size_of_a_0_will_prevent_the_debug_session_from_continuing" xml:space="preserve">
    <value>Updating the size of a '{0}' will prevent the debug session from continuing.</value>
  </data>
  <data name="Updating_the_underlying_type_of_0_will_prevent_the_debug_session_from_continuing" xml:space="preserve">
    <value>Updating the underlying type of '{0}' will prevent the debug session from continuing.</value>
  </data>
  <data name="Updating_the_base_class_and_or_base_interface_s_of_0_will_prevent_the_debug_session_from_continuing" xml:space="preserve">
    <value>Updating the base class and/or base interface(s) of '{0}' will prevent the debug session from continuing.</value>
  </data>
  <data name="Updating_a_field_to_an_event_or_vice_versa_will_prevent_the_debug_session_from_continuing" xml:space="preserve">
    <value>Updating a field to an event or vice versa will prevent the debug session from continuing.</value>
  </data>
  <data name="Updating_the_kind_of_a_type_will_prevent_the_debug_session_from_continuing" xml:space="preserve">
    <value>Updating the kind of a type will prevent the debug session from continuing.</value>
  </data>
  <data name="Updating_the_kind_of_an_property_event_accessor_will_prevent_the_debug_session_from_continuing" xml:space="preserve">
    <value>Updating the kind of an property/event accessor will prevent the debug session from continuing.</value>
  </data>
  <data name="Updating_the_kind_of_a_method_Sub_Function_will_prevent_the_debug_session_from_continuing" xml:space="preserve">
    <value>Updating the kind of a method (Sub/Function) will prevent the debug session from continuing.</value>
  </data>
  <data name="Updating_the_library_name_of_Declare_Statement_will_prevent_the_debug_session_from_continuing" xml:space="preserve">
    <value>Updating the library name of Declare Statement will prevent the debug session from continuing.</value>
  </data>
  <data name="Updating_the_alias_of_Declare_Statement_will_prevent_the_debug_session_from_continuing" xml:space="preserve">
    <value>Updating the alias of Declare Statement will prevent the debug session from continuing.</value>
  </data>
  <data name="Renaming_0_will_prevent_the_debug_session_from_continuing" xml:space="preserve">
    <value>Renaming '{0}' will prevent the debug session from continuing.</value>
  </data>
  <data name="Adding_0_will_prevent_the_debug_session_from_continuing" xml:space="preserve">
    <value>Adding '{0}' will prevent the debug session from continuing.</value>
  </data>
  <data name="Adding_an_abstract_0_or_overriding_an_inherited_0_will_prevent_the_debug_session_from_continuing" xml:space="preserve">
    <value>Adding an abstract '{0}' or overriding an inherited '{0}' will prevent the debug session from continuing.</value>
  </data>
  <data name="Adding_a_MustOverride_0_or_overriding_an_inherited_0_will_prevent_the_debug_session_from_continuing" xml:space="preserve">
    <value>Adding a MustOverride '{0}' or overriding an inherited '{0}' will prevent the debug session from continuing.</value>
  </data>
  <data name="Adding_an_extern_0_will_prevent_the_debug_session_from_continuing" xml:space="preserve">
    <value>Adding an extern '{0}' will prevent the debug session from continuing.</value>
  </data>
  <data name="Adding_an_imported_method_will_prevent_the_debug_session_from_continuing" xml:space="preserve">
    <value>Adding an imported method will prevent the debug session from continuing.</value>
  </data>
  <data name="Adding_a_user_defined_0_will_prevent_the_debug_session_from_continuing" xml:space="preserve">
    <value>Adding a user defined '{0}' will prevent the debug session from continuing.</value>
  </data>
  <data name="Adding_a_generic_0_will_prevent_the_debug_session_from_continuing" xml:space="preserve">
    <value>Adding a generic '{0}' will prevent the debug session from continuing.</value>
  </data>
  <data name="Adding_0_around_an_active_statement_will_prevent_the_debug_session_from_continuing" xml:space="preserve">
    <value>Adding '{0}' around an active statement will prevent the debug session from continuing.</value>
  </data>
  <data name="Moving_0_will_prevent_the_debug_session_from_continuing" xml:space="preserve">
    <value>Moving '{0}' will prevent the debug session from continuing.</value>
  </data>
  <data name="Deleting_0_will_prevent_the_debug_session_from_continuing" xml:space="preserve">
    <value>Deleting '{0}' will prevent the debug session from continuing.</value>
  </data>
  <data name="Deleting_0_around_an_active_statement_will_prevent_the_debug_session_from_continuing" xml:space="preserve">
    <value>Deleting '{0}' around an active statement will prevent the debug session from continuing.</value>
  </data>
  <data name="Adding_a_method_body_will_prevent_the_debug_session_from_continuing" xml:space="preserve">
    <value>Adding a method body will prevent the debug session from continuing.</value>
  </data>
  <data name="Deleting_a_method_body_will_prevent_the_debug_session_from_continuing" xml:space="preserve">
    <value>Deleting a method body will prevent the debug session from continuing.</value>
  </data>
  <data name="An_active_statement_has_been_removed_from_its_original_method_You_must_revert_your_changes_to_continue_or_restart_the_debugging_session" xml:space="preserve">
    <value>An active statement has been removed from its original method. You must revert your changes to continue or restart the debugging session.</value>
  </data>
  <data name="Updating_a_0_statement_around_an_active_statement_will_prevent_the_debug_session_from_continuing" xml:space="preserve">
    <value>Updating a '{0}' statement around an active statement will prevent the debug session from continuing.</value>
  </data>
  <data name="Updating_async_or_iterator_modifier_around_an_active_statement_will_prevent_the_debug_session_from_continuing" xml:space="preserve">
    <value>Updating async or iterator modifier around an active statement will prevent the debug session from continuing.</value>
    <comment>{Locked="async"}{Locked="iterator"} "async" and "iterator" are C#/VB keywords and should not be localized.</comment>
  </data>
  <data name="Modifying_a_generic_method_will_prevent_the_debug_session_from_continuing" xml:space="preserve">
    <value>Modifying a generic method will prevent the debug session from continuing.</value>
  </data>
  <data name="Modifying_whitespace_or_comments_in_a_generic_0_will_prevent_the_debug_session_from_continuing" xml:space="preserve">
    <value>Modifying whitespace or comments in a generic '{0}' will prevent the debug session from continuing.</value>
  </data>
  <data name="Modifying_a_method_inside_the_context_of_a_generic_type_will_prevent_the_debug_session_from_continuing" xml:space="preserve">
    <value>Modifying a method inside the context of a generic type will prevent the debug session from continuing.</value>
  </data>
  <data name="Modifying_whitespace_or_comments_in_0_inside_the_context_of_a_generic_type_will_prevent_the_debug_session_from_continuing" xml:space="preserve">
    <value>Modifying whitespace or comments in '{0}' inside the context of a generic type will prevent the debug session from continuing.</value>
  </data>
  <data name="Modifying_the_initializer_of_0_in_a_generic_type_will_prevent_the_debug_session_from_continuing" xml:space="preserve">
    <value>Modifying the initializer of '{0}' in a generic type will prevent the debug session from continuing.</value>
  </data>
  <data name="Modifying_the_initializer_of_0_in_a_partial_type_will_prevent_the_debug_session_from_continuing" xml:space="preserve">
    <value>Modifying the initializer of '{0}' in a partial type will prevent the debug session from continuing.</value>
  </data>
  <data name="Adding_a_constructor_to_a_type_with_a_field_or_property_initializer_that_contains_an_anonymous_function_will_prevent_the_debug_session_from_continuing" xml:space="preserve">
    <value>Adding a constructor to a type with a field or property initializer that contains an anonymous function will prevent the debug session from continuing.</value>
  </data>
  <data name="Renaming_a_captured_variable_from_0_to_1_will_prevent_the_debug_session_from_continuing" xml:space="preserve">
    <value>Renaming a captured variable, from '{0}' to '{1}' will prevent the debug session from continuing.</value>
  </data>
  <data name="Modifying_a_catch_finally_handler_with_an_active_statement_in_the_try_block_will_prevent_the_debug_session_from_continuing" xml:space="preserve">
    <value>Modifying a catch/finally handler with an active statement in the try block will prevent the debug session from continuing.</value>
  </data>
  <data name="Modifying_a_try_catch_finally_statement_when_the_finally_block_is_active_will_prevent_the_debug_session_from_continuing" xml:space="preserve">
    <value>Modifying a try/catch/finally statement when the finally block is active will prevent the debug session from continuing.</value>
  </data>
  <data name="Modifying_a_catch_handler_around_an_active_statement_will_prevent_the_debug_session_from_continuing" xml:space="preserve">
    <value>Modifying a catch handler around an active statement will prevent the debug session from continuing.</value>
  </data>
  <data name="Modifying_0_which_contains_the_stackalloc_operator_will_prevent_the_debug_session_from_continuing" xml:space="preserve">
    <value>Modifying '{0}' which contains the 'stackalloc' operator will prevent the debug session from continuing.</value>
  </data>
  <data name="Modifying_an_active_0_which_contains_On_Error_or_Resume_statements_will_prevent_the_debug_session_from_continuing" xml:space="preserve">
    <value>Modifying an active '{0}' which contains 'On Error' or 'Resume' statements will prevent the debug session from continuing.</value>
  </data>
  <data name="Modifying_0_which_contains_an_Aggregate_Group_By_or_Join_query_clauses_will_prevent_the_debug_session_from_continuing" xml:space="preserve">
    <value>Modifying '{0}' which contains an Aggregate, Group By, or Join query clauses will prevent the debug session from continuing.</value>
  </data>
  <data name="Modifying_source_with_experimental_language_features_enabled_will_prevent_the_debug_session_from_continuing" xml:space="preserve">
    <value>Modifying source with experimental language features enabled will prevent the debug session from continuing.</value>
  </data>
  <data name="Updating_an_active_statement_will_prevent_the_debug_session_from_continuing" xml:space="preserve">
    <value>Updating an active statement will prevent the debug session from continuing.</value>
  </data>
  <data name="Removing_0_that_contains_an_active_statement_will_prevent_the_debug_session_from_continuing" xml:space="preserve">
    <value>Removing '{0}' that contains an active statement will prevent the debug session from continuing.</value>
  </data>
  <data name="Adding_a_new_file_will_prevent_the_debug_session_from_continuing" xml:space="preserve">
    <value>Adding a new file will prevent the debug session from continuing.</value>
  </data>
  <data name="Attribute_0_is_missing_Updating_an_async_method_or_an_iterator_will_prevent_the_debug_session_from_continuing" xml:space="preserve">
    <value>Attribute '{0}' is missing. Updating an async method or an iterator will prevent the debug session from continuing.</value>
  </data>
  <data name="Unexpected_interface_member_kind_colon_0" xml:space="preserve">
    <value>Unexpected interface member kind: {0}</value>
  </data>
  <data name="Unknown_symbol_kind" xml:space="preserve">
    <value>Unknown symbol kind</value>
  </data>
  <data name="Generate_abstract_property_1_0" xml:space="preserve">
    <value>Generate abstract property '{1}.{0}'</value>
  </data>
  <data name="Generate_abstract_method_1_0" xml:space="preserve">
    <value>Generate abstract method '{1}.{0}'</value>
  </data>
  <data name="Generate_method_1_0" xml:space="preserve">
    <value>Generate method '{1}.{0}'</value>
  </data>
  <data name="Requested_assembly_already_loaded_from_0" xml:space="preserve">
    <value>Requested assembly already loaded from '{0}'.</value>
  </data>
  <data name="The_symbol_does_not_have_an_icon" xml:space="preserve">
    <value>The symbol does not have an icon.</value>
  </data>
  <data name="Unknown" xml:space="preserve">
    <value>Unknown</value>
  </data>
  <data name="Extract_Method" xml:space="preserve">
    <value>Extract Method</value>
  </data>
  <data name="Extract_Method_plus_Local" xml:space="preserve">
    <value>Extract Method + Local</value>
  </data>
  <data name="Asynchronous_method_cannot_have_ref_out_parameters_colon_bracket_0_bracket" xml:space="preserve">
    <value>Asynchronous method cannot have ref/out parameters : [{0}]</value>
  </data>
  <data name="The_member_is_defined_in_metadata" xml:space="preserve">
    <value>The member is defined in metadata.</value>
  </data>
  <data name="You_can_only_change_the_signature_of_a_constructor_indexer_method_or_delegate" xml:space="preserve">
    <value>You can only change the signature of a constructor, indexer, method or delegate.</value>
  </data>
  <data name="This_symbol_has_related_definitions_or_references_in_metadata_Changing_its_signature_may_result_in_build_errors_Do_you_want_to_continue" xml:space="preserve">
    <value>This symbol has related definitions or references in metadata. Changing its signature may result in build errors.

Do you want to continue?</value>
  </data>
  <data name="Change_signature" xml:space="preserve">
    <value>Change signature...</value>
  </data>
  <data name="Generate_new_type" xml:space="preserve">
    <value>Generate new type...</value>
  </data>
  <data name="User_Diagnostic_Analyzer_Failure" xml:space="preserve">
    <value>User Diagnostic Analyzer Failure.</value>
  </data>
  <data name="Analyzer_0_threw_an_exception_of_type_1_with_message_2" xml:space="preserve">
    <value>Analyzer '{0}' threw an exception of type '{1}' with message '{2}'.</value>
  </data>
  <data name="Analyzer_0_threw_the_following_exception_colon_1" xml:space="preserve">
    <value>Analyzer '{0}' threw the following exception:
'{1}'.</value>
  </data>
  <data name="Remove_Unnecessary_Cast" xml:space="preserve">
    <value>Remove Unnecessary Cast</value>
  </data>
  <data name="Simplify_Names" xml:space="preserve">
    <value>Simplify Names</value>
  </data>
  <data name="Simplify_Member_Access" xml:space="preserve">
    <value>Simplify Member Access</value>
  </data>
  <data name="Remove_qualification" xml:space="preserve">
    <value>Remove qualification</value>
  </data>
  <data name="Edit_and_Continue1" xml:space="preserve">
    <value>Edit and Continue</value>
  </data>
  <data name="This_signature_does_not_contain_parameters_that_can_be_changed" xml:space="preserve">
    <value>This signature does not contain parameters that can be changed.</value>
  </data>
  <data name="Unknown_error_occurred" xml:space="preserve">
    <value>Unknown error occurred</value>
  </data>
  <data name="Available" xml:space="preserve">
    <value>Available</value>
  </data>
  <data name="Not_Available" xml:space="preserve">
    <value>Not Available</value>
  </data>
  <data name="_0_1" xml:space="preserve">
    <value>    {0} - {1}</value>
  </data>
  <data name="You_can_use_the_navigation_bar_to_switch_context" xml:space="preserve">
    <value>You can use the navigation bar to switch context.</value>
  </data>
  <data name="in_Source" xml:space="preserve">
    <value>in Source</value>
  </data>
  <data name="in_Suppression_File" xml:space="preserve">
    <value>in Suppression File</value>
  </data>
  <data name="Remove_Suppression_0" xml:space="preserve">
    <value>Remove Suppression {0}</value>
  </data>
  <data name="Remove_Suppression" xml:space="preserve">
    <value>Remove Suppression</value>
  </data>
  <data name="Pending" xml:space="preserve">
    <value>&lt;Pending&gt;</value>
  </data>
  <data name="Awaited_task_returns" xml:space="preserve">
    <value>Awaited task returns</value>
  </data>
  <data name="no_value" xml:space="preserve">
    <value>no value.</value>
  </data>
  <data name="Note_colon_Tab_twice_to_insert_the_0_snippet" xml:space="preserve">
    <value>Note: Tab twice to insert the '{0}' snippet.</value>
  </data>
  <data name="Implement_interface_explicitly_with_Dispose_pattern" xml:space="preserve">
    <value>Implement interface explicitly with Dispose pattern</value>
  </data>
  <data name="Implement_interface_with_Dispose_pattern" xml:space="preserve">
    <value>Implement interface with Dispose pattern</value>
  </data>
  <data name="Compiler1" xml:space="preserve">
    <value>Compiler</value>
  </data>
  <data name="Edit_and_Continue2" xml:space="preserve">
    <value>Edit and Continue</value>
  </data>
  <data name="Style" xml:space="preserve">
    <value>Style</value>
  </data>
  <data name="Suppress_0" xml:space="preserve">
    <value>Suppress {0}</value>
  </data>
  <data name="Re_triage_0_currently_1" xml:space="preserve">
    <value>Re-triage {0}(currently '{1}')</value>
  </data>
  <data name="Argument_cannot_have_a_null_element" xml:space="preserve">
    <value>Argument cannot have a null element.</value>
  </data>
  <data name="Argument_cannot_be_empty" xml:space="preserve">
    <value>Argument cannot be empty.</value>
  </data>
  <data name="Reported_diagnostic_with_ID_0_is_not_supported_by_the_analyzer" xml:space="preserve">
    <value>Reported diagnostic with ID '{0}' is not supported by the analyzer.</value>
  </data>
  <data name="Computing_fix_all_occurrences_code_fix" xml:space="preserve">
    <value>Computing fix all occurrences code fix...</value>
  </data>
  <data name="Fix_all_occurrences" xml:space="preserve">
    <value>Fix all occurrences</value>
  </data>
  <data name="Document" xml:space="preserve">
    <value>Document</value>
  </data>
  <data name="Project" xml:space="preserve">
    <value>Project</value>
  </data>
  <data name="Solution" xml:space="preserve">
    <value>Solution</value>
  </data>
  <data name="TODO_colon_dispose_managed_state_managed_objects" xml:space="preserve">
    <value>TODO: dispose managed state (managed objects).</value>
  </data>
  <data name="TODO_colon_set_large_fields_to_null" xml:space="preserve">
    <value>TODO: set large fields to null.</value>
  </data>
  <data name="To_detect_redundant_calls" xml:space="preserve">
    <value>To detect redundant calls</value>
  </data>
  <data name="Modifying_0_which_contains_a_static_variable_will_prevent_the_debug_session_from_continuing" xml:space="preserve">
    <value>Modifying '{0}' which contains a static variable will prevent the debug session from continuing.</value>
  </data>
  <data name="Compiler2" xml:space="preserve">
    <value>Compiler</value>
  </data>
  <data name="Edit_And_Continue" xml:space="preserve">
    <value>Edit And Continue</value>
  </data>
  <data name="Live" xml:space="preserve">
    <value>Live</value>
  </data>
  <data name="namespace_" xml:space="preserve">
    <value>namespace</value>
    <comment>{Locked}</comment>
  </data>
  <data name="class_" xml:space="preserve">
    <value>class</value>
    <comment>{Locked}</comment>
  </data>
  <data name="interface_" xml:space="preserve">
    <value>interface</value>
    <comment>{Locked}</comment>
  </data>
  <data name="enum_" xml:space="preserve">
    <value>enum</value>
    <comment>{Locked}</comment>
  </data>
  <data name="enum_value" xml:space="preserve">
    <value>enum value</value>
    <comment>{Locked="enum"} "enum" is a C#/VB keyword and should not be localized.</comment>
  </data>
  <data name="delegate_" xml:space="preserve">
    <value>delegate</value>
    <comment>{Locked}</comment>
  </data>
  <data name="const_field" xml:space="preserve">
    <value>const field</value>
    <comment>{Locked="const"} "const" is a C#/VB keyword and should not be localized.</comment>
  </data>
  <data name="method" xml:space="preserve">
    <value>method</value>
  </data>
  <data name="operator_" xml:space="preserve">
    <value>operator</value>
  </data>
  <data name="constructor" xml:space="preserve">
    <value>constructor</value>
  </data>
  <data name="auto_property" xml:space="preserve">
    <value>auto-property</value>
  </data>
  <data name="property_" xml:space="preserve">
    <value>property</value>
  </data>
  <data name="event_" xml:space="preserve">
    <value>event</value>
    <comment>{Locked}</comment>
  </data>
  <data name="event_accessor" xml:space="preserve">
    <value>event accessor</value>
  </data>
  <data name="type_constraint" xml:space="preserve">
    <value>type constraint</value>
  </data>
  <data name="type_parameter" xml:space="preserve">
    <value>type parameter</value>
  </data>
  <data name="attribute" xml:space="preserve">
    <value>attribute</value>
  </data>
  <data name="Use_auto_property" xml:space="preserve">
    <value>Use auto property</value>
  </data>
  <data name="Replace_0_and_1_with_property" xml:space="preserve">
    <value>Replace '{0}' and '{1}' with property</value>
  </data>
  <data name="Replace_0_with_property" xml:space="preserve">
    <value>Replace '{0}' with property</value>
  </data>
  <data name="Method_referenced_implicitly" xml:space="preserve">
    <value>Method referenced implicitly</value>
  </data>
  <data name="Generate_type_0" xml:space="preserve">
    <value>Generate type '{0}'</value>
  </data>
  <data name="Generate_0_1" xml:space="preserve">
    <value>Generate {0} '{1}'</value>
  </data>
  <data name="Change_0_to_1" xml:space="preserve">
    <value>Change '{0}' to '{1}'.</value>
  </data>
  <data name="Non_invoked_method_cannot_be_replaced_with_property" xml:space="preserve">
    <value>Non-invoked method cannot be replaced with property.</value>
  </data>
  <data name="Only_methods_with_a_single_argument_which_is_not_an_out_variable_declaration_can_be_replaced_with_a_property" xml:space="preserve">
    <value>Only methods with a single argument, which is not an out variable declaration, can be replaced with a property.</value>
  </data>
  <data name="Roslyn_HostError" xml:space="preserve">
    <value>Roslyn.HostError</value>
  </data>
  <data name="An_instance_of_analyzer_0_cannot_be_created_from_1_colon_2" xml:space="preserve">
    <value>An instance of analyzer {0} cannot be created from {1}: {2}.</value>
  </data>
  <data name="The_assembly_0_does_not_contain_any_analyzers" xml:space="preserve">
    <value>The assembly {0} does not contain any analyzers.</value>
  </data>
  <data name="Unable_to_load_Analyzer_assembly_0_colon_1" xml:space="preserve">
    <value>Unable to load Analyzer assembly {0}: {1}</value>
  </data>
  <data name="Make_method_synchronous" xml:space="preserve">
    <value>Make method synchronous</value>
  </data>
  <data name="Add_this_or_Me_qualification" xml:space="preserve">
    <value>Add 'this' or 'Me' qualification.</value>
  </data>
  <data name="Fix_Name_Violation_colon_0" xml:space="preserve">
    <value>Fix Name Violation: {0}</value>
  </data>
  <data name="Naming_rule_violation_0" xml:space="preserve">
    <value>Naming rule violation: {0}</value>
    <comment>{0} is the rule title, {1} is the way in which the rule was violated</comment>
  </data>
  <data name="Naming_Styles" xml:space="preserve">
    <value>Naming Styles</value>
  </data>
  <data name="from_0" xml:space="preserve">
    <value>from {0}</value>
  </data>
  <data name="Find_and_install_latest_version" xml:space="preserve">
    <value>Find and install latest version</value>
  </data>
  <data name="Use_local_version_0" xml:space="preserve">
    <value>Use local version '{0}'</value>
  </data>
  <data name="Use_locally_installed_0_version_1_This_version_used_in_colon_2" xml:space="preserve">
    <value>Use locally installed '{0}' version '{1}'
This version used in: {2}</value>
  </data>
  <data name="Find_and_install_latest_version_of_0" xml:space="preserve">
    <value>Find and install latest version of '{0}'</value>
  </data>
  <data name="Install_with_package_manager" xml:space="preserve">
    <value>Install with package manager...</value>
  </data>
  <data name="Install_0_1" xml:space="preserve">
    <value>Install '{0} {1}'</value>
  </data>
  <data name="Install_version_0" xml:space="preserve">
    <value>Install version '{0}'</value>
  </data>
  <data name="Generate_variable_0" xml:space="preserve">
    <value>Generate variable '{0}'</value>
  </data>
  <data name="Classes" xml:space="preserve">
    <value>Classes</value>
  </data>
  <data name="Constants" xml:space="preserve">
    <value>Constants</value>
  </data>
  <data name="Delegates" xml:space="preserve">
    <value>Delegates</value>
  </data>
  <data name="Enums" xml:space="preserve">
    <value>Enums</value>
  </data>
  <data name="Events" xml:space="preserve">
    <value>Events</value>
  </data>
  <data name="Extension_methods" xml:space="preserve">
    <value>Extension methods</value>
  </data>
  <data name="Fields" xml:space="preserve">
    <value>Fields</value>
  </data>
  <data name="Interfaces" xml:space="preserve">
    <value>Interfaces</value>
  </data>
  <data name="Locals" xml:space="preserve">
    <value>Locals</value>
  </data>
  <data name="Methods" xml:space="preserve">
    <value>Methods</value>
  </data>
  <data name="Modules" xml:space="preserve">
    <value>Modules</value>
  </data>
  <data name="Namespaces" xml:space="preserve">
    <value>Namespaces</value>
  </data>
  <data name="Properties" xml:space="preserve">
    <value>Properties</value>
  </data>
  <data name="Structures" xml:space="preserve">
    <value>Structures</value>
  </data>
  <data name="Parameters_colon" xml:space="preserve">
    <value>Parameters:</value>
  </data>
  <data name="Add_missing_cases" xml:space="preserve">
    <value>Add missing cases</value>
  </data>
  <data name="Add_both" xml:space="preserve">
    <value>Add both</value>
  </data>
  <data name="Add_default_case" xml:space="preserve">
    <value>Add default case</value>
  </data>
  <data name="Variadic_SignatureHelpItem_must_have_at_least_one_parameter" xml:space="preserve">
    <value>Variadic SignatureHelpItem must have at least one parameter.</value>
  </data>
  <data name="Add_braces" xml:space="preserve">
    <value>Add braces</value>
  </data>
  <data name="Replace_0_with_method" xml:space="preserve">
    <value>Replace '{0}' with method</value>
  </data>
  <data name="Replace_0_with_methods" xml:space="preserve">
    <value>Replace '{0}' with methods</value>
  </data>
  <data name="Property_referenced_implicitly" xml:space="preserve">
    <value>Property referenced implicitly</value>
  </data>
  <data name="Property_cannot_safely_be_replaced_with_a_method_call" xml:space="preserve">
    <value>Property cannot safely be replaced with a method call</value>
  </data>
  <data name="Convert_to_interpolated_string" xml:space="preserve">
    <value>Convert to interpolated string</value>
  </data>
  <data name="Move_type_to_0" xml:space="preserve">
    <value>Move type to {0}</value>
  </data>
  <data name="Rename_file_to_0" xml:space="preserve">
    <value>Rename file to {0}</value>
  </data>
  <data name="Rename_type_to_0" xml:space="preserve">
    <value>Rename type to {0}</value>
  </data>
  <data name="Remove_tag" xml:space="preserve">
    <value>Remove tag</value>
  </data>
  <data name="Add_missing_param_nodes" xml:space="preserve">
    <value>Add missing param nodes</value>
  </data>
  <data name="Make_containing_scope_async" xml:space="preserve">
    <value>Make containing scope async</value>
  </data>
  <data name="Make_containing_scope_async_return_Task" xml:space="preserve">
    <value>Make containing scope async (return Task)</value>
  </data>
  <data name="paren_Unknown_paren" xml:space="preserve">
    <value>(Unknown)</value>
  </data>
  <data name="Implement_Abstract_Class" xml:space="preserve">
    <value>Implement Abstract Class</value>
  </data>
  <data name="Use_framework_type" xml:space="preserve">
    <value>Use framework type</value>
  </data>
  <data name="Install_package_0" xml:space="preserve">
    <value>Install package '{0}'</value>
  </data>
  <data name="Object_initialization_can_be_simplified" xml:space="preserve">
    <value>Object initialization can be simplified</value>
  </data>
  <data name="Use_throw_expression" xml:space="preserve">
    <value>Use 'throw' expression</value>
  </data>
  <data name="project_0" xml:space="preserve">
    <value>project {0}</value>
  </data>
  <data name="Inline_variable_declaration" xml:space="preserve">
    <value>Inline variable declaration</value>
  </data>
  <data name="Use_pattern_matching" xml:space="preserve">
    <value>Use pattern matching</value>
  </data>
  <data name="Use_interpolated_verbatim_string" xml:space="preserve">
    <value>Use interpolated verbatim string</value>
  </data>
  <data name="Use_expression_body_for_methods" xml:space="preserve">
    <value>Use expression body for methods</value>
  </data>
  <data name="Use_block_body_for_methods" xml:space="preserve">
    <value>Use block body for methods</value>
  </data>
  <data name="Use_block_body_for_accessors" xml:space="preserve">
    <value>Use block body for accessors</value>
  </data>
  <data name="Use_block_body_for_constructors" xml:space="preserve">
    <value>Use block body for constructors</value>
  </data>
  <data name="Use_block_body_for_indexers" xml:space="preserve">
    <value>Use block body for indexers</value>
  </data>
  <data name="Use_block_body_for_operators" xml:space="preserve">
    <value>Use block body for operators</value>
  </data>
  <data name="Use_block_body_for_properties" xml:space="preserve">
    <value>Use block body for properties</value>
  </data>
  <data name="Use_expression_body_for_accessors" xml:space="preserve">
    <value>Use expression body for accessors</value>
  </data>
  <data name="Use_expression_body_for_constructors" xml:space="preserve">
    <value>Use expression body for constructors</value>
  </data>
  <data name="Use_expression_body_for_indexers" xml:space="preserve">
    <value>Use expression body for indexers</value>
  </data>
  <data name="Use_expression_body_for_operators" xml:space="preserve">
    <value>Use expression body for operators</value>
  </data>
  <data name="Use_expression_body_for_properties" xml:space="preserve">
    <value>Use expression body for properties</value>
  </data>
  <data name="Fix_typo_0" xml:space="preserve">
    <value>Fix typo '{0}'</value>
  </data>
  <data name="Fully_qualify_0" xml:space="preserve">
    <value>Fully qualify '{0}'</value>
  </data>
  <data name="Remove_reference_to_0" xml:space="preserve">
    <value>Remove reference to '{0}'.</value>
  </data>
  <data name="Keywords" xml:space="preserve">
    <value>Keywords</value>
  </data>
  <data name="Snippets" xml:space="preserve">
    <value>Snippets</value>
  </data>
  <data name="All_lowercase" xml:space="preserve">
    <value>All lowercase</value>
  </data>
  <data name="All_uppercase" xml:space="preserve">
    <value>All uppercase</value>
  </data>
  <data name="First_word_capitalized" xml:space="preserve">
    <value>First word capitalized</value>
  </data>
  <data name="Pascal_Case" xml:space="preserve">
    <value>Pascal Case</value>
  </data>
  <data name="Collection_initialization_can_be_simplified" xml:space="preserve">
    <value>Collection initialization can be simplified</value>
  </data>
  <data name="Use_coalesce_expression" xml:space="preserve">
    <value>Use coalesce expression</value>
  </data>
  <data name="Use_null_propagation" xml:space="preserve">
    <value>Use null propagation</value>
  </data>
  <data name="Variable_declaration_can_be_inlined" xml:space="preserve">
    <value>Variable declaration can be inlined</value>
  </data>
  <data name="Null_check_can_be_simplified" xml:space="preserve">
    <value>Null check can be simplified</value>
  </data>
  <data name="Simplify_collection_initialization" xml:space="preserve">
    <value>Simplify collection initialization</value>
  </data>
  <data name="Simplify_object_initialization" xml:space="preserve">
    <value>Simplify object initialization</value>
  </data>
  <data name="Prefer_explicitly_provided_tuple_element_name" xml:space="preserve">
    <value>Prefer explicitly provided tuple element name</value>
  </data>
  <data name="Use_explicitly_provided_tuple_name" xml:space="preserve">
    <value>Use explicitly provided tuple name</value>
  </data>
  <data name="Remove_document_0" xml:space="preserve">
    <value>Remove document '{0}'</value>
  </data>
  <data name="Add_document_0" xml:space="preserve">
    <value>Add document '{0}'</value>
  </data>
  <data name="Add_argument_name_0" xml:space="preserve">
    <value>Add argument name '{0}'</value>
  </data>
  <data name="Add_tuple_element_name_0" xml:space="preserve">
    <value>Add tuple element name '{0}'</value>
  </data>
  <data name="Take_0" xml:space="preserve">
    <value>Take '{0}'</value>
  </data>
  <data name="Take_both" xml:space="preserve">
    <value>Take both</value>
  </data>
  <data name="Take_bottom" xml:space="preserve">
    <value>Take bottom</value>
  </data>
  <data name="Take_top" xml:space="preserve">
    <value>Take top</value>
  </data>
  <data name="Remove_unused_variable" xml:space="preserve">
    <value>Remove unused variable</value>
  </data>
  <data name="Convert_to_binary" xml:space="preserve">
    <value>Convert to binary</value>
  </data>
  <data name="Convert_to_decimal" xml:space="preserve">
    <value>Convert to decimal</value>
  </data>
  <data name="Convert_to_hex" xml:space="preserve">
    <value>Convert to hex</value>
  </data>
  <data name="Separate_thousands" xml:space="preserve">
    <value>Separate thousands</value>
  </data>
  <data name="Separate_words" xml:space="preserve">
    <value>Separate words</value>
  </data>
  <data name="Separate_nibbles" xml:space="preserve">
    <value>Separate nibbles</value>
  </data>
  <data name="Remove_separators" xml:space="preserve">
    <value>Remove separators</value>
  </data>
  <data name="Add_parameter_to_0" xml:space="preserve">
    <value>Add parameter to '{0}'</value>
  </data>
  <data name="Add_parameter_to_0_and_overrides_implementations" xml:space="preserve">
    <value>Add parameter to '{0}' (and overrides/implementations)</value>
  </data>
  <data name="Add_to_0" xml:space="preserve">
    <value>Add to '{0}'</value>
  </data>
  <data name="Related_method_signatures_found_in_metadata_will_not_be_updated" xml:space="preserve">
    <value>Related method signatures found in metadata will not be updated.</value>
  </data>
  <data name="Generate_constructor" xml:space="preserve">
    <value>Generate constructor...</value>
  </data>
  <data name="Pick_members_to_be_used_as_constructor_parameters" xml:space="preserve">
    <value>Pick members to be used as constructor parameters</value>
  </data>
  <data name="Pick_members_to_be_used_in_Equals_GetHashCode" xml:space="preserve">
    <value>Pick members to be used in Equals/GetHashCode</value>
  </data>
  <data name="Changes_to_expression_trees_may_result_in_behavior_changes_at_runtime" xml:space="preserve">
    <value>Changes to expression trees may result in behavior changes at runtime</value>
  </data>
  <data name="Generate_overrides" xml:space="preserve">
    <value>Generate overrides...</value>
  </data>
  <data name="Pick_members_to_override" xml:space="preserve">
    <value>Pick members to override</value>
  </data>
  <data name="Add_null_check" xml:space="preserve">
    <value>Add null check</value>
  </data>
  <data name="Add_string_IsNullOrEmpty_check" xml:space="preserve">
    <value>Add 'string.IsNullOrEmpty' check</value>
  </data>
  <data name="Add_string_IsNullOrWhiteSpace_check" xml:space="preserve">
    <value>Add 'string.IsNullOrWhiteSpace' check</value>
  </data>
  <data name="Create_and_initialize_field_0" xml:space="preserve">
    <value>Create and initialize field '{0}'</value>
  </data>
  <data name="Create_and_initialize_property_0" xml:space="preserve">
    <value>Create and initialize property '{0}'</value>
  </data>
  <data name="Initialize_field_0" xml:space="preserve">
    <value>Initialize field '{0}'</value>
  </data>
  <data name="Initialize_property_0" xml:space="preserve">
    <value>Initialize property '{0}'</value>
  </data>
  <data name="Add_null_checks" xml:space="preserve">
    <value>Add null checks</value>
  </data>
  <data name="Generate_operators" xml:space="preserve">
    <value>Generate operators</value>
  </data>
  <data name="Implement_0" xml:space="preserve">
    <value>Implement {0}</value>
  </data>
  <data name="Simplify_default_expression" xml:space="preserve">
    <value>Simplify 'default' expression</value>
  </data>
  <data name="default_expression_can_be_simplified" xml:space="preserve">
    <value>'default' expression can be simplified</value>
  </data>
  <data name="Format_string_contains_invalid_placeholder" xml:space="preserve">
    <value>Format string contains invalid placeholder</value>
  </data>
  <data name="Invalid_format_string" xml:space="preserve">
    <value>Invalid format string</value>
  </data>
  <data name="Use_inferred_member_name" xml:space="preserve">
    <value>Use inferred member name</value>
  </data>
  <data name="Member_name_can_be_simplified" xml:space="preserve">
    <value>Member name can be simplified</value>
  </data>
  <data name="Reported_diagnostic_0_has_a_source_location_in_file_1_which_is_not_part_of_the_compilation_being_analyzed" xml:space="preserve">
    <value>Reported diagnostic '{0}' has a source location in file '{1}', which is not part of the compilation being analyzed.</value>
  </data>
  <data name="Reported_diagnostic_0_has_a_source_location_1_in_file_2_which_is_outside_of_the_given_file" xml:space="preserve">
    <value>Reported diagnostic '{0}' has a source location '{1}' in file '{2}', which is outside of the given file.</value>
  </data>
  <data name="Unreachable_code_detected" xml:space="preserve">
    <value>Unreachable code detected</value>
  </data>
  <data name="Remove_unreachable_code" xml:space="preserve">
    <value>Remove unreachable code</value>
  </data>
  <data name="Modifiers_are_not_ordered" xml:space="preserve">
    <value>Modifiers are not ordered</value>
  </data>
  <data name="Order_modifiers" xml:space="preserve">
    <value>Order modifiers</value>
  </data>
  <data name="in_0_project_1" xml:space="preserve">
    <value>in {0} (project {1})</value>
  </data>
  <data name="Accessibility_modifiers_required" xml:space="preserve">
    <value>Accessibility modifiers required</value>
  </data>
  <data name="Add_accessibility_modifiers" xml:space="preserve">
    <value>Add accessibility modifiers</value>
  </data>
  <data name="Use_local_function" xml:space="preserve">
    <value>Use local function</value>
  </data>
  <data name="Warning_colon_Declaration_changes_scope_and_may_change_meaning" xml:space="preserve">
    <value>Warning: Declaration changes scope and may change meaning.</value>
  </data>
  <data name="Move_declaration_near_reference" xml:space="preserve">
    <value>Move declaration near reference</value>
  </data>
  <data name="Convert_to_full_property" xml:space="preserve">
    <value>Convert to full property</value>
  </data>
  <data name="Generate_constructor_in_0_without_fields" xml:space="preserve">
    <value>Generate constructor in '{0}' (without fields)</value>
  </data>
  <data name="Parentheses_can_be_removed" xml:space="preserve">
    <value>Parentheses can be removed</value>
  </data>
  <data name="Remove_unnecessary_parentheses" xml:space="preserve">
    <value>Remove unnecessary parentheses</value>
  </data>
  <data name="Add_file_banner" xml:space="preserve">
    <value>Add file banner</value>
  </data>
  <data name="Warning_Method_overrides_symbol_from_metadata" xml:space="preserve">
    <value>Warning: Method overrides symbol from metadata</value>
  </data>
  <data name="Add_parentheses_for_clarity" xml:space="preserve">
    <value>Add parentheses for clarity</value>
  </data>
  <data name="Parentheses_should_be_added_for_clarity" xml:space="preserve">
    <value>Parentheses should be added for clarity</value>
  </data>
  <data name="Use_0" xml:space="preserve">
    <value>Use {0}</value>
  </data>
  <data name="Switching_between_lambda_and_local_function_will_prevent_the_debug_session_from_continuing" xml:space="preserve">
    <value>Switching between a lambda and a local function will prevent the debug session from continuing.</value>
  </data>
  <data name="Deconstruct_variable_declaration" xml:space="preserve">
    <value>Deconstruct variable declaration</value>
  </data>
  <data name="Variable_declaration_can_be_deconstructed" xml:space="preserve">
    <value>Variable declaration can be deconstructed</value>
  </data>
  <data name="Add_argument_name_0_including_trailing_arguments" xml:space="preserve">
    <value>Add argument name '{0}' (including trailing arguments)</value>
  </data>
  <data name="Using_readonly_structs_will_prevent_the_debug_session_from_continuing" xml:space="preserve">
    <value>Using readonly structs will prevent the debug session from continuing.</value>
  </data>
  <data name="Using_ref_structs_will_prevent_the_debug_session_from_continuing" xml:space="preserve">
    <value>Using ref structs will prevent the debug session from continuing.</value>
  </data>
  <data name="Using_readonly_references_will_prevent_the_debug_session_from_continuing" xml:space="preserve">
    <value>Using readonly references will prevent the debug session from continuing.</value>
  </data>
  <data name="local_function" xml:space="preserve">
    <value>local function</value>
  </data>
  <data name="indexer_" xml:space="preserve">
    <value>indexer</value>
  </data>
  <data name="Alias_ambiguous_type_0" xml:space="preserve">
    <value>Alias ambiguous type '{0}'</value>
  </data>
  <data name="Warning_colon_Collection_was_modified_during_iteration" xml:space="preserve">
    <value>Warning: Collection was modified during iteration.</value>
  </data>
  <data name="Warning_colon_Iteration_variable_crossed_function_boundary" xml:space="preserve">
    <value>Warning: Iteration variable crossed function boundary.</value>
  </data>
  <data name="Warning_colon_Collection_may_be_modified_during_iteration" xml:space="preserve">
    <value>Warning: Collection may be modified during iteration.</value>
  </data>
  <data name="Add_readonly_modifier" xml:space="preserve">
    <value>Add readonly modifier</value>
  </data>
  <data name="Make_field_readonly" xml:space="preserve">
    <value>Make field readonly</value>
  </data>
  <data name="Convert_to_conditional_expression" xml:space="preserve">
    <value>Convert to conditional expression</value>
  </data>
  <data name="Convert_to_linq" xml:space="preserve">
    <value>Convert to LINQ</value>
  </data>
  <data name="Convert_to_tuple" xml:space="preserve">
    <value>Convert to tuple</value>
  </data>
  <data name="Convert_to_class" xml:space="preserve">
    <value>Convert to class</value>
  </data>
  <data name="Convert_to_struct" xml:space="preserve">
    <value>Convert to struct</value>
  </data>
  <data name="updating_usages_in_containing_member" xml:space="preserve">
    <value>updating usages in containing member</value>
  </data>
  <data name="updating_usages_in_containing_project" xml:space="preserve">
    <value>updating usages in containing project</value>
  </data>
  <data name="updating_usages_in_containing_type" xml:space="preserve">
    <value>updating usages in containing type</value>
  </data>
  <data name="updating_usages_in_dependent_projects" xml:space="preserve">
    <value>updating usages in dependent projects</value>
  </data>
  <data name="Formatting_document" xml:space="preserve">
    <value>Formatting document</value>
  </data>
  <data name="Add_member_name" xml:space="preserve">
    <value>Add member name</value>
  </data>
  <data name="Use_block_body_for_lambda_expressions" xml:space="preserve">
    <value>Use block body for lambda expressions</value>
  </data>
  <data name="Use_expression_body_for_lambda_expressions" xml:space="preserve">
    <value>Use expression body for lambda expressions</value>
  </data>
  <data name="Convert_to_linq_call_form" xml:space="preserve">
    <value>Convert to LINQ (call form)</value>
  </data>
  <data name="Adding_method_with_explicit_interface_specifier_will_prevernt_the_debug_session_from_continuing" xml:space="preserve">
    <value>Adding a method with an explicit interface specifier will prevent the debug session from continuing.</value>
  </data>
  <data name="Remove_unused_member" xml:space="preserve">
    <value>Remove unused member</value>
  </data>
  <data name="Private_member_0_is_unused" xml:space="preserve">
    <value>Private member '{0}' is unused.</value>
  </data>
  <data name="Remove_unused_private_members" xml:space="preserve">
    <value>Remove unused private members</value>
  </data>
  <data name="Remove_unread_private_members" xml:space="preserve">
    <value>Remove unread private members</value>
  </data>
  <data name="Private_member_0_can_be_removed_as_the_value_assigned_to_it_is_never_read" xml:space="preserve">
    <value>Private member '{0}' can be removed as the value assigned to it is never read.</value>
  </data>
  <data name="Private_method_0_can_be_removed_as_it_is_never_invoked" xml:space="preserve">
    <value>Private method '{0}' can be removed as it is never invoked.</value>
  </data>
  <data name="Private_property_0_can_be_converted_to_a_method_as_its_get_accessor_is_never_invoked" xml:space="preserve">
    <value>Private property '{0}' can be converted to a method as its get accessor is never invoked.</value>
  </data>
  <data name="Code_Quality" xml:space="preserve">
    <value>Code Quality</value>
  </data>
  <data name="Modifying_source_file_will_prevent_the_debug_session_from_continuing_due_to_internal_error" xml:space="preserve">
    <value>Modifying source file {0} will prevent the debug session from continuing due to internal error: {1}.</value>
  </data>
  <data name="Change_namespace_to_0" xml:space="preserve">
    <value>Change namespace to '{0}'</value>
  </data>
  <data name="Move_file_to_0" xml:space="preserve">
    <value>Move file to '{0}'</value>
  </data>
  <data name="Move_file_to_project_root_folder" xml:space="preserve">
    <value>Move file to project root folder</value>
  </data>
  <data name="Move_to_namespace" xml:space="preserve">
    <value>Move to namespace...</value>
  </data>
  <data name="Change_to_global_namespace" xml:space="preserve">
    <value>Change to global namespace</value>
  </data>
  <data name="Warning_colon_changing_namespace_may_produce_invalid_code_and_change_code_meaning" xml:space="preserve">
    <value>Warning: Changing namespace may produce invalid code and change code meaning.</value>
  </data>
  <data name="Use_compound_assignment" xml:space="preserve">
    <value>Use compound assignment</value>
  </data>
  <data name="Invert_conditional" xml:space="preserve">
    <value>Invert conditional</value>
  </data>
  <data name="Replace_0_with_1" xml:space="preserve">
    <value>Replace '{0}' with '{1}' </value>
  </data>
  <data name="Align_wrapped_parameters" xml:space="preserve">
    <value>Align wrapped parameters</value>
  </data>
  <data name="Indent_all_parameters" xml:space="preserve">
    <value>Indent all parameters</value>
  </data>
  <data name="Indent_wrapped_parameters" xml:space="preserve">
    <value>Indent wrapped parameters</value>
  </data>
  <data name="Unwrap_all_parameters" xml:space="preserve">
    <value>Unwrap all parameters</value>
  </data>
  <data name="Unwrap_and_indent_all_parameters" xml:space="preserve">
    <value>Unwrap and indent all parameters</value>
  </data>
  <data name="Wrap_every_parameter" xml:space="preserve">
    <value>Wrap every parameter</value>
  </data>
  <data name="Wrap_long_parameter_list" xml:space="preserve">
    <value>Wrap long parameter list</value>
  </data>
  <data name="Unwrap_parameter_list" xml:space="preserve">
    <value>Unwrap parameter list</value>
  </data>
  <data name="Align_wrapped_arguments" xml:space="preserve">
    <value>Align wrapped arguments</value>
  </data>
  <data name="Indent_all_arguments" xml:space="preserve">
    <value>Indent all arguments</value>
  </data>
  <data name="Indent_wrapped_arguments" xml:space="preserve">
    <value>Indent wrapped arguments</value>
  </data>
  <data name="Unwrap_all_arguments" xml:space="preserve">
    <value>Unwrap all arguments</value>
  </data>
  <data name="Unwrap_and_indent_all_arguments" xml:space="preserve">
    <value>Unwrap and indent all arguments</value>
  </data>
  <data name="Wrap_every_argument" xml:space="preserve">
    <value>Wrap every argument</value>
  </data>
  <data name="Wrap_long_argument_list" xml:space="preserve">
    <value>Wrap long argument list</value>
  </data>
  <data name="Unwrap_argument_list" xml:space="preserve">
    <value>Unwrap argument list</value>
  </data>
  <data name="Introduce_constant" xml:space="preserve">
    <value>Introduce constant</value>
  </data>
  <data name="Introduce_field" xml:space="preserve">
    <value>Introduce field</value>
  </data>
  <data name="Introduce_local" xml:space="preserve">
    <value>Introduce local</value>
  </data>
  <data name="Introduce_query_variable" xml:space="preserve">
    <value>Introduce query variable</value>
  </data>
  <data name="Failed_to_analyze_data_flow_for_0" xml:space="preserve">
    <value>Failed to analyze data-flow for: {0}</value>
  </data>
  <data name="Expression_value_is_never_used" xml:space="preserve">
    <value>Expression value is never used</value>
  </data>
  <data name="Unnecessary_assignment_of_a_value_to_0" xml:space="preserve">
    <value>Unnecessary assignment of a value to '{0}'</value>
  </data>
  <data name="Unnecessary_assignment_of_a_value" xml:space="preserve">
    <value>Unnecessary assignment of a value</value>
  </data>
  <data name="Avoid_unnecessary_value_assignments_in_your_code_as_these_likely_indicate_redundant_value_computations_If_the_value_computation_is_not_redundant_and_you_intend_to_retain_the_assignmentcomma_then_change_the_assignment_target_to_a_local_variable_whose_name_starts_with_an_underscore_and_is_optionally_followed_by_an_integercomma_such_as___comma__1_comma__2_comma_etc_These_are_treated_as_special_discard_symbol_names" xml:space="preserve">
    <value>Avoid unnecessary value assignments in your code, as these likely indicate redundant value computations. If the value computation is not redundant and you intend to retain the assignment, then change the assignment target to a local variable whose name starts with an underscore and is optionally followed by an integer, such as '_', '_1', '_2', etc. These are treated as special discard symbol names.</value>
  </data>
  <data name="Use_discarded_local" xml:space="preserve">
    <value>Use discarded local</value>
  </data>
  <data name="Use_discard_underscore" xml:space="preserve">
    <value>Use discard '_'</value>
  </data>
  <data name="Remove_redundant_assignment" xml:space="preserve">
    <value>Remove redundant assignment</value>
  </data>
  <data name="Remove_unused_parameter" xml:space="preserve">
    <value>Remove unused parameter</value>
  </data>
  <data name="Remove_unused_parameter_0" xml:space="preserve">
    <value>Remove unused parameter '{0}'</value>
  </data>
  <data name="Avoid_unused_paramereters_in_your_code_If_the_parameter_cannot_be_removed_then_change_its_name_so_it_starts_with_an_underscore_and_is_optionally_followed_by_an_integer_such_as__comma__1_comma__2_etc_These_are_treated_as_special_discard_symbol_names" xml:space="preserve">
    <value>Avoid unused paramereters in your code. If the parameter cannot be removed, then change its name so it starts with an underscore and is optionally followed by an integer, such as '_', '_1', '_2', etc. These are treated as special discard symbol names.</value>
  </data>
  <data name="Fix_formatting" xml:space="preserve">
    <value>Fix formatting</value>
  </data>
  <data name="Split_into_nested_0_statements" xml:space="preserve">
    <value>Split into nested '{0}' statements</value>
  </data>
  <data name="Merge_with_outer_0_statement" xml:space="preserve">
    <value>Merge with outer '{0}' statement</value>
  </data>
  <data name="Split_into_consecutive_0_statements" xml:space="preserve">
    <value>Split into consecutive '{0}' statements</value>
  </data>
  <data name="Merge_with_previous_0_statement" xml:space="preserve">
    <value>Merge with previous '{0}' statement</value>
  </data>
  <data name="Indexing_can_be_simplified" xml:space="preserve">
    <value>Indexing can be simplified</value>
  </data>
  <data name="Use_index_operator" xml:space="preserve">
    <value>Use index operator</value>
  </data>
  <data name="Use_range_operator" xml:space="preserve">
    <value>Use range operator</value>
  </data>
  <data name="_0_can_be_simplified" xml:space="preserve">
    <value>{0} can be simplified</value>
  </data>
  <data name="Unwrap_expression" xml:space="preserve">
    <value>Unwrap expression</value>
  </data>
  <data name="Wrap_expression" xml:space="preserve">
    <value>Wrap expression</value>
  </data>
  <data name="Wrapping" xml:space="preserve">
    <value>Wrapping</value>
  </data>
  <data name="Remove_unused_parameter_0_if_it_is_not_part_of_a_shipped_public_API" xml:space="preserve">
    <value>Remove unused parameter '{0}' if it is not part of a shipped public API</value>
  </data>
  <data name="Remove_unused_parameter_0_if_it_is_not_part_of_a_shipped_public_API_its_initial_value_is_never_used" xml:space="preserve">
    <value>Remove unused parameter '{0}' if it is not part of a shipped public API, its initial value is never used</value>
  </data>
  <data name="Remove_unused_parameter_0_its_initial_value_is_never_used" xml:space="preserve">
    <value>Remove unused parameter '{0}', its initial value is never used</value>
  </data>
  <data name="Merge_with_nested_0_statement" xml:space="preserve">
    <value>Merge with nested '{0}' statement</value>
  </data>
  <data name="Merge_with_next_0_statement" xml:space="preserve">
    <value>Merge with next '{0}' statement</value>
  </data>
  <data name="Pull_0_up" xml:space="preserve">
    <value>Pull '{0}' up</value>
  </data>
  <data name="Pull_members_up_to_base_type" xml:space="preserve">
    <value>Pull members up to base type...</value>
  </data>
  <data name="Use_block_body_for_local_functions" xml:space="preserve">
    <value>Use block body for local functions</value>
  </data>
  <data name="Use_expression_body_for_local_functions" xml:space="preserve">
    <value>Use expression body for local functions</value>
  </data>
  <data name="Pull_0_up_to_1" xml:space="preserve">
    <value>Pull '{0}' up to '{1}'</value>
  </data>
  <data name="Wrap_and_align_expression" xml:space="preserve">
    <value>Wrap and align expression</value>
  </data>
  <data name="Local_function_can_be_made_static" xml:space="preserve">
    <value>Local function can be made static</value>
  </data>
  <data name="Make_local_function_static" xml:space="preserve">
    <value>Make local function 'static'</value>
  </data>
  <data name="Use_simple_using_statement" xml:space="preserve">
    <value>Use simple 'using' statement</value>
  </data>
  <data name="using_statement_can_be_simplified" xml:space="preserve">
    <value>'using' statement can be simplified</value>
  </data>
  <data name="Make_readonly_fields_writable" xml:space="preserve">
    <value>Make readonly fields writable</value>
    <comment>{Locked="readonly"} "readonly" is C# keyword and should not be localized.</comment>
  </data>
  <data name="Move_contents_to_namespace" xml:space="preserve">
    <value>Move contents to namespace...</value>
  </data>
  <data name="Add_optional_parameter_to_constructor" xml:space="preserve">
    <value>Add optional parameter to constructor</value>
  </data>
  <data name="Add_parameter_to_constructor" xml:space="preserve">
    <value>Add parameter to constructor</value>
  </data>
  <data name="Target_type_matches" xml:space="preserve">
    <value>Target type matches</value>
  </data>
<<<<<<< HEAD
  <data name="Dispose_objects_before_losing_scope" xml:space="preserve">
    <value>Dispose objects before losing scope</value>
  </data>
  <data name="Disposable_object_created_by_0_is_never_disposed" xml:space="preserve">
    <value>Disposable object created by '{0}' is never disposed</value>
  </data>
  <data name="Use_recommended_dispose_pattern" xml:space="preserve">
    <value>Use recommended dispose pattern</value>
  </data>
  <data name="Use_recommended_dispose_pattern_to_ensure_that_object_created_by_0_is_disposed_on_all_paths_using_statement_declaration_or_try_finally" xml:space="preserve">
    <value>Use recommended dispose pattern to ensure that object created by '{0}' is disposed on all paths: using statement/declaration or try/finally</value>
    <comment>{Locked="using"}{Locked="try"}{Locked="finally"} "using", "try" and "finally" are C# keywords and should not be localized.</comment>
  </data>
  <data name="UseRecommendedDisposePatternDescription" xml:space="preserve">
    <value>Use recommended dispose pattern to ensure that locally scoped disposable objects are disposed on all paths. If possible, wrap the creation within a 'using' statement or a 'using' declaration. Otherwise, use a try-finally pattern, with a dedicated local variable declared before the try region and an unconditional Dispose invocation on non-null value in the 'finally' region, say 'x?.Dispose()'. If the object is explicitly disposed within the try region or the dispose ownership is transfered to another object or method, assign 'null' to the local variable just after such an operation to prevent double dispose in 'finally'</value>
  </data>
  <data name="Disposable_fields_should_be_disposed" xml:space="preserve">
    <value>Disposable fields should be disposed</value>
  </data>
  <data name="Disposable_field_0_is_never_disposed" xml:space="preserve">
    <value>Disposable field '{0}' is never disposed</value>
  </data>
  <data name="DisposableFieldsShouldBeDisposedDescription" xml:space="preserve">
    <value>A type that implements System.IDisposable declares fields that are of types that also implement IDisposable. The Dispose method of the field is not called by the Dispose method of the declaring type. To fix a violation of this rule, call Dispose on fields that are of types that implement IDisposable if you are responsible for allocating and releasing the unmanaged resources held by the field.</value>
=======
  <data name="in_Source_attribute" xml:space="preserve">
    <value>in Source (attribute)</value>
  </data>
  <data name="StreamMustSupportReadAndSeek" xml:space="preserve">
    <value>Stream must support read and seek operations.</value>
  </data>
  <data name="MethodMustReturnStreamThatSupportsReadAndSeek" xml:space="preserve">
    <value>{0} must return a stream that supports read and seek operations.</value>
>>>>>>> 5f4c7abe
  </data>
</root><|MERGE_RESOLUTION|>--- conflicted
+++ resolved
@@ -1623,7 +1623,15 @@
   <data name="Target_type_matches" xml:space="preserve">
     <value>Target type matches</value>
   </data>
-<<<<<<< HEAD
+  <data name="in_Source_attribute" xml:space="preserve">
+    <value>in Source (attribute)</value>
+  </data>
+  <data name="StreamMustSupportReadAndSeek" xml:space="preserve">
+    <value>Stream must support read and seek operations.</value>
+  </data>
+  <data name="MethodMustReturnStreamThatSupportsReadAndSeek" xml:space="preserve">
+    <value>{0} must return a stream that supports read and seek operations.</value>
+  </data>
   <data name="Dispose_objects_before_losing_scope" xml:space="preserve">
     <value>Dispose objects before losing scope</value>
   </data>
@@ -1648,15 +1656,5 @@
   </data>
   <data name="DisposableFieldsShouldBeDisposedDescription" xml:space="preserve">
     <value>A type that implements System.IDisposable declares fields that are of types that also implement IDisposable. The Dispose method of the field is not called by the Dispose method of the declaring type. To fix a violation of this rule, call Dispose on fields that are of types that implement IDisposable if you are responsible for allocating and releasing the unmanaged resources held by the field.</value>
-=======
-  <data name="in_Source_attribute" xml:space="preserve">
-    <value>in Source (attribute)</value>
-  </data>
-  <data name="StreamMustSupportReadAndSeek" xml:space="preserve">
-    <value>Stream must support read and seek operations.</value>
-  </data>
-  <data name="MethodMustReturnStreamThatSupportsReadAndSeek" xml:space="preserve">
-    <value>{0} must return a stream that supports read and seek operations.</value>
->>>>>>> 5f4c7abe
   </data>
 </root>