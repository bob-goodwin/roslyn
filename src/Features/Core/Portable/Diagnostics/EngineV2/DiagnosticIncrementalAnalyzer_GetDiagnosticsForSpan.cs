--- conflicted
+++ resolved
@@ -6,12 +6,10 @@
 using System.Collections.Generic;
 using System.Collections.Immutable;
 using System.Diagnostics;
-using System.Diagnostics.Tracing;
 using System.Linq;
 using System.Threading;
 using System.Threading.Tasks;
 using Microsoft.CodeAnalysis.ErrorReporting;
-using Microsoft.CodeAnalysis.Host;
 using Microsoft.CodeAnalysis.Internal.Log;
 using Microsoft.CodeAnalysis.LanguageServices;
 using Microsoft.CodeAnalysis.Shared.Extensions;
@@ -23,29 +21,16 @@
 {
     internal partial class DiagnosticIncrementalAnalyzer
     {
-        public async Task<bool> TryAppendDiagnosticsForSpanAsync(Document document, TextSpan range, List<DiagnosticData> result, string? diagnosticId, bool includeSuppressedDiagnostics, bool blockForData, CancellationToken cancellationToken)
+        public async Task<bool> TryAppendDiagnosticsForSpanAsync(Document document, TextSpan range, List<DiagnosticData> result, string? diagnosticId, bool includeSuppressedDiagnostics, bool blockForData, Func<string, IDisposable?>? addOperationScope, CancellationToken cancellationToken)
         {
-<<<<<<< HEAD
-            var blockForData = false;
-            var getter = await LatestDiagnosticsForSpanGetter.CreateAsync(this, document, range, blockForData, includeSuppressedDiagnostics, diagnosticIdOpt: null, cancellationToken).ConfigureAwait(false);
-            return await getter.TryGetAsync(result, addOperationScopeOpt: null, cancellationToken).ConfigureAwait(false);
+            var getter = await LatestDiagnosticsForSpanGetter.CreateAsync(this, document, range, blockForData, includeSuppressedDiagnostics, diagnosticId, cancellationToken).ConfigureAwait(false);
+            return await getter.TryGetAsync(result, addOperationScope, cancellationToken).ConfigureAwait(false);
         }
 
-        public async Task<IEnumerable<DiagnosticData>> GetDiagnosticsForSpanAsync(Document document, TextSpan range, bool includeSuppressedDiagnostics = false, string diagnosticIdOpt = null, Func<string, IDisposable> addOperationScopeOpt = null, CancellationToken cancellationToken = default)
-=======
-            var getter = await LatestDiagnosticsForSpanGetter.CreateAsync(this, document, range, blockForData, includeSuppressedDiagnostics, diagnosticId, cancellationToken).ConfigureAwait(false);
-            return await getter.TryGetAsync(result, cancellationToken).ConfigureAwait(false);
-        }
-
-        public async Task<IEnumerable<DiagnosticData>> GetDiagnosticsForSpanAsync(Document document, TextSpan range, string? diagnosticId, bool includeSuppressedDiagnostics, bool blockForData, CancellationToken cancellationToken)
->>>>>>> 535d7790
+        public async Task<IEnumerable<DiagnosticData>> GetDiagnosticsForSpanAsync(Document document, TextSpan range, string? diagnosticId, bool includeSuppressedDiagnostics, bool blockForData, Func<string, IDisposable?>? addOperationScope, CancellationToken cancellationToken)
         {
             var list = new List<DiagnosticData>();
-<<<<<<< HEAD
-            var result = await getter.TryGetAsync(list, addOperationScopeOpt, cancellationToken).ConfigureAwait(false);
-=======
-            var result = await TryAppendDiagnosticsForSpanAsync(document, range, list, diagnosticId, includeSuppressedDiagnostics, blockForData, cancellationToken).ConfigureAwait(false);
->>>>>>> 535d7790
+            var result = await TryAppendDiagnosticsForSpanAsync(document, range, list, diagnosticId, includeSuppressedDiagnostics, blockForData, addOperationScope, cancellationToken).ConfigureAwait(false);
             Debug.Assert(result);
             return list;
         }
@@ -122,7 +107,7 @@
                 _includeSuppressedDiagnostics = includeSuppressedDiagnostics;
             }
 
-            public async Task<bool> TryGetAsync(List<DiagnosticData> list, Func<string, IDisposable> addOperationScopeOpt, CancellationToken cancellationToken)
+            public async Task<bool> TryGetAsync(List<DiagnosticData> list, Func<string, IDisposable?>? addOperationScope, CancellationToken cancellationToken)
             {
                 try
                 {
@@ -130,8 +115,8 @@
                     foreach (var stateSet in _stateSets)
                     {
                         var analyzerTypeName = stateSet.Analyzer.GetType().Name;
-                        using (addOperationScopeOpt?.Invoke(analyzerTypeName))
-                        using (addOperationScopeOpt is object ? RoslynEventSource.LogInformationalBlock(FunctionId.DiagnosticAnalyzerService_GetDiagnosticsForSpanAsync, analyzerTypeName, cancellationToken) : default)
+                        using (addOperationScope?.Invoke(analyzerTypeName))
+                        using (addOperationScope is object ? RoslynEventSource.LogInformationalBlock(FunctionId.DiagnosticAnalyzerService_GetDiagnosticsForSpanAsync, analyzerTypeName, cancellationToken) : default)
                         {
                             cancellationToken.ThrowIfCancellationRequested();
 
