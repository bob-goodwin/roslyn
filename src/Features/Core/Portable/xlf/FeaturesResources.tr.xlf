--- conflicted
+++ resolved
@@ -92,8 +92,6 @@
         <target state="translated">Genel ad alanı olarak değiştir</target>
         <note />
       </trans-unit>
-<<<<<<< HEAD
-=======
       <trans-unit id="ChangesDisallowedWhileStoppedAtException">
         <source>Changes are not allowed while stopped at exception</source>
         <target state="new">Changes are not allowed while stopped at exception</target>
@@ -104,7 +102,6 @@
         <target state="new">Changes made in project '{0}' will not be applied while the application is running</target>
         <note />
       </trans-unit>
->>>>>>> a2ee4379
       <trans-unit id="Changing_0_from_asynchronous_to_synchronous_will_prevent_the_debug_session_from_continuing">
         <source>Changing '{0}' from asynchronous to synchronous will prevent the debug session from continuing.</source>
         <target state="new">Changing '{0}' from asynchronous to synchronous will prevent the debug session from continuing.</target>
@@ -335,11 +332,6 @@
         <target state="new">Modifying '{0}' which contains a switch expression will prevent the debug session from continuing.</target>
         <note />
       </trans-unit>
-      <trans-unit id="Modifying_0_which_contains_a_switch_expression_will_prevent_the_debug_session_from_continuing">
-        <source>Modifying '{0}' which contains a switch expression will prevent the debug session from continuing.</source>
-        <target state="new">Modifying '{0}' which contains a switch expression will prevent the debug session from continuing.</target>
-        <note />
-      </trans-unit>
       <trans-unit id="Move_contents_to_namespace">
         <source>Move contents to namespace...</source>
         <target state="translated">İçerikleri ad alanına taşı...</target>
@@ -473,11 +465,6 @@
       <trans-unit id="StreamMustSupportReadAndSeek">
         <source>Stream must support read and seek operations.</source>
         <target state="translated">Akış okuma ve arama işlemlerini desteklemelidir.</target>
-        <note />
-      </trans-unit>
-      <trans-unit id="Suppress_0">
-        <source>Suppress {0}</source>
-        <target state="new">Suppress {0}</target>
         <note />
       </trans-unit>
       <trans-unit id="Suppress_0">
@@ -633,16 +620,6 @@
       <trans-unit id="Wrap_and_align_expression">
         <source>Wrap and align expression</source>
         <target state="translated">İfadeyi kaydır ve hizala</target>
-        <note />
-      </trans-unit>
-      <trans-unit id="Wrap_and_align_long_call_chain">
-        <source>Wrap and align long call chain</source>
-        <target state="new">Wrap and align long call chain</target>
-        <note />
-      </trans-unit>
-      <trans-unit id="Wrap_call_chain">
-        <source>Wrap call chain</source>
-        <target state="new">Wrap call chain</target>
         <note />
       </trans-unit>
       <trans-unit id="Wrap_and_align_long_call_chain">
