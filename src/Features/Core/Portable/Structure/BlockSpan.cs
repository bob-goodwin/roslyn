--- conflicted
+++ resolved
@@ -54,12 +54,8 @@
             HintSpan = hintSpan;
             AutoCollapse = autoCollapse;
             IsDefaultCollapsed = isDefaultCollapsed;
-<<<<<<< HEAD
-            Type = type ?? BlockTypes.Nonstructural;
-=======
             IsCollapsible = isCollapsible;
             Type = type;
->>>>>>> 4cdc3d8b
         }
 
         public override string ToString()
