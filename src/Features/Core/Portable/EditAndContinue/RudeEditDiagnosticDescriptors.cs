--- conflicted
+++ resolved
@@ -80,17 +80,11 @@
             { GetDescriptorPair(RudeEditKind.UpdatingStateMachineMethodAroundActiveStatement, FeaturesResources.Updating_async_or_iterator_modifier_around_an_active_statement_will_prevent_the_debug_session_from_continuing) },
             { GetDescriptorPair(RudeEditKind.UpdatingStateMachineMethodMissingAttribute, FeaturesResources.Attribute_0_is_missing_Updating_an_async_method_or_an_iterator_will_prevent_the_debug_session_from_continuing) },
             { GetDescriptorPair(RudeEditKind.SwitchBetweenLambdaAndLocalFunction, FeaturesResources.Switching_between_lambda_and_local_function_will_prevent_the_debug_session_from_continuing ) },
-<<<<<<< HEAD
-            { GetDescriptorPair(RudeEditKind.RefStruct, FeaturesResources.Using_ref_structs_will_prevent_the_debug_session_from_continuing) },
-            { GetDescriptorPair(RudeEditKind.ReadOnlyStruct, FeaturesResources.Using_readonly_structs_will_prevent_the_debug_session_from_continuing) },
-            { GetDescriptorPair(RudeEditKind.ReadOnlyReferences, FeaturesResources.Using_readonly_references_will_prevent_the_debug_session_from_continuing) },
-            { GetDescriptorPair(RudeEditKind.InsertMethodWithExplicitInterfaceSpecifier, FeaturesResources.Adding_method_with_explicit_interface_specifier_will_prevernt_the_debug_session_from_continuing) },
-=======
             { GetDescriptorPair(RudeEditKind.RefStruct,                                 FeaturesResources.Using_ref_structs_will_prevent_the_debug_session_from_continuing) },
             { GetDescriptorPair(RudeEditKind.ReadOnlyStruct,                            FeaturesResources.Using_readonly_structs_will_prevent_the_debug_session_from_continuing) },
             { GetDescriptorPair(RudeEditKind.ReadOnlyReferences,                        FeaturesResources.Using_readonly_references_will_prevent_the_debug_session_from_continuing) },
+            { GetDescriptorPair(RudeEditKind.InsertMethodWithExplicitInterfaceSpecifier, FeaturesResources.Adding_method_with_explicit_interface_specifier_will_prevernt_the_debug_session_from_continuing) },
             { GetDescriptorPair(RudeEditKind.InternalError,                             FeaturesResources.Modifying_source_file_will_prevent_the_debug_session_from_continuing_due_to_internal_error) },
->>>>>>> 3a20927a
             { GetDescriptorPair(RudeEditKind.RUDE_EDIT_COMPLEX_QUERY_EXPRESSION,        FeaturesResources.Modifying_0_which_contains_an_Aggregate_Group_By_or_Join_query_clauses_will_prevent_the_debug_session_from_continuing) },
 
             // VB specific,
