// Copyright (c) Microsoft.  All Rights Reserved.  Licensed under the Apache License, Version 2.0.  See License.txt in the project root for license information.

using System;
using System.Collections.Generic;
using System.Collections.Immutable;
using System.Diagnostics;
using System.Linq;
using Microsoft.CodeAnalysis.CodeGen;
using Microsoft.CodeAnalysis.Collections;
using Microsoft.CodeAnalysis.CSharp.Symbols;
using Roslyn.Utilities;

namespace Microsoft.CodeAnalysis.CSharp.ExpressionEvaluator
{
    internal delegate BoundStatement GenerateMethodBody(EEMethodSymbol method, DiagnosticBag diagnostics, out ImmutableArray<LocalSymbol> declaredLocals);

    /// <summary>
    /// Synthesized expression evaluation method.
    /// </summary>
    internal sealed class EEMethodSymbol : MethodSymbol
    {
        // We only create a single EE method (per EE type) that represents an arbitrary expression,
        // whose lowering may produce synthesized members (lambdas, dynamic sites, etc).
        // We may thus assume that the method ordinal is always 0.
        //
        // Consider making the implementation more flexible in order to avoid this assumption.
        // In future we might need to compile multiple expression and then we'll need to assign 
        // a unique method ordinal to each of them to avoid duplicate synthesized member names.
        private const int _methodOrdinal = 0;

        internal readonly TypeMap TypeMap;
        internal readonly MethodSymbol SubstitutedSourceMethod;
        internal readonly ImmutableArray<LocalSymbol> Locals;
        internal readonly ImmutableArray<LocalSymbol> LocalsForBinding;

        private readonly EENamedTypeSymbol _container;
        private readonly string _name;
        private readonly ImmutableArray<Location> _locations;
        private readonly ImmutableArray<TypeParameterSymbol> _typeParameters;
        private readonly ImmutableArray<ParameterSymbol> _parameters;
        private readonly ParameterSymbol _thisParameter;
        private readonly ImmutableDictionary<string, DisplayClassVariable> _displayClassVariables;

        /// <summary>
        /// Invoked at most once to generate the method body.
        /// (If the compilation has no errors, it will be invoked
        /// exactly once, otherwise it may be skipped.)
        /// </summary>
        private readonly GenerateMethodBody _generateMethodBody;
        private TypeSymbolWithAnnotations _lazyReturnType;

        // NOTE: This is only used for asserts, so it could be conditional on DEBUG.
        private readonly ImmutableArray<TypeParameterSymbol> _allTypeParameters;

        internal EEMethodSymbol(
            EENamedTypeSymbol container,
            string name,
            Location location,
            MethodSymbol sourceMethod,
            ImmutableArray<LocalSymbol> sourceLocals,
            ImmutableArray<LocalSymbol> sourceLocalsForBinding,
            ImmutableDictionary<string, DisplayClassVariable> sourceDisplayClassVariables,
            GenerateMethodBody generateMethodBody)
        {
            Debug.Assert(sourceMethod.IsDefinition);
            Debug.Assert(sourceMethod.ContainingSymbol == container.SubstitutedSourceType.OriginalDefinition);
            Debug.Assert(sourceLocals.All(l => l.ContainingSymbol == sourceMethod));

            _container = container;
            _name = name;
            _locations = ImmutableArray.Create(location);

            // What we want is to map all original type parameters to the corresponding new type parameters
            // (since the old ones have the wrong owners).  Unfortunately, we have a circular dependency:
            //   1) Each new type parameter requires the entire map in order to be able to construct its constraint list.
            //   2) The map cannot be constructed until all new type parameters exist.
            // Our solution is to pass each new type parameter a lazy reference to the type map.  We then 
            // initialize the map as soon as the new type parameters are available - and before they are 
            // handed out - so that there is never a period where they can require the type map and find
            // it uninitialized.

            var sourceMethodTypeParameters = sourceMethod.TypeParameters;
            var allSourceTypeParameters = container.SourceTypeParameters.Concat(sourceMethodTypeParameters);

            var getTypeMap = new Func<TypeMap>(() => this.TypeMap);
            _typeParameters = sourceMethodTypeParameters.SelectAsArray(
                (tp, i, arg) => (TypeParameterSymbol)new EETypeParameterSymbol(this, tp, i, getTypeMap),
                (object)null);
            _allTypeParameters = container.TypeParameters.Concat(_typeParameters);
            this.TypeMap = new TypeMap(allSourceTypeParameters, _allTypeParameters);

            EENamedTypeSymbol.VerifyTypeParameters(this, _typeParameters);

            var substitutedSourceType = container.SubstitutedSourceType;
            this.SubstitutedSourceMethod = sourceMethod.AsMember(substitutedSourceType);
            if (sourceMethod.Arity > 0)
            {
                this.SubstitutedSourceMethod = this.SubstitutedSourceMethod.Construct(_typeParameters.As<TypeSymbol>());
            }
            TypeParameterChecker.Check(this.SubstitutedSourceMethod, _allTypeParameters);

            // Create a map from original parameter to target parameter.
            var parameterBuilder = ArrayBuilder<ParameterSymbol>.GetInstance();

            var substitutedSourceThisParameter = this.SubstitutedSourceMethod.ThisParameter;
            var substitutedSourceHasThisParameter = (object)substitutedSourceThisParameter != null;
            if (substitutedSourceHasThisParameter)
            {
                _thisParameter = MakeParameterSymbol(0, GeneratedNames.ThisProxyFieldName(), substitutedSourceThisParameter);
                Debug.Assert(_thisParameter.Type.TypeSymbol == this.SubstitutedSourceMethod.ContainingType);
                parameterBuilder.Add(_thisParameter);
            }

            var ordinalOffset = (substitutedSourceHasThisParameter ? 1 : 0);
            foreach (var substitutedSourceParameter in this.SubstitutedSourceMethod.Parameters)
            {
                var ordinal = substitutedSourceParameter.Ordinal + ordinalOffset;
                Debug.Assert(ordinal == parameterBuilder.Count);
                var parameter = MakeParameterSymbol(ordinal, substitutedSourceParameter.Name, substitutedSourceParameter);
                parameterBuilder.Add(parameter);
            }

            _parameters = parameterBuilder.ToImmutableAndFree();

            var localsBuilder = ArrayBuilder<LocalSymbol>.GetInstance();
            var localsMap = PooledDictionary<LocalSymbol, LocalSymbol>.GetInstance();
            foreach (var sourceLocal in sourceLocals)
            {
                var local = sourceLocal.ToOtherMethod(this, this.TypeMap);
                localsMap.Add(sourceLocal, local);
                localsBuilder.Add(local);
            }
            this.Locals = localsBuilder.ToImmutableAndFree();
            localsBuilder = ArrayBuilder<LocalSymbol>.GetInstance();
            foreach (var sourceLocal in sourceLocalsForBinding)
            {
                LocalSymbol local;
                if (!localsMap.TryGetValue(sourceLocal, out local))
                {
                    local = sourceLocal.ToOtherMethod(this, this.TypeMap);
                    localsMap.Add(sourceLocal, local);
                }
                localsBuilder.Add(local);
            }
            this.LocalsForBinding = localsBuilder.ToImmutableAndFree();

            // Create a map from variable name to display class field.
            var displayClassVariables = PooledDictionary<string, DisplayClassVariable>.GetInstance();
            foreach (var pair in sourceDisplayClassVariables)
            {
                var variable = pair.Value;
                var oldDisplayClassInstance = variable.DisplayClassInstance;

                // Note: we don't call ToOtherMethod in the local case because doing so would produce
                // a new LocalSymbol that would not be ReferenceEquals to the one in this.LocalsForBinding.
                var oldDisplayClassInstanceFromLocal = oldDisplayClassInstance as DisplayClassInstanceFromLocal;
                var newDisplayClassInstance = (oldDisplayClassInstanceFromLocal == null) ?
                    oldDisplayClassInstance.ToOtherMethod(this, this.TypeMap) :
                    new DisplayClassInstanceFromLocal((EELocalSymbol)localsMap[oldDisplayClassInstanceFromLocal.Local]);

                variable = variable.SubstituteFields(newDisplayClassInstance, this.TypeMap);
                displayClassVariables.Add(pair.Key, variable);
            }

            _displayClassVariables = displayClassVariables.ToImmutableDictionary();
            displayClassVariables.Free();
            localsMap.Free();

            _generateMethodBody = generateMethodBody;
        }

        private ParameterSymbol MakeParameterSymbol(int ordinal, string name, ParameterSymbol sourceParameter)
        {
<<<<<<< HEAD
            return new SynthesizedParameterSymbol(this, sourceParameter.Type.TypeSymbol, ordinal, sourceParameter.RefKind, name, sourceParameter.Type.CustomModifiers, sourceParameter.CountOfCustomModifiersPrecedingByRef);
=======
            return SynthesizedParameterSymbol.Create(this, sourceParameter.Type, ordinal, sourceParameter.RefKind, name, sourceParameter.CustomModifiers, sourceParameter.RefCustomModifiers);
>>>>>>> 2355a7be
        }

        internal override bool IsMetadataNewSlot(bool ignoreInterfaceImplementationChanges = false)
        {
            return false;
        }

        internal override bool IsMetadataVirtual(bool ignoreInterfaceImplementationChanges = false)
        {
            return false;
        }

        internal override bool IsMetadataFinal
        {
            get { return false; }
        }

        public override MethodKind MethodKind
        {
            get { return MethodKind.Ordinary; }
        }

        public override string Name
        {
            get { return _name; }
        }

        public override int Arity
        {
            get { return _typeParameters.Length; }
        }

        public override bool IsExtensionMethod
        {
            get { return false; }
        }

        internal override bool HasSpecialName
        {
            get { return true; }
        }

        internal override System.Reflection.MethodImplAttributes ImplementationAttributes
        {
            get { return default(System.Reflection.MethodImplAttributes); }
        }

        internal override bool HasDeclarativeSecurity
        {
            get { return false; }
        }

        public override DllImportData GetDllImportData()
        {
            return null;
        }

        internal override IEnumerable<Cci.SecurityAttribute> GetSecurityInformation()
        {
            throw ExceptionUtilities.Unreachable;
        }

        internal override MarshalPseudoCustomAttributeData ReturnValueMarshallingInformation
        {
            get { return null; }
        }

        internal override bool RequiresSecurityObject
        {
            get { return false; }
        }

        internal override bool TryGetThisParameter(out ParameterSymbol thisParameter)
        {
            thisParameter = null;
            return true;
        }

        public override bool HidesBaseMethodsByName
        {
            get { return false; }
        }

        public override bool IsVararg
        {
            get { return this.SubstitutedSourceMethod.IsVararg; }
        }

        internal override RefKind RefKind
        {
            get { return this.SubstitutedSourceMethod.RefKind; }
        }

        public override bool ReturnsVoid
        {
            get { return this.ReturnType.SpecialType == SpecialType.System_Void; }
        }

        public override bool IsAsync
        {
            get { return false; }
        }

        public override TypeSymbolWithAnnotations ReturnType
        {
            get
            {
                if ((object)_lazyReturnType == null)
                {
                    throw new InvalidOperationException();
                }
                return _lazyReturnType;
            }
        }

        public override ImmutableArray<TypeSymbolWithAnnotations> TypeArguments
        {
            get { return _typeParameters.SelectAsArray(TypeMap.AsTypeSymbolWithAnnotations); }
        }

        public override ImmutableArray<TypeParameterSymbol> TypeParameters
        {
            get { return _typeParameters; }
        }

        public override ImmutableArray<ParameterSymbol> Parameters
        {
            get { return _parameters; }
        }

        public override ImmutableArray<MethodSymbol> ExplicitInterfaceImplementations
        {
            get { return ImmutableArray<MethodSymbol>.Empty; }
        }

<<<<<<< HEAD
=======
        public override ImmutableArray<CustomModifier> ReturnTypeCustomModifiers
        {
            get { return ImmutableArray<CustomModifier>.Empty; }
        }

        public override ImmutableArray<CustomModifier> RefCustomModifiers
        {
            get { return ImmutableArray<CustomModifier>.Empty; }
        }

>>>>>>> 2355a7be
        public override Symbol AssociatedSymbol
        {
            get { return null; }
        }

        internal override ImmutableArray<string> GetAppliedConditionalSymbols()
        {
            throw ExceptionUtilities.Unreachable;
        }

        internal override Cci.CallingConvention CallingConvention
        {
            get
            {
                Debug.Assert(this.IsStatic);
                var cc = Cci.CallingConvention.Default;
                if (this.IsVararg)
                {
                    cc |= Cci.CallingConvention.ExtraArguments;
                }
                if (this.IsGenericMethod)
                {
                    cc |= Cci.CallingConvention.Generic;
                }
                return cc;
            }
        }

        internal override bool GenerateDebugInfo
        {
            get { return false; }
        }

        public override Symbol ContainingSymbol
        {
            get { return _container; }
        }

        public override ImmutableArray<Location> Locations
        {
            get { return _locations; }
        }

        public override ImmutableArray<SyntaxReference> DeclaringSyntaxReferences
        {
            get { throw ExceptionUtilities.Unreachable; }
        }

        public override Accessibility DeclaredAccessibility
        {
            get { return Accessibility.Internal; }
        }

        public override bool IsStatic
        {
            get { return true; }
        }

        public override bool IsVirtual
        {
            get { return false; }
        }

        public override bool IsOverride
        {
            get { return false; }
        }

        public override bool IsAbstract
        {
            get { return false; }
        }

        public override bool IsSealed
        {
            get { return false; }
        }

        public override bool IsExtern
        {
            get { return false; }
        }

        internal override ObsoleteAttributeData ObsoleteAttributeData
        {
            get { throw ExceptionUtilities.Unreachable; }
        }

        internal override void GenerateMethodBody(TypeCompilationState compilationState, DiagnosticBag diagnostics)
        {
            ImmutableArray<LocalSymbol> declaredLocalsArray;
            var body = _generateMethodBody(this, diagnostics, out declaredLocalsArray);
            var compilation = compilationState.Compilation;

            _lazyReturnType = TypeSymbolWithAnnotations.Create(CalculateReturnType(compilation, body));

            // Can't do this until the return type has been computed.
            TypeParameterChecker.Check(this, _allTypeParameters);

            if (diagnostics.HasAnyErrors())
            {
                return;
            }

            DiagnosticsPass.IssueDiagnostics(compilation, body, diagnostics, this);
            if (diagnostics.HasAnyErrors())
            {
                return;
            }

            // Check for use-site diagnostics (e.g. missing types in the signature).
            DiagnosticInfo useSiteDiagnosticInfo = null;
            this.CalculateUseSiteDiagnostic(ref useSiteDiagnosticInfo);
            if (useSiteDiagnosticInfo != null && useSiteDiagnosticInfo.Severity == DiagnosticSeverity.Error)
            {
                diagnostics.Add(useSiteDiagnosticInfo, this.Locations[0]);
                return;
            }

            try
            {
                var declaredLocals = PooledHashSet<LocalSymbol>.GetInstance();
                try
                {
                    // Rewrite local declaration statement.
                    body = (BoundStatement)LocalDeclarationRewriter.Rewrite(compilation, _container, declaredLocals, body, declaredLocalsArray);

                    // Verify local declaration names.
                    foreach (var local in declaredLocals)
                    {
                        Debug.Assert(local.Locations.Length > 0);
                        var name = local.Name;
                        if (name.StartsWith("$", StringComparison.Ordinal))
                        {
                            diagnostics.Add(ErrorCode.ERR_UnexpectedCharacter, local.Locations[0], name[0]);
                            return;
                        }
                    }

                    // Rewrite references to placeholder "locals".
                    body = (BoundStatement)PlaceholderLocalRewriter.Rewrite(compilation, _container, declaredLocals, body, diagnostics);

                    if (diagnostics.HasAnyErrors())
                    {
                        return;
                    }
                }
                finally
                {
                    declaredLocals.Free();
                }

                var syntax = body.Syntax;
                var statementsBuilder = ArrayBuilder<BoundStatement>.GetInstance();
                statementsBuilder.Add(body);
                // Insert an implicit return statement if necessary.
                if (body.Kind != BoundKind.ReturnStatement)
                {
                    statementsBuilder.Add(new BoundReturnStatement(syntax, RefKind.None, expressionOpt: null));
                }

                var localsBuilder = ArrayBuilder<LocalSymbol>.GetInstance();
                var localsSet = PooledHashSet<LocalSymbol>.GetInstance();
                foreach (var local in this.LocalsForBinding)
                {
                    Debug.Assert(!localsSet.Contains(local));
                    localsBuilder.Add(local);
                    localsSet.Add(local);
                }
                foreach (var local in this.Locals)
                {
                    if (!localsSet.Contains(local))
                    {
                        Debug.Assert(!localsSet.Contains(local));
                        localsBuilder.Add(local);
                        localsSet.Add(local);
                    }
                }
                localsSet.Free();

                body = new BoundBlock(syntax, localsBuilder.ToImmutableAndFree(), statementsBuilder.ToImmutableAndFree()) { WasCompilerGenerated = true };

                Debug.Assert(!diagnostics.HasAnyErrors());
                Debug.Assert(!body.HasErrors);

                bool sawLambdas;
                bool sawLocalFunctions;
                bool sawAwaitInExceptionHandler;
                ImmutableArray<SourceSpan> dynamicAnalysisSpans = ImmutableArray<SourceSpan>.Empty;
                body = LocalRewriter.Rewrite(
                    compilation: this.DeclaringCompilation,
                    method: this,
                    methodOrdinal: _methodOrdinal,
                    containingType: _container,
                    statement: body,
                    compilationState: compilationState,
                    previousSubmissionFields: null,
                    allowOmissionOfConditionalCalls: false,
                    instrumentForDynamicAnalysis: false,
                    debugDocumentProvider: null,
                    dynamicAnalysisSpans: ref dynamicAnalysisSpans,
                    diagnostics: diagnostics,
                    sawLambdas: out sawLambdas,
                    sawLocalFunctions: out sawLocalFunctions,
                    sawAwaitInExceptionHandler: out sawAwaitInExceptionHandler);

                Debug.Assert(!sawAwaitInExceptionHandler);
                Debug.Assert(dynamicAnalysisSpans.Length == 0);

                if (body.HasErrors)
                {
                    return;
                }

                // Variables may have been captured by lambdas in the original method
                // or in the expression, and we need to preserve the existing values of
                // those variables in the expression. This requires rewriting the variables
                // in the expression based on the closure classes from both the original
                // method and the expression, and generating a preamble that copies
                // values into the expression closure classes.
                //
                // Consider the original method:
                // static void M()
                // {
                //     int x, y, z;
                //     ...
                //     F(() => x + y);
                // }
                // and the expression in the EE: "F(() => x + z)".
                //
                // The expression is first rewritten using the closure class and local <1>
                // from the original method: F(() => <1>.x + z)
                // Then lambda rewriting introduces a new closure class that includes
                // the locals <1> and z, and a corresponding local <2>: F(() => <2>.<1>.x + <2>.z)
                // And a preamble is added to initialize the fields of <2>:
                //     <2> = new <>c__DisplayClass0();
                //     <2>.<1> = <1>;
                //     <2>.z = z;

                // Rewrite "this" and "base" references to parameter in this method.
                // Rewrite variables within body to reference existing display classes.
                body = (BoundStatement)CapturedVariableRewriter.Rewrite(
                    this.SubstitutedSourceMethod.IsStatic ? null : _parameters[0],
                    compilation.Conversions,
                    _displayClassVariables,
                    body,
                    diagnostics);

                if (body.HasErrors)
                {
                    Debug.Assert(false, "Please add a test case capturing whatever caused this assert.");
                    return;
                }

                if (diagnostics.HasAnyErrors())
                {
                    return;
                }

                if (sawLambdas || sawLocalFunctions)
                {
                    var closureDebugInfoBuilder = ArrayBuilder<ClosureDebugInfo>.GetInstance();
                    var lambdaDebugInfoBuilder = ArrayBuilder<LambdaDebugInfo>.GetInstance();

                    body = LambdaRewriter.Rewrite(
                        loweredBody: body,
                        thisType: this.SubstitutedSourceMethod.ContainingType,
                        thisParameter: _thisParameter,
                        method: this,
                        methodOrdinal: _methodOrdinal,
                        substitutedSourceMethod: this.SubstitutedSourceMethod.OriginalDefinition,
                        closureDebugInfoBuilder: closureDebugInfoBuilder,
                        lambdaDebugInfoBuilder: lambdaDebugInfoBuilder,
                        slotAllocatorOpt: null,
                        compilationState: compilationState,
                        diagnostics: diagnostics,
                        assignLocals: true);

                    // we don't need this information:
                    closureDebugInfoBuilder.Free();
                    lambdaDebugInfoBuilder.Free();
                }

                // Insert locals from the original method,
                // followed by any new locals.
                var block = (BoundBlock)body;
                var localBuilder = ArrayBuilder<LocalSymbol>.GetInstance();
                foreach (var local in this.Locals)
                {
                    Debug.Assert(!(local is EELocalSymbol) || (((EELocalSymbol)local).Ordinal == localBuilder.Count));
                    localBuilder.Add(local);
                }
                foreach (var local in block.Locals)
                {
                    var oldLocal = local as EELocalSymbol;
                    if (oldLocal != null)
                    {
                        Debug.Assert(localBuilder[oldLocal.Ordinal] == oldLocal);
                        continue;
                    }
                    localBuilder.Add(local);
                }

                body = block.Update(localBuilder.ToImmutableAndFree(), block.LocalFunctions, block.Statements);
                TypeParameterChecker.Check(body, _allTypeParameters);
                compilationState.AddSynthesizedMethod(this, body);
            }
            catch (BoundTreeVisitor.CancelledByStackGuardException ex)
            {
                ex.AddAnError(diagnostics);
            }
        }

        private static TypeSymbol CalculateReturnType(CSharpCompilation compilation, BoundStatement bodyOpt)
        {
            if (bodyOpt == null)
            {
                // If the method doesn't do anything, then it doesn't return anything.
                return compilation.GetSpecialType(SpecialType.System_Void);
            }

            switch (bodyOpt.Kind)
            {
                case BoundKind.ReturnStatement:
                    return ((BoundReturnStatement)bodyOpt).ExpressionOpt.Type;
                case BoundKind.ExpressionStatement:
                case BoundKind.LocalDeclaration:
                case BoundKind.MultipleLocalDeclarations:
                    return compilation.GetSpecialType(SpecialType.System_Void);
                default:
                    throw ExceptionUtilities.UnexpectedValue(bodyOpt.Kind);
            }
        }

        internal override void AddSynthesizedReturnTypeAttributes(ref ArrayBuilder<SynthesizedAttributeData> attributes)
        {
            base.AddSynthesizedReturnTypeAttributes(ref attributes);

<<<<<<< HEAD
            if (this.ReturnType.TypeSymbol.ContainsDynamic())
            {
                var compilation = this.DeclaringCompilation;
                if ((object)compilation.GetWellKnownTypeMember(WellKnownMember.System_Runtime_CompilerServices_DynamicAttribute__ctor) != null)
                {
                    AddSynthesizedAttribute(ref attributes, compilation.SynthesizeDynamicAttribute(this.ReturnType.TypeSymbol, this.ReturnType.CustomModifiers.Length));
                }
=======
            var compilation = this.DeclaringCompilation;
            var returnType = this.ReturnType;

            if (returnType.ContainsDynamic() && compilation.HasDynamicEmitAttributes())
            {
                AddSynthesizedAttribute(ref attributes, compilation.SynthesizeDynamicAttribute(returnType, ReturnTypeCustomModifiers.Length + RefCustomModifiers.Length, RefKind));
            }

            if (returnType.ContainsTupleNames() && compilation.HasTupleNamesAttributes)
            {
                AddSynthesizedAttribute(ref attributes, compilation.SynthesizeTupleNamesAttribute(returnType));
>>>>>>> 2355a7be
            }
        }

        internal override int CalculateLocalSyntaxOffset(int localPosition, SyntaxTree localTree)
        {
            return localPosition;
        }
    }
}<|MERGE_RESOLUTION|>--- conflicted
+++ resolved
@@ -171,11 +171,7 @@
 
         private ParameterSymbol MakeParameterSymbol(int ordinal, string name, ParameterSymbol sourceParameter)
         {
-<<<<<<< HEAD
-            return new SynthesizedParameterSymbol(this, sourceParameter.Type.TypeSymbol, ordinal, sourceParameter.RefKind, name, sourceParameter.Type.CustomModifiers, sourceParameter.CountOfCustomModifiersPrecedingByRef);
-=======
-            return SynthesizedParameterSymbol.Create(this, sourceParameter.Type, ordinal, sourceParameter.RefKind, name, sourceParameter.CustomModifiers, sourceParameter.RefCustomModifiers);
->>>>>>> 2355a7be
+            return SynthesizedParameterSymbol.Create(this, sourceParameter.Type.TypeSymbol, ordinal, sourceParameter.RefKind, name, sourceParameter.Type.CustomModifiers, sourceParameter.RefCustomModifiers);
         }
 
         internal override bool IsMetadataNewSlot(bool ignoreInterfaceImplementationChanges = false)
@@ -311,19 +307,11 @@
             get { return ImmutableArray<MethodSymbol>.Empty; }
         }
 
-<<<<<<< HEAD
-=======
-        public override ImmutableArray<CustomModifier> ReturnTypeCustomModifiers
+        public override ImmutableArray<CustomModifier> RefCustomModifiers
         {
             get { return ImmutableArray<CustomModifier>.Empty; }
         }
 
-        public override ImmutableArray<CustomModifier> RefCustomModifiers
-        {
-            get { return ImmutableArray<CustomModifier>.Empty; }
-        }
-
->>>>>>> 2355a7be
         public override Symbol AssociatedSymbol
         {
             get { return null; }
@@ -662,27 +650,17 @@
         {
             base.AddSynthesizedReturnTypeAttributes(ref attributes);
 
-<<<<<<< HEAD
-            if (this.ReturnType.TypeSymbol.ContainsDynamic())
-            {
-                var compilation = this.DeclaringCompilation;
-                if ((object)compilation.GetWellKnownTypeMember(WellKnownMember.System_Runtime_CompilerServices_DynamicAttribute__ctor) != null)
-                {
-                    AddSynthesizedAttribute(ref attributes, compilation.SynthesizeDynamicAttribute(this.ReturnType.TypeSymbol, this.ReturnType.CustomModifiers.Length));
-                }
-=======
             var compilation = this.DeclaringCompilation;
             var returnType = this.ReturnType;
 
-            if (returnType.ContainsDynamic() && compilation.HasDynamicEmitAttributes())
-            {
-                AddSynthesizedAttribute(ref attributes, compilation.SynthesizeDynamicAttribute(returnType, ReturnTypeCustomModifiers.Length + RefCustomModifiers.Length, RefKind));
-            }
-
-            if (returnType.ContainsTupleNames() && compilation.HasTupleNamesAttributes)
-            {
-                AddSynthesizedAttribute(ref attributes, compilation.SynthesizeTupleNamesAttribute(returnType));
->>>>>>> 2355a7be
+            if (returnType.TypeSymbol.ContainsDynamic() && compilation.HasDynamicEmitAttributes())
+            {
+                AddSynthesizedAttribute(ref attributes, compilation.SynthesizeDynamicAttribute(returnType.TypeSymbol, returnType.CustomModifiers.Length + RefCustomModifiers.Length, RefKind));
+            }
+
+            if (returnType.TypeSymbol.ContainsTupleNames() && compilation.HasTupleNamesAttributes)
+            {
+                AddSynthesizedAttribute(ref attributes, compilation.SynthesizeTupleNamesAttribute(returnType.TypeSymbol));
             }
         }
 
