﻿// Copyright (c) Microsoft.  All Rights Reserved.  Licensed under the Apache License, Version 2.0.  See License.txt in the project root for license information.

using System.Collections.Generic;
using System.Collections.Immutable;
using System.Linq;
using System.Reflection.Metadata;
using System.Reflection.Metadata.Ecma335;
using System.Reflection.PortableExecutable;
using Microsoft.CodeAnalysis.CodeGen;
using Microsoft.CodeAnalysis.CSharp.Symbols;
using Microsoft.CodeAnalysis.CSharp.Test.Utilities;
using Microsoft.CodeAnalysis.CSharp.UnitTests;
using Microsoft.CodeAnalysis.ExpressionEvaluator;
using Microsoft.CodeAnalysis.ExpressionEvaluator.UnitTests;
using Microsoft.CodeAnalysis.Test.Utilities;
using Microsoft.DiaSymReader;
using Roslyn.Test.Utilities;
using Xunit;

namespace Microsoft.CodeAnalysis.CSharp.ExpressionEvaluator.UnitTests
{
    using System;
    using Debugging;
    using static MethodDebugInfoValidation;

    public class UsingDebugInfoTests : ExpressionCompilerTestBase
    {
        #region Grouped import strings 

        [Fact]
        public void SimplestCase()
        {
            var source = @"
using System;

class C
{
    void M()
    {
    }
}
";
            var comp = CreateCompilation(source);
            WithRuntimeInstance(comp, runtime =>
            {
                GetMethodDebugInfo(runtime, "C.M").ImportRecordGroups.Verify(@"
                {
                    Namespace: string='System'
                }");
            });
        }

        [Fact, WorkItem(21386, "https://github.com/dotnet/roslyn/issues/21386")]
        public void Gaps()
        {
            var source = @"
using System;

namespace N1
{
  namespace N2 
  {
    using System.Collections;

    namespace N3 
    {
      class C { void M() { } }
    }
  }
}
";
            var comp = CreateCompilation(source);
            WithRuntimeInstance(comp, runtime =>
            {
                GetMethodDebugInfo(runtime, "N1.N2.N3.C.M").ImportRecordGroups.Verify(@"
                {
                }
                {
                    Namespace: string='System.Collections'
                }
                {
                }
                {
                    Namespace: string='System'
                }");
            });
        }

        [Fact]
        public void NestedScopes()
        {
            var source = @"
using System;

class C
{
    void M()
    {
        int i = 1;
        {
            int j = 2;
        }
    }
}
";
            var comp = CreateCompilation(source, options: TestOptions.DebugDll);

            CompileAndVerify(comp).VerifyIL("C.M", @"
{
  // Code size        8 (0x8)
  .maxstack  1
  .locals init (int V_0, //i
                int V_1) //j
  IL_0000:  nop
  IL_0001:  ldc.i4.1
  IL_0002:  stloc.0
  IL_0003:  nop
  IL_0004:  ldc.i4.2
  IL_0005:  stloc.1
  IL_0006:  nop
  IL_0007:  ret
}
");

            WithRuntimeInstance(comp, runtime =>
            {
                GetMethodDebugInfo(runtime, "C.M", ilOffset: 0x0004).ImportRecordGroups.Verify(@"
                {
                    Namespace: string='System'
                }");
            });
        }

        [Fact]
        public void NestedNamespaces()
        {
            var source = @"
using System;

namespace A
{
    using System.IO;
    using System.Text;

    class C
    {
        void M()
        {
        }
    }
}
";
            var comp = CreateCompilation(source);
            WithRuntimeInstance(comp, runtime =>
            {
                GetMethodDebugInfo(runtime, "A.C.M").ImportRecordGroups.Verify(@"
                {
                    Namespace: string='System.IO'
                    Namespace: string='System.Text'
                }
                {
                    Namespace: string='System'
                }");
            });
        }

        [Fact]
        public void Forward()
        {
            var source = @"
using System;

namespace A
{
    using System.IO;
    using System.Text;

    class C
    {
        // One of these methods will forward to the other since they're adjacent.
        void M1() { }
        void M2() { }
    }
}
";
            var comp = CreateCompilation(source);
            WithRuntimeInstance(comp, runtime =>
            {
                GetMethodDebugInfo(runtime, "A.C.M1").ImportRecordGroups.Verify(@"
                {
                    Namespace: string='System.IO'
                    Namespace: string='System.Text'
                }
                {
                    Namespace: string='System'
                }");

                GetMethodDebugInfo(runtime, "A.C.M2").ImportRecordGroups.Verify(@"
                {
                    Namespace: string='System.IO'
                    Namespace: string='System.Text'
                }
                {
                    Namespace: string='System'
                }");
            });
        }

        [Fact]
        public void ImportKinds()
        {
            var source = @"
extern alias A;
using S = System;

namespace B
{
    using F = S.IO.File;
    using System.Text;

    class C
    {
        void M()
        {
        }
    }
}
";
<<<<<<< HEAD
            // PROTOTYPE(NullableReferenceTypes): C#8 projects require System.Attribute.
            var aliasedRef = CreateCompilation("", assemblyName: "Lib", parseOptions: TestOptions.Regular7).EmitToImageReference(aliases: ImmutableArray.Create("A"));
            var comp = CreateStandardCompilation(source, new[] { aliasedRef });
=======
            var aliasedRef = CreateEmptyCompilation("", assemblyName: "Lib").EmitToImageReference(aliases: ImmutableArray.Create("A"));
            var comp = CreateCompilation(source, new[] { aliasedRef });
>>>>>>> 79ae6bcf
            WithRuntimeInstance(comp, runtime =>
            {
                var info = GetMethodDebugInfo(runtime, "B.C.M");

                info.ImportRecordGroups.Verify(@"
                {
                    Namespace: string='System.Text'
                    Type: alias='F' type='System.IO.File'
                }
                {
                    Assembly: alias='A'
                    Namespace: alias='S' string='System'
                }");

                info.ExternAliasRecords.Verify(
                    "A = 'Lib, Version=0.0.0.0, Culture=neutral, PublicKeyToken=null'");
            });
        }

        [WorkItem(1084059, "http://vstfdevdiv:8080/DevDiv2/DevDiv/_workitems/edit/1084059")]
        [Fact]
        public void ImportKinds_StaticType()
        {
            var libSource = @"
namespace N
{
    public static class Static
    {
    }
}
";

            var source = @"
extern alias A;
using static System.Math;

namespace B
{
    using static A::N.Static;

    class C
    {
        void M()
        {
        }
    }
}
";
            var aliasedRef = CreateCompilation(libSource, assemblyName: "Lib").EmitToImageReference(aliases: ImmutableArray.Create("A"));
            var comp = CreateCompilation(source, new[] { aliasedRef });

            WithRuntimeInstance(comp, runtime =>
            {
                var info = GetMethodDebugInfo(runtime, "B.C.M");

                info.ImportRecordGroups.Verify(@"
                {
                    Type: type='N.Static'
                }
                {
                    Assembly: alias='A'
                    Type: type='System.Math'
                }");

                info.ExternAliasRecords.Verify(
                    "A = 'Lib, Version=0.0.0.0, Culture=neutral, PublicKeyToken=null'");
            });
        }

        [Fact]
        public void ForwardToModule()
        {
            var source = @"
extern alias A;

namespace B
{
    using System;

    class C
    {
        void M1()
        {
        }
    }
}

namespace D
{
    using System.Text; // Different using to prevent normal forwarding.

    class E
    {
        void M2()
        {
        }
    }
}
";
<<<<<<< HEAD
            // PROTOTYPE(NullableReferenceTypes): C#8 projects require System.Attribute.
            var aliasedRef = CreateCompilation("", assemblyName: "Lib", parseOptions: TestOptions.Regular7).EmitToImageReference(aliases: ImmutableArray.Create("A"));
            var comp = CreateStandardCompilation(source, new[] { aliasedRef });
=======
            var aliasedRef = CreateEmptyCompilation("", assemblyName: "Lib").EmitToImageReference(aliases: ImmutableArray.Create("A"));
            var comp = CreateCompilation(source, new[] { aliasedRef });
>>>>>>> 79ae6bcf

            WithRuntimeInstance(comp, runtime =>
            {
                var debugInfo1 = GetMethodDebugInfo(runtime, "B.C.M1");

                debugInfo1.ImportRecordGroups.Verify(@"
                {
                    Namespace: string='System'
                }
                {
                    Assembly: alias='A'
                }");

                debugInfo1.ExternAliasRecords.Verify(
                    "A = 'Lib, Version=0.0.0.0, Culture=neutral, PublicKeyToken=null'");

                var debugInfo2 = GetMethodDebugInfo(runtime, "D.E.M2");

                debugInfo2.ImportRecordGroups.Verify(@"
                {
                    Namespace: string='System.Text'
                }
                {
                    Assembly: alias='A'
                }");

                debugInfo2.ExternAliasRecords.Verify(
                    "A = 'Lib, Version=0.0.0.0, Culture=neutral, PublicKeyToken=null'");
            });
        }

        #endregion

        #region Invalid PDBs

        [Fact]
        public void BadPdb_ForwardChain()
        {
            const int methodToken1 = 0x600057a; // Forwards to 2
            const int methodToken2 = 0x600055d; // Forwards to 3
            const int methodToken3 = 0x6000540; // Has a using
            const string importString = "USystem";

            var getMethodCustomDebugInfo = new Func<int, int, byte[]>((token, _) =>
            {
                switch (token)
                {
                    case methodToken1: return new MethodDebugInfoBytes.Builder().AddForward(methodToken2).Build().Bytes.ToArray();
                    case methodToken2: return new MethodDebugInfoBytes.Builder().AddForward(methodToken3).Build().Bytes.ToArray();
                    case methodToken3: return new MethodDebugInfoBytes.Builder(new[] { new[] { importString } }).Build().Bytes.ToArray();
                    default: throw null;
                }
            });

            var getMethodImportStrings = new Func<int, int, ImmutableArray<string>>((token, _) =>
            {
                switch (token)
                {
                    case methodToken3: return ImmutableArray.Create(importString);
                    default: throw null;
                }
            });

            ImmutableArray < string> externAliasStrings;
            var importStrings = CustomDebugInfoReader.GetCSharpGroupedImportStrings(methodToken1, 0, getMethodCustomDebugInfo, getMethodImportStrings, out externAliasStrings);
            Assert.True(importStrings.IsDefault);
            Assert.True(externAliasStrings.IsDefault);

            importStrings = CustomDebugInfoReader.GetCSharpGroupedImportStrings(methodToken2, 0, getMethodCustomDebugInfo, getMethodImportStrings, out externAliasStrings);
            Assert.Equal(importString, importStrings.Single().Single());
            Assert.Equal(0, externAliasStrings.Length);

            importStrings = CustomDebugInfoReader.GetCSharpGroupedImportStrings(methodToken2, 0, getMethodCustomDebugInfo, getMethodImportStrings, out externAliasStrings);
            Assert.Equal(importString, importStrings.Single().Single());
            Assert.Equal(0, externAliasStrings.Length);
        }

        [Fact]
        public void BadPdb_Cycle()
        {
            const int methodToken1 = 0x600057a; // Forwards to itself

            var getMethodCustomDebugInfo = new Func<int, int, byte[]>((token, _) =>
            {
                switch (token)
                {
                    case methodToken1: return new MethodDebugInfoBytes.Builder().AddForward(methodToken1).Build().Bytes.ToArray();
                    default: throw null;
                }
            });

            var getMethodImportStrings = new Func<int, int, ImmutableArray<string>>((token, _) =>
            {
                return ImmutableArray<string>.Empty;
            });

            ImmutableArray<string> externAliasStrings;
            var importStrings = CustomDebugInfoReader.GetCSharpGroupedImportStrings(methodToken1, 0, getMethodCustomDebugInfo, getMethodImportStrings, out externAliasStrings);
            Assert.True(importStrings.IsDefault);
            Assert.True(externAliasStrings.IsDefault);
        }

        [WorkItem(999086, "http://vstfdevdiv:8080/DevDiv2/DevDiv/_workitems/edit/999086")]
        [Fact]
        public void BadPdb_InvalidAliasSyntax()
        {
            var source = @"
public class C
{
    public static void Main()
    {
    }
}
";
            var comp = CreateCompilation(source);
            var peImage = comp.EmitToArray();

            var symReader = ExpressionCompilerTestHelpers.ConstructSymReaderWithImports(
                peImage,
                "Main",
                "USystem", // Valid.
                "UACultureInfo TSystem.Globalization.CultureInfo, mscorlib, Version=4.0.0.0, Culture=neutral, PublicKeyToken=b77a5c561934e089", // Invalid - skipped.
                "ASI USystem.IO"); // Valid.

            var module = ModuleInstance.Create(peImage, symReader);
            var runtime = CreateRuntimeInstance(module, new[] { MscorlibRef });
            var evalContext = CreateMethodContext(runtime, "C.Main");
            var compContext = evalContext.CreateCompilationContext(); // Used to throw.
            var imports = compContext.NamespaceBinder.ImportChain.Single();
            Assert.Equal("System", imports.Usings.Single().NamespaceOrType.ToTestDisplayString());
            Assert.Equal("SI", imports.UsingAliases.Keys.Single());
            Assert.Equal(0, imports.ExternAliases.Length);
        }

        [WorkItem(999086, "http://vstfdevdiv:8080/DevDiv2/DevDiv/_workitems/edit/999086")]
        [Fact]
        public void BadPdb_DotInAlias()
        {
            var source = @"
public class C
{
    public static void Main()
    {
    }
}
";
            var comp = CreateCompilation(source);
            var peImage = comp.EmitToArray();

            var symReader = ExpressionCompilerTestHelpers.ConstructSymReaderWithImports(
                peImage,
                "Main",
                "USystem", // Valid.
                "AMy.Alias TSystem.Globalization.CultureInfo, mscorlib, Version=4.0.0.0, Culture=neutral, PublicKeyToken=b77a5c561934e089", // Invalid - skipped.
                "ASI USystem.IO"); // Valid.

            var module = ModuleInstance.Create(peImage, symReader);
            var runtime = CreateRuntimeInstance(module, new[] { MscorlibRef });
            var evalContext = CreateMethodContext(runtime, "C.Main");
            var compContext = evalContext.CreateCompilationContext(); // Used to throw.
            var imports = compContext.NamespaceBinder.ImportChain.Single();
            Assert.Equal("System", imports.Usings.Single().NamespaceOrType.ToTestDisplayString());
            Assert.Equal("SI", imports.UsingAliases.Keys.Single());
            Assert.Equal(0, imports.ExternAliases.Length);
        }

        [WorkItem(1007917, "http://vstfdevdiv:8080/DevDiv2/DevDiv/_workitems/edit/1007917")]
        [Fact]
        public void BadPdb_NestingLevel_TooMany()
        {
            var source = @"
public class C
{
    public static void Main()
    {
    }
}
";
            var comp = CreateCompilation(source);
            var peImage = comp.EmitToArray();

            ISymUnmanagedReader symReader;
            using (var peReader = new PEReader(peImage))
            {
                var metadataReader = peReader.GetMetadataReader();
                var methodHandle = metadataReader.MethodDefinitions.Single(h => metadataReader.StringComparer.Equals(metadataReader.GetMethodDefinition(h).Name, "Main"));
                var methodToken = metadataReader.GetToken(methodHandle);

                symReader = new MockSymUnmanagedReader(new Dictionary<int, MethodDebugInfoBytes>
                {
                    { methodToken, new MethodDebugInfoBytes.Builder(new [] { new[] { "USystem", "USystem.IO" } }, suppressUsingInfo: true).AddUsingInfo(1, 1).Build() },
                }.ToImmutableDictionary());
            }

            var module = ModuleInstance.Create(peImage, symReader);
            var runtime = CreateRuntimeInstance(module, new[] { MscorlibRef });
            var evalContext = CreateMethodContext(runtime, "C.Main");
            var compContext = evalContext.CreateCompilationContext();
            var imports = compContext.NamespaceBinder.ImportChain.Single();
            Assert.Equal("System.IO", imports.Usings.Single().NamespaceOrType.ToTestDisplayString()); // Note: some information is preserved.
            Assert.Equal(0, imports.UsingAliases.Count);
            Assert.Equal(0, imports.ExternAliases.Length);
        }

        [WorkItem(1007917, "http://vstfdevdiv:8080/DevDiv2/DevDiv/_workitems/edit/1007917")]
        [Fact]
        public void BadPdb_NestingLevel_TooFew()
        {
            var source = @"
namespace N
{
    public class C
    {
        public static void Main()
        {
        }
    }
}
";
            var comp = CreateCompilation(source);
            var peImage = comp.EmitToArray();

            ISymUnmanagedReader symReader;
            using (var peReader = new PEReader(peImage))
            {
                var metadataReader = peReader.GetMetadataReader();
                var methodHandle = metadataReader.MethodDefinitions.Single(h => metadataReader.StringComparer.Equals(metadataReader.GetMethodDefinition(h).Name, "Main"));
                var methodToken = metadataReader.GetToken(methodHandle);

                symReader = new MockSymUnmanagedReader(new Dictionary<int, MethodDebugInfoBytes>
                {
                    { methodToken, new MethodDebugInfoBytes.Builder(new [] { new[] { "USystem" } }, suppressUsingInfo: true).AddUsingInfo(1).Build() },
                }.ToImmutableDictionary());
            }

            var module = ModuleInstance.Create(peImage, symReader);
            var runtime = CreateRuntimeInstance(module, new[] { MscorlibRef });
            var evalContext = CreateMethodContext(runtime, "N.C.Main");
            var compContext = evalContext.CreateCompilationContext();
            var imports = compContext.NamespaceBinder.ImportChain.Single();
            Assert.Equal("System", imports.Usings.Single().NamespaceOrType.ToTestDisplayString()); // Note: some information is preserved.
            Assert.Equal(0, imports.UsingAliases.Count);
            Assert.Equal(0, imports.ExternAliases.Length);
        }

        [WorkItem(1084059, "http://vstfdevdiv:8080/DevDiv2/DevDiv/_workitems/edit/1084059")]
        [Fact]
        public void BadPdb_NonStaticTypeImport()
        {
            var source = @"
namespace N
{
    public class C
    {
        public static void Main()
        {
        }
    }
}
";
            var comp = CreateCompilation(source);
            var peImage = comp.EmitToArray();

            ISymUnmanagedReader symReader;
            using (var peReader = new PEReader(peImage))
            {
                var metadataReader = peReader.GetMetadataReader();
                var methodHandle = metadataReader.MethodDefinitions.Single(h => metadataReader.StringComparer.Equals(metadataReader.GetMethodDefinition(h).Name, "Main"));
                var methodToken = metadataReader.GetToken(methodHandle);

                symReader = new MockSymUnmanagedReader(new Dictionary<int, MethodDebugInfoBytes>
                {
                    { methodToken, new MethodDebugInfoBytes.Builder(new [] { new[] { "TSystem.String, mscorlib, Version=4.0.0.0, Culture=neutral, PublicKeyToken=b77a5c561934e089" } }, suppressUsingInfo: true).AddUsingInfo(1).Build() },
                }.ToImmutableDictionary());
            }

            var module = ModuleInstance.Create(peImage, symReader);
            var runtime = CreateRuntimeInstance(module, new[] { MscorlibRef });
            var evalContext = CreateMethodContext(runtime, "N.C.Main");
            var compContext = evalContext.CreateCompilationContext();
            var imports = compContext.NamespaceBinder.ImportChain.Single();
            Assert.Equal(0, imports.Usings.Length); // Note: the import is dropped
            Assert.Equal(0, imports.UsingAliases.Count);
            Assert.Equal(0, imports.ExternAliases.Length);
        }

        #endregion Invalid PDBs

        #region Binder chain

        [Fact]
        public void ImportsForSimpleUsing()
        {
            var source = @"
using System;

class C
{
    int M()
    {
        return 1;
    }
}
";
<<<<<<< HEAD
            // PROTOTYPE(NullableReferenceTypes): NamespaceSymbol.Extent.Kind is set to Compilation rather than Module.
            var comp = CreateStandardCompilation(source, parseOptions: TestOptions.Regular7);
=======
            var comp = CreateCompilation(source);
>>>>>>> 79ae6bcf
            comp.GetDiagnostics().Where(d => d.Severity > DiagnosticSeverity.Info).Verify();

            WithRuntimeInstance(comp, runtime =>
            {
                var importsList = GetImports(runtime, "C.M");

                var imports = importsList.Single();

                Assert.Equal(0, imports.UsingAliases.Count);
                Assert.Equal(0, imports.ExternAliases.Length);

                var actualNamespace = imports.Usings.Single().NamespaceOrType;
                Assert.Equal(SymbolKind.Namespace, actualNamespace.Kind);
                Assert.Equal(NamespaceKind.Module, ((NamespaceSymbol)actualNamespace).Extent.Kind);
                Assert.Equal("System", actualNamespace.ToTestDisplayString());
            });
        }

        [Fact]
        public void ImportsForMultipleUsings()
        {
            var source = @"
using System;
using System.IO;
using System.Text;

class C
{
    int M()
    {
        return 1;
    }
}
";
<<<<<<< HEAD
            // PROTOTYPE(NullableReferenceTypes): NamespaceSymbol.Extent.Kind is set to Compilation rather than Module.
            var comp = CreateStandardCompilation(source, parseOptions: TestOptions.Regular7);
=======
            var comp = CreateCompilation(source);
>>>>>>> 79ae6bcf
            comp.GetDiagnostics().Where(d => d.Severity > DiagnosticSeverity.Info).Verify();

            WithRuntimeInstance(comp, runtime =>
            {
                var importsList = GetImports(runtime, "C.M");

                var imports = importsList.Single();

                Assert.Equal(0, imports.UsingAliases.Count);
                Assert.Equal(0, imports.ExternAliases.Length);

                var usings = imports.Usings.Select(u => u.NamespaceOrType).ToArray();
                Assert.Equal(3, usings.Length);

                var expectedNames = new[] { "System", "System.IO", "System.Text" };
                for (int i = 0; i < usings.Length; i++)
                {
                    var actualNamespace = usings[i];
                    Assert.Equal(SymbolKind.Namespace, actualNamespace.Kind);
                    Assert.Equal(NamespaceKind.Module, ((NamespaceSymbol)actualNamespace).Extent.Kind);
                    Assert.Equal(expectedNames[i], actualNamespace.ToTestDisplayString());
                }
            });
        }

        [Fact]
        public void ImportsForNestedNamespaces()
        {
            var source = @"
using System;

namespace A
{
    using System.IO;

    class C
    {
        int M()
        {
            return 1;
        }
    }
}
";
<<<<<<< HEAD
            // PROTOTYPE(NullableReferenceTypes): NamespaceSymbol.Extent.Kind is set to Compilation rather than Module.
            var comp = CreateStandardCompilation(source, parseOptions: TestOptions.Regular7);
=======
            var comp = CreateCompilation(source);
>>>>>>> 79ae6bcf
            comp.GetDiagnostics().Where(d => d.Severity > DiagnosticSeverity.Info).Verify();

            WithRuntimeInstance(comp, runtime =>
            {
                var importsList = GetImports(runtime, "A.C.M").AsEnumerable().ToArray();
                Assert.Equal(2, importsList.Length);

                var expectedNames = new[] { "System.IO", "System" }; // Innermost-to-outermost
                for (int i = 0; i < importsList.Length; i++)
                {
                    var imports = importsList[i];

                    Assert.Equal(0, imports.UsingAliases.Count);
                    Assert.Equal(0, imports.ExternAliases.Length);

                    var actualNamespace = imports.Usings.Single().NamespaceOrType;
                    Assert.Equal(SymbolKind.Namespace, actualNamespace.Kind);
                    Assert.Equal(NamespaceKind.Module, ((NamespaceSymbol)actualNamespace).Extent.Kind);
                    Assert.Equal(expectedNames[i], actualNamespace.ToTestDisplayString());
                }
            });
        }

        [Fact]
        public void ImportsForNamespaceAlias()
        {
            var source = @"
using S = System;

class C
{
    int M()
    {
        return 1;
    }
}
";
<<<<<<< HEAD
            // PROTOTYPE(NullableReferenceTypes): NamespaceSymbol.Extent.Kind is set to Compilation rather than Module.
            var comp = CreateStandardCompilation(source, parseOptions: TestOptions.Regular7);
=======
            var comp = CreateCompilation(source);
>>>>>>> 79ae6bcf
            comp.GetDiagnostics().Where(d => d.Severity > DiagnosticSeverity.Info).Verify();

            WithRuntimeInstance(comp, runtime =>
            {
                var importsList = GetImports(runtime, "C.M");

                var imports = importsList.Single();

                Assert.Equal(0, imports.Usings.Length);
                Assert.Equal(0, imports.ExternAliases.Length);

                var usingAliases = imports.UsingAliases;

                Assert.Equal(1, usingAliases.Count);
                Assert.Equal("S", usingAliases.Keys.Single());

                var aliasSymbol = usingAliases.Values.Single().Alias;
                Assert.Equal("S", aliasSymbol.Name);

                var namespaceSymbol = aliasSymbol.Target;
                Assert.Equal(SymbolKind.Namespace, namespaceSymbol.Kind);
                Assert.Equal(NamespaceKind.Module, ((NamespaceSymbol)namespaceSymbol).Extent.Kind);
                Assert.Equal("System", namespaceSymbol.ToTestDisplayString());
            });
        }

        [WorkItem(1084059, "http://vstfdevdiv:8080/DevDiv2/DevDiv/_workitems/edit/1084059")]
        [Fact]
        public void ImportsForStaticType()
        {
            var source = @"
using static System.Math;

class C
{
    int M()
    {
        return 1;
    }
}
";
            var comp = CreateCompilation(source);
            comp.GetDiagnostics().Where(d => d.Severity > DiagnosticSeverity.Info).Verify();

            WithRuntimeInstance(comp, runtime =>
            {
                var importsList = GetImports(runtime, "C.M");

                var imports = importsList.Single();

                Assert.Equal(0, imports.UsingAliases.Count);
                Assert.Equal(0, imports.ExternAliases.Length);

                var actualType = imports.Usings.Single().NamespaceOrType;
                Assert.Equal(SymbolKind.NamedType, actualType.Kind);
                Assert.Equal("System.Math", actualType.ToTestDisplayString());
            });
        }

        [Fact]
        public void ImportsForTypeAlias()
        {
            var source = @"
using I = System.Int32;

class C
{
    int M()
    {
        return 1;
    }
}
";
            var comp = CreateCompilation(source);
            comp.GetDiagnostics().Where(d => d.Severity > DiagnosticSeverity.Info).Verify();

            WithRuntimeInstance(comp, runtime =>
            {
                var importsList = GetImports(runtime, "C.M");

                var imports = importsList.Single();

                Assert.Equal(0, imports.Usings.Length);
                Assert.Equal(0, imports.ExternAliases.Length);

                var usingAliases = imports.UsingAliases;

                Assert.Equal(1, usingAliases.Count);
                Assert.Equal("I", usingAliases.Keys.Single());

                var aliasSymbol = usingAliases.Values.Single().Alias;
                Assert.Equal("I", aliasSymbol.Name);

                var typeSymbol = aliasSymbol.Target;
                Assert.Equal(SymbolKind.NamedType, typeSymbol.Kind);
                Assert.Equal(SpecialType.System_Int32, ((NamedTypeSymbol)typeSymbol).SpecialType);
            });
        }

        [Fact]
        public void ImportsForVerbatimIdentifiers()
        {
            var source = @"
using @namespace;
using @object = @namespace;
using @string = @namespace.@class<@namespace.@interface>.@struct;

namespace @namespace
{
    public class @class<T>
    {
        public struct @struct
        {
        }
    }

    public interface @interface
    {
    }
}

class C
{
    int M()
    {
        return 1;
    }
}
";
            var comp = CreateCompilation(source);
            comp.GetDiagnostics().Where(d => d.Severity > DiagnosticSeverity.Info).Verify();

            WithRuntimeInstance(comp, runtime =>
            {
                var importsList = GetImports(runtime, "C.M");

                var imports = importsList.Single();

                Assert.Equal(0, imports.ExternAliases.Length);

                var @using = imports.Usings.Single();
                var importedNamespace = @using.NamespaceOrType;
                Assert.Equal(SymbolKind.Namespace, importedNamespace.Kind);
                Assert.Equal("namespace", importedNamespace.Name);

                var usingAliases = imports.UsingAliases;

                const string keyword1 = "object";
                const string keyword2 = "string";
                AssertEx.SetEqual(usingAliases.Keys, keyword1, keyword2);

                var namespaceAlias = usingAliases[keyword1];
                var typeAlias = usingAliases[keyword2];

                Assert.Equal(keyword1, namespaceAlias.Alias.Name);
                var aliasedNamespace = namespaceAlias.Alias.Target;
                Assert.Equal(SymbolKind.Namespace, aliasedNamespace.Kind);
                Assert.Equal("@namespace", aliasedNamespace.ToTestDisplayString());

                Assert.Equal(keyword2, typeAlias.Alias.Name);
                var aliasedType = typeAlias.Alias.Target;
                Assert.Equal(SymbolKind.NamedType, aliasedType.Kind);
                Assert.Equal("@namespace.@class<@namespace.@interface>.@struct", aliasedType.ToTestDisplayString());
            });
        }

        [Fact]
        public void ImportsForGenericTypeAlias()
        {
            var source = @"
using I = System.Collections.Generic.IEnumerable<string>;

class C
{
    int M()
    {
        return 1;
    }
}
";
            var comp = CreateCompilation(source);
            comp.GetDiagnostics().Where(d => d.Severity > DiagnosticSeverity.Info).Verify();

            WithRuntimeInstance(comp, runtime =>
            {
                var importsList = GetImports(runtime, "C.M");

                var imports = importsList.Single();

                Assert.Equal(0, imports.Usings.Length);
                Assert.Equal(0, imports.ExternAliases.Length);

                var usingAliases = imports.UsingAliases;

                Assert.Equal(1, usingAliases.Count);
                Assert.Equal("I", usingAliases.Keys.Single());

                var aliasSymbol = usingAliases.Values.Single().Alias;
                Assert.Equal("I", aliasSymbol.Name);

                var typeSymbol = aliasSymbol.Target;
                Assert.Equal(SymbolKind.NamedType, typeSymbol.Kind);
                Assert.Equal("System.Collections.Generic.IEnumerable<System.String>", typeSymbol.ToTestDisplayString());
            });
        }

        [Fact]
        public void ImportsForExternAlias()
        {
            var source = @"
extern alias X;

class C
{
    int M()
    {
        X::System.Xml.Linq.LoadOptions.None.ToString();
        return 1;
    }
}
";
            var comp = CreateCompilation(source, new[] { SystemXmlLinqRef.WithAliases(ImmutableArray.Create("X")) });
            comp.VerifyDiagnostics();

            WithRuntimeInstance(comp, runtime =>
            {
                var importsList = GetImports(runtime, "C.M");

                var imports = importsList.Single();

                Assert.Equal(0, imports.Usings.Length);
                Assert.Equal(0, imports.UsingAliases.Count);

                var externAliases = imports.ExternAliases;

                Assert.Equal(1, externAliases.Length);

                var aliasSymbol = externAliases.Single().Alias;
                Assert.Equal("X", aliasSymbol.Name);

                var targetSymbol = aliasSymbol.Target;
                Assert.Equal(SymbolKind.Namespace, targetSymbol.Kind);
                Assert.True(((NamespaceSymbol)targetSymbol).IsGlobalNamespace);
                Assert.Equal("System.Xml.Linq", targetSymbol.ContainingAssembly.Name);
            });
        }

        [Fact]
        public void ImportsForUsingsConsumingExternAlias()
        {
            var source = @"
extern alias X;
using SXL = X::System.Xml.Linq;
using LO = X::System.Xml.Linq.LoadOptions;
using X::System.Xml;

class C
{
    int M()
    {
        X::System.Xml.Linq.LoadOptions.None.ToString();
        return 1;
    }
}
";
            var comp = CreateCompilation(source, new[] { SystemXmlLinqRef.WithAliases(ImmutableArray.Create("X")) });
            comp.GetDiagnostics().Where(d => d.Severity > DiagnosticSeverity.Info).Verify();

            WithRuntimeInstance(comp, runtime =>
            {
                var importsList = GetImports(runtime, "C.M");

                var imports = importsList.Single();

                Assert.Equal(1, imports.ExternAliases.Length);

                var @using = imports.Usings.Single();
                var importedNamespace = @using.NamespaceOrType;
                Assert.Equal(SymbolKind.Namespace, importedNamespace.Kind);
                Assert.Equal("System.Xml", importedNamespace.ToTestDisplayString());

                var usingAliases = imports.UsingAliases;
                Assert.Equal(2, usingAliases.Count);
                AssertEx.SetEqual(usingAliases.Keys, "SXL", "LO");

                var typeAlias = usingAliases["SXL"].Alias;
                Assert.Equal("SXL", typeAlias.Name);
                Assert.Equal("System.Xml.Linq", typeAlias.Target.ToTestDisplayString());

                var namespaceAlias = usingAliases["LO"].Alias;
                Assert.Equal("LO", namespaceAlias.Name);
                Assert.Equal("System.Xml.Linq.LoadOptions", namespaceAlias.Target.ToTestDisplayString());
            });
        }

        [Fact]
        public void ImportsForUsingsConsumingExternAliasAndGlobal()
        {
            var source = @"
extern alias X;
using A = X::System.Xml.Linq;
using B = global::System.Xml.Linq;

class C
{
    int M()
    {
        A.LoadOptions.None.ToString();
        B.LoadOptions.None.ToString();
        return 1;
    }
}
";
            var comp = CreateCompilation(source, new[] { SystemXmlLinqRef.WithAliases(ImmutableArray.Create("global", "X")) });
            comp.GetDiagnostics().Where(d => d.Severity > DiagnosticSeverity.Info).Verify();

            WithRuntimeInstance(comp, runtime =>
            {
                var importsList = GetImports(runtime, "C.M");

                var imports = importsList.Single();

                Assert.Equal(0, imports.Usings.Length);
                Assert.Equal(1, imports.ExternAliases.Length);

                var usingAliases = imports.UsingAliases;
                Assert.Equal(2, usingAliases.Count);
                AssertEx.SetEqual(usingAliases.Keys, "A", "B");

                var aliasA = usingAliases["A"].Alias;
                Assert.Equal("A", aliasA.Name);
                Assert.Equal("System.Xml.Linq", aliasA.Target.ToTestDisplayString());

                var aliasB = usingAliases["B"].Alias;
                Assert.Equal("B", aliasB.Name);
                Assert.Equal(aliasA.Target, aliasB.Target);
            });
        }

        private static ImportChain GetImports(RuntimeInstance runtime, string methodName)
        {
            var evalContext = CreateMethodContext(runtime, methodName);
            var compContext = evalContext.CreateCompilationContext();
            return compContext.NamespaceBinder.ImportChain;
        }

        #endregion Binder chain

        [Fact]
        public void NoSymbols()
        {
            var source =
@"using N;
class A
{
    static void M() { }
}
namespace N
{
    class B
    {
        static void M() { }
    }
}";
            ResultProperties resultProperties;
            string error;

            // With symbols, type reference without namespace qualifier.
            var testData = Evaluate(
                source,
                OutputKind.DynamicallyLinkedLibrary,
                methodName: "A.M",
                expr: "typeof(B)",
                resultProperties: out resultProperties,
                error: out error,
                includeSymbols: true);
            Assert.Null(error);

            // Without symbols, type reference without namespace qualifier.
            testData = Evaluate(
                source,
                OutputKind.DynamicallyLinkedLibrary,
                methodName: "A.M",
                expr: "typeof(B)",
                resultProperties: out resultProperties,
                error: out error,
                includeSymbols: false);
            Assert.Equal(error, "error CS0246: The type or namespace name 'B' could not be found (are you missing a using directive or an assembly reference?)");

            // With symbols, type reference inside namespace.
            testData = Evaluate(
                source,
                OutputKind.DynamicallyLinkedLibrary,
                methodName: "N.B.M",
                expr: "typeof(B)",
                resultProperties: out resultProperties,
                error: out error,
                includeSymbols: true);
            Assert.Null(error);

            // Without symbols, type reference inside namespace.
            testData = Evaluate(
                source,
                OutputKind.DynamicallyLinkedLibrary,
                methodName: "N.B.M",
                expr: "typeof(B)",
                resultProperties: out resultProperties,
                error: out error,
                includeSymbols: false);
            Assert.Null(error);
        }

        [WorkItem(2441, "https://github.com/dotnet/roslyn/issues/2441")]
        [Fact]
        public void AssemblyQualifiedNameResolutionWithUnification()
        {
            var source1 = @"
using SI = System.Int32;

public class C1
{
    void M()
    {
    }
}
";

            var source2 = @"
public class C2 : C1
{
}
";
            var comp1 = CreateEmptyCompilation(source1, new[] { MscorlibRef_v20 }, TestOptions.DebugDll);
            var module1 = comp1.ToModuleInstance();

            var comp2 = CreateEmptyCompilation(source2, new[] { MscorlibRef_v4_0_30316_17626, module1.GetReference() }, TestOptions.DebugDll);
            var module2 = comp2.ToModuleInstance();

            var runtime = CreateRuntimeInstance(new[]
            {
                module1,
                module2,
                MscorlibRef_v4_0_30316_17626.ToModuleInstance(),
                ExpressionCompilerTestHelpers.IntrinsicAssemblyReference.ToModuleInstance()
            });

            var context = CreateMethodContext(runtime, "C1.M");

            string error;
            var testData = new CompilationTestData();
            context.CompileExpression("typeof(SI)", out error, testData);
            Assert.Null(error);

            testData.GetMethodData("<>x.<>m0").VerifyIL(@"
{
// Code size       11 (0xb)
.maxstack  1
IL_0000:  ldtoken    ""int""
IL_0005:  call       ""System.Type System.Type.GetTypeFromHandle(System.RuntimeTypeHandle)""
IL_000a:  ret
}
");
        }
    }

    internal static class ImportChainExtensions
    {
        internal static Imports Single(this ImportChain importChain)
        {
            return importChain.AsEnumerable().Single();
        }

        internal static IEnumerable<Imports> AsEnumerable(this ImportChain importChain)
        {
            for (var chain = importChain; chain != null; chain = chain.ParentOpt)
            {
                yield return chain.Imports;
            }
        }
    }
}<|MERGE_RESOLUTION|>--- conflicted
+++ resolved
@@ -226,14 +226,9 @@
     }
 }
 ";
-<<<<<<< HEAD
             // PROTOTYPE(NullableReferenceTypes): C#8 projects require System.Attribute.
-            var aliasedRef = CreateCompilation("", assemblyName: "Lib", parseOptions: TestOptions.Regular7).EmitToImageReference(aliases: ImmutableArray.Create("A"));
-            var comp = CreateStandardCompilation(source, new[] { aliasedRef });
-=======
-            var aliasedRef = CreateEmptyCompilation("", assemblyName: "Lib").EmitToImageReference(aliases: ImmutableArray.Create("A"));
+            var aliasedRef = CreateEmptyCompilation("", assemblyName: "Lib", parseOptions: TestOptions.Regular7).EmitToImageReference(aliases: ImmutableArray.Create("A"));
             var comp = CreateCompilation(source, new[] { aliasedRef });
->>>>>>> 79ae6bcf
             WithRuntimeInstance(comp, runtime =>
             {
                 var info = GetMethodDebugInfo(runtime, "B.C.M");
@@ -333,14 +328,9 @@
     }
 }
 ";
-<<<<<<< HEAD
             // PROTOTYPE(NullableReferenceTypes): C#8 projects require System.Attribute.
-            var aliasedRef = CreateCompilation("", assemblyName: "Lib", parseOptions: TestOptions.Regular7).EmitToImageReference(aliases: ImmutableArray.Create("A"));
-            var comp = CreateStandardCompilation(source, new[] { aliasedRef });
-=======
-            var aliasedRef = CreateEmptyCompilation("", assemblyName: "Lib").EmitToImageReference(aliases: ImmutableArray.Create("A"));
+            var aliasedRef = CreateEmptyCompilation("", assemblyName: "Lib", parseOptions: TestOptions.Regular7).EmitToImageReference(aliases: ImmutableArray.Create("A"));
             var comp = CreateCompilation(source, new[] { aliasedRef });
->>>>>>> 79ae6bcf
 
             WithRuntimeInstance(comp, runtime =>
             {
@@ -645,12 +635,8 @@
     }
 }
 ";
-<<<<<<< HEAD
             // PROTOTYPE(NullableReferenceTypes): NamespaceSymbol.Extent.Kind is set to Compilation rather than Module.
-            var comp = CreateStandardCompilation(source, parseOptions: TestOptions.Regular7);
-=======
-            var comp = CreateCompilation(source);
->>>>>>> 79ae6bcf
+            var comp = CreateCompilation(source, parseOptions: TestOptions.Regular7);
             comp.GetDiagnostics().Where(d => d.Severity > DiagnosticSeverity.Info).Verify();
 
             WithRuntimeInstance(comp, runtime =>
@@ -685,12 +671,8 @@
     }
 }
 ";
-<<<<<<< HEAD
             // PROTOTYPE(NullableReferenceTypes): NamespaceSymbol.Extent.Kind is set to Compilation rather than Module.
-            var comp = CreateStandardCompilation(source, parseOptions: TestOptions.Regular7);
-=======
-            var comp = CreateCompilation(source);
->>>>>>> 79ae6bcf
+            var comp = CreateCompilation(source, parseOptions: TestOptions.Regular7);
             comp.GetDiagnostics().Where(d => d.Severity > DiagnosticSeverity.Info).Verify();
 
             WithRuntimeInstance(comp, runtime =>
@@ -735,12 +717,8 @@
     }
 }
 ";
-<<<<<<< HEAD
             // PROTOTYPE(NullableReferenceTypes): NamespaceSymbol.Extent.Kind is set to Compilation rather than Module.
-            var comp = CreateStandardCompilation(source, parseOptions: TestOptions.Regular7);
-=======
-            var comp = CreateCompilation(source);
->>>>>>> 79ae6bcf
+            var comp = CreateCompilation(source, parseOptions: TestOptions.Regular7);
             comp.GetDiagnostics().Where(d => d.Severity > DiagnosticSeverity.Info).Verify();
 
             WithRuntimeInstance(comp, runtime =>
@@ -778,12 +756,8 @@
     }
 }
 ";
-<<<<<<< HEAD
             // PROTOTYPE(NullableReferenceTypes): NamespaceSymbol.Extent.Kind is set to Compilation rather than Module.
-            var comp = CreateStandardCompilation(source, parseOptions: TestOptions.Regular7);
-=======
-            var comp = CreateCompilation(source);
->>>>>>> 79ae6bcf
+            var comp = CreateCompilation(source, parseOptions: TestOptions.Regular7);
             comp.GetDiagnostics().Where(d => d.Severity > DiagnosticSeverity.Info).Verify();
 
             WithRuntimeInstance(comp, runtime =>
