--- conflicted
+++ resolved
@@ -13,10 +13,7 @@
 using Microsoft.CodeAnalysis.CodeGen;
 using Microsoft.CodeAnalysis.Emit;
 using Microsoft.CodeAnalysis.Operations;
-<<<<<<< HEAD
-=======
 using Microsoft.CodeAnalysis.PooledObjects;
->>>>>>> bc16b012
 using Microsoft.CodeAnalysis.Test.Extensions;
 using Roslyn.Test.Utilities;
 using Roslyn.Utilities;
@@ -273,23 +270,6 @@
                     if (operation != null)
                     {
                         // Make sure IOperation returned by GetOperation(syntaxnode) will have same syntaxnode as the given syntaxnode(IOperation.Syntax == syntaxnode).
-<<<<<<< HEAD
-                        //Assert.True(node == operation.Syntax, $"Expected : {node} - Actual : {operation.Syntax}");
-
-                        // Make sure that all static member references or invocations of static methods do not have implicit IInstanceReferenceOperations
-                        // as their receivers
-                        if (operation is IMemberReferenceOperation memberReference &&
-                            memberReference.Member.IsStatic &&
-                            memberReference.Instance is IInstanceReferenceOperation)
-                        {
-                            Assert.False(memberReference.Instance.IsImplicit, $"Implicit IInstanceReceiver on {operation.Syntax}");
-                        }
-                        else if (operation is IInvocationOperation invocation &&
-                                 invocation.TargetMethod.IsStatic &&
-                                 invocation.Instance is IInstanceReferenceOperation)
-                        {
-                            Assert.False(invocation.IsImplicit, $"Implicit IInstanceReceiver on {operation.Syntax}");
-=======
                         Assert.True(node == operation.Syntax, $"Expected : {node} - Actual : {operation.Syntax}");
 
                         Assert.True(operation.Type == null || !operation.MustHaveNullType(), $"Unexpected non-null type: {operation.Type}");
@@ -297,7 +277,6 @@
                         if (operation.Parent == null)
                         {
                             roots.Add(operation);
->>>>>>> bc16b012
                         }
                     }
                 }
@@ -330,6 +309,21 @@
                             Assert.True(argument.Descendants().All(n => n.IsImplicit), $"Explicit node in default argument value ({argument.Syntax.RawKind}): {argument.Syntax.ToString()}");
                         }
                     }
+
+                    // Make sure that all static member references or invocations of static methods do not have implicit IInstanceReferenceOperations
+                    // as their receivers
+                    if (operation is IMemberReferenceOperation memberReference &&
+                        memberReference.Member.IsStatic &&
+                        memberReference.Instance is IInstanceReferenceOperation)
+                    {
+                        Assert.False(memberReference.Instance.IsImplicit, $"Implicit IInstanceReceiver on {operation.Syntax}");
+                    }
+                    else if (operation is IInvocationOperation invocation &&
+                             invocation.TargetMethod.IsStatic &&
+                             invocation.Instance is IInstanceReferenceOperation)
+                    {
+                        Assert.False(invocation.IsImplicit, $"Implicit IInstanceReceiver on {operation.Syntax}");
+                    }
                 }
             }
 
