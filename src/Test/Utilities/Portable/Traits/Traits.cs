--- conflicted
+++ resolved
@@ -103,10 +103,7 @@
             public const string CodeActionsMakeFieldReadonly = "CodeActions.MakeFieldReadonly";
             public const string CodeActionsMakeMethodAsynchronous = "CodeActions.MakeMethodAsynchronous";
             public const string CodeActionsMakeMethodSynchronous = "CodeActions.MakeMethodSynchronous";
-<<<<<<< HEAD
-=======
             public const string CodeActionsMakeRefStruct = "CodeActions.MakeRefStruct";
->>>>>>> a9bb375a
             public const string CodeActionsMergeConsecutiveIfStatements = "CodeActions.MergeConsecutiveIfStatements";
             public const string CodeActionsMergeNestedIfStatements = "CodeActions.MergeNestedIfStatements";
             public const string CodeActionsMoveDeclarationNearReference = "CodeActions.MoveDeclarationNearReference";
