--- conflicted
+++ resolved
@@ -25,11 +25,8 @@
         AsyncMain,
         IOperation,
         NonTrailingNamedArgs,
-<<<<<<< HEAD
+        PrivateProtected,
         PEVerifyCompat,
         RefConditionalOperator,
-=======
-        PrivateProtected,
->>>>>>> bdb6d269
     }
 }