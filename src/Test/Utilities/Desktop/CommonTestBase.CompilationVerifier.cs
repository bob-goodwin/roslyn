﻿// Copyright (c) Microsoft.  All Rights Reserved.  Licensed under the Apache License, Version 2.0.  See License.txt in the project root for license information.

using System;
using System.Collections.Generic;
using System.Collections.Immutable;
using System.Diagnostics;
using System.IO;
using System.Linq;
using System.Reflection.Metadata;
using System.Reflection.Metadata.Ecma335;
using System.Runtime.CompilerServices;
using System.Xml.Linq;
using Microsoft.CodeAnalysis;
using Microsoft.CodeAnalysis.CodeGen;
using Microsoft.CodeAnalysis.Emit;
using Microsoft.DiaSymReader;
using Roslyn.Test.PdbUtilities;
using Roslyn.Test.Utilities;
using Xunit;

namespace Microsoft.CodeAnalysis.Test.Utilities
{
    public abstract partial class CommonTestBase
    {
        public class CompilationVerifier
        {
            private readonly CommonTestBase _test;
            private readonly Compilation _compilation;
            private CompilationTestData _testData;
            private readonly IEnumerable<ModuleData> _dependencies;
            private ImmutableArray<Diagnostic> _diagnostics;
            private IModuleSymbol _lazyModuleSymbol;
            private IList<ModuleData> _allModuleData;

            internal ImmutableArray<byte> EmittedAssemblyData;
            internal ImmutableArray<byte> EmittedAssemblyPdb;

            public CompilationVerifier(
                CommonTestBase test,
                Compilation compilation,
                IEnumerable<ModuleData> dependencies = null)
            {
                _test = test;
                _compilation = compilation;
                _dependencies = dependencies;
            }

            internal CompilationTestData TestData
            {
                get { return _testData; }
            }

            public Compilation Compilation
            {
                get { return _compilation; }
            }

            public TempRoot Temp
            {
                get { return _test.Temp; }
            }

            internal ImmutableArray<Diagnostic> Diagnostics
            {
                get { return _diagnostics; }
            }

            internal ImmutableArray<ModuleMetadata> GetAllModuleMetadata()
            {
                if (EmittedAssemblyData == null)
                {
                    throw new InvalidOperationException("You must call Emit before calling GetAllModuleMetadata.");
                }

                ImmutableArray<ModuleMetadata> modules = ImmutableArray.Create(ModuleMetadata.CreateFromImage(EmittedAssemblyData));

                if (_allModuleData != null)
                {
                    var netModules = _allModuleData.Where(m => m.Kind == OutputKind.NetModule);
                    if (netModules.Any())
                    {
                        modules = modules.Concat(
                            ImmutableArray.CreateRange(netModules.Select(m => ModuleMetadata.CreateFromImage(m.Image))));
                    }
                }

                return modules;
            }

            public void Emit(string expectedOutput, IEnumerable<ResourceDescription> manifestResources, EmitOptions emitOptions, bool peVerify, SignatureDescription[] expectedSignatures)
            {
                using (var testEnvironment = RuntimeEnvironmentFactory.Create(_dependencies))
                {
                    string mainModuleName = Emit(testEnvironment, manifestResources, emitOptions);
                    _allModuleData = testEnvironment.GetAllModuleData();

                    if (peVerify)
                    {
                        testEnvironment.PeVerify();
                    }

                    if (expectedSignatures != null)
                    {
                        MetadataSignatureUnitTestHelper.VerifyMemberSignatures(testEnvironment, expectedSignatures);
                    }

                    if (expectedOutput != null)
                    {
                        testEnvironment.Execute(mainModuleName, expectedOutput);
                    }
                }
            }

            // TODO(tomat): Fold into CompileAndVerify. 
            // Replace bool verify parameter with string[] expectedPeVerifyOutput. If null, no verification. If empty verify have to succeed. Otherwise compare errors.
            public void EmitAndVerify(params string[] expectedPeVerifyOutput)
            {
                using (var testEnvironment = RuntimeEnvironmentFactory.Create(_dependencies))
                {
                    string mainModuleName = Emit(testEnvironment, null, null);
                    string[] actualOutput = testEnvironment.PeVerifyModules(new[] { mainModuleName }, throwOnError: false);
                    Assert.Equal(expectedPeVerifyOutput, actualOutput);
                }
            }

<<<<<<< HEAD
            private string Emit(HostedRuntimeEnvironment testEnvironment, IEnumerable<ResourceDescription> manifestResources, EmitOptions emitOptions)
=======
            private string Emit(IRuntimeEnvironment testEnvironment, IEnumerable<ResourceDescription> manifestResources)
>>>>>>> 6988523c
            {
                testEnvironment.Emit(_compilation, manifestResources, emitOptions);

                _diagnostics = testEnvironment.GetDiagnostics();
                EmittedAssemblyData = testEnvironment.GetMainImage();
                EmittedAssemblyPdb = testEnvironment.GetMainPdb();
                _testData = ((IInternalRuntimeEnvironment) testEnvironment).GetCompilationTestData();

                return _compilation.Assembly.Identity.GetDisplayName();
            }

            public CompilationVerifier VerifyIL(
                string qualifiedMethodName,
                XCData expectedIL,
                bool realIL = false,
                string sequencePoints = null,
                [CallerFilePath]string callerPath = null,
                [CallerLineNumber]int callerLine = 0)
            {
                return VerifyILImpl(qualifiedMethodName, expectedIL.Value, realIL, sequencePoints, callerPath, callerLine, escapeQuotes: false);
            }

            public CompilationVerifier VerifyIL(
                string qualifiedMethodName,
                string expectedIL,
                bool realIL = false,
                string sequencePoints = null,
                [CallerFilePath]string callerPath = null,
                [CallerLineNumber]int callerLine = 0)
            {
                return VerifyILImpl(qualifiedMethodName, expectedIL, realIL, sequencePoints, callerPath, callerLine, escapeQuotes: true);
            }

            public void VerifyLocalSignature(
                string qualifiedMethodName,
                string expectedSignature,
                [CallerLineNumber]int callerLine = 0,
                [CallerFilePath]string callerPath = null)
            {
                var ilBuilder = _testData.GetMethodData(qualifiedMethodName).ILBuilder;
                string actualSignature = ILBuilderVisualizer.LocalSignatureToString(ilBuilder);
                AssertEx.AssertEqualToleratingWhitespaceDifferences(expectedSignature, actualSignature, escapeQuotes: true, expectedValueSourcePath: callerPath, expectedValueSourceLine: callerLine);
            }

            private CompilationVerifier VerifyILImpl(
                string qualifiedMethodName,
                string expectedIL,
                bool realIL,
                string sequencePoints,
                string callerPath,
                int callerLine,
                bool escapeQuotes)
            {
                // TODO: Currently the qualifiedMethodName is a symbol display name while PDB need metadata name.
                // So we need to pass the PDB metadata name of the method to sequencePoints (instead of just bool).

                var methodData = _testData.GetMethodData(qualifiedMethodName);

                // verify IL emitted via CCI, if any:
                string actualCciIL = VisualizeIL(methodData, realIL, sequencePoints, useRefEmitter: false);
                AssertEx.AssertEqualToleratingWhitespaceDifferences(expectedIL, actualCciIL, escapeQuotes, callerPath, callerLine);

                // verify IL emitted via ReflectionEmitter, if any:
                string actualRefEmitIL = VisualizeIL(methodData, realIL, sequencePoints, useRefEmitter: true);
                AssertEx.AssertEqualToleratingWhitespaceDifferences(expectedIL, actualRefEmitIL, escapeQuotes, callerPath, callerLine);

                return this;
            }

            public CompilationVerifier VerifyPdb(
                XElement expectedPdb,
                IMethodSymbol debugEntryPoint = null,
                DebugInformationFormat format = 0,
                PdbToXmlOptions options = 0,
                [CallerLineNumber]int expectedValueSourceLine = 0,
                [CallerFilePath]string expectedValueSourcePath = null)
            {
                _compilation.VerifyPdb(expectedPdb, debugEntryPoint, format, options, expectedValueSourceLine, expectedValueSourcePath);
                return this;
            }

            public CompilationVerifier VerifyPdb(
                string expectedPdb,
                IMethodSymbol debugEntryPoint = null,
                DebugInformationFormat format = 0,
                PdbToXmlOptions options = 0,
                [CallerLineNumber]int expectedValueSourceLine = 0,
                [CallerFilePath]string expectedValueSourcePath = null)
            {
                _compilation.VerifyPdb(expectedPdb, debugEntryPoint, format, options, expectedValueSourceLine, expectedValueSourcePath);
                return this;
            }

            public CompilationVerifier VerifyPdb(
                string qualifiedMethodName,
                string expectedPdb,
                IMethodSymbol debugEntryPoint = null,
                DebugInformationFormat format = 0,
                PdbToXmlOptions options = 0,
                [CallerLineNumber]int expectedValueSourceLine = 0,
                [CallerFilePath]string expectedValueSourcePath = null)
            {
                _compilation.VerifyPdb(qualifiedMethodName, expectedPdb, debugEntryPoint, format, options, expectedValueSourceLine, expectedValueSourcePath);
                return this;
            }

            public CompilationVerifier VerifyPdb(
                string qualifiedMethodName,
                XElement expectedPdb,
                IMethodSymbol debugEntryPoint = null,
                DebugInformationFormat format = 0,
                PdbToXmlOptions options = 0,
                [CallerLineNumber]int expectedValueSourceLine = 0,
                [CallerFilePath]string expectedValueSourcePath = null)
            {
                _compilation.VerifyPdb(qualifiedMethodName, expectedPdb, debugEntryPoint, format, options, expectedValueSourceLine, expectedValueSourcePath);
                return this;
            }

            public ISymUnmanagedReader CreateSymReader()
            {
                var pdbStream = new MemoryStream(EmittedAssemblyPdb.ToArray());
                return SymReaderFactory.CreateReader(pdbStream, metadataReaderOpt: null, metadataMemoryOwnerOpt: null);
            }

            public string VisualizeIL(string qualifiedMethodName, bool realIL = false, string sequencePoints = null, bool useRefEmitter = false)
            {
                return VisualizeIL(_testData.GetMethodData(qualifiedMethodName), realIL, sequencePoints, useRefEmitter);
            }

            private string VisualizeIL(CompilationTestData.MethodData methodData, bool realIL, string sequencePoints, bool useRefEmitter)
            {
                Dictionary<int, string> markers = null;

                if (sequencePoints != null)
                {
                    var actualPdbXml = PdbToXmlConverter.ToXml(
                        pdbStream: new MemoryStream(EmittedAssemblyPdb.ToArray()),
                        peStream: new MemoryStream(EmittedAssemblyData.ToArray()),
                        options: PdbToXmlOptions.ResolveTokens |
                                 PdbToXmlOptions.ThrowOnError |
                                 PdbToXmlOptions.ExcludeDocuments |
                                 PdbToXmlOptions.ExcludeCustomDebugInformation |
                                 PdbToXmlOptions.ExcludeScopes,
                        methodName: sequencePoints);

                    markers = PdbValidation.GetMarkers(actualPdbXml);
                }

                if (!realIL)
                {
                    return ILBuilderVisualizer.ILBuilderToString(methodData.ILBuilder, markers: markers);
                }

                if (_lazyModuleSymbol == null)
                {
                    _lazyModuleSymbol = GetModuleSymbolForEmittedImage(EmittedAssemblyData, MetadataImportOptions.All);
                }

                return _lazyModuleSymbol != null ? _test.VisualizeRealIL(_lazyModuleSymbol, methodData, markers) : null;
            }

            public CompilationVerifier VerifyMemberInIL(string methodName, bool expected)
            {
                Assert.Equal(expected, _testData.Methods.ContainsKey(methodName));
                return this;
            }

            public CompilationVerifier VerifyDiagnostics(params DiagnosticDescription[] expected)
            {
                _diagnostics.Verify(expected);
                return this;
            }

            public IModuleSymbol GetModuleSymbolForEmittedImage()
            {
                return GetModuleSymbolForEmittedImage(EmittedAssemblyData, _compilation.Options.MetadataImportOptions);
            }

            private IModuleSymbol GetModuleSymbolForEmittedImage(ImmutableArray<byte> peImage, MetadataImportOptions importOptions)
            {
                if (peImage.IsDefault)
                {
                    return null;
                }

                var targetReference = LoadTestEmittedExecutableForSymbolValidation(peImage, _compilation.Options.OutputKind, display: _compilation.AssemblyName);
                var references = _compilation.References.Concat(new[] { targetReference });
                var assemblies = _test.ReferencesToModuleSymbols(references, importOptions);
                return assemblies.Last();
            }

            private static MetadataReference LoadTestEmittedExecutableForSymbolValidation(
                ImmutableArray<byte> image,
                OutputKind outputKind,
                string display = null)
            {
                var moduleMetadata = ModuleMetadata.CreateFromImage(image);
                moduleMetadata.Module.PretendThereArentNoPiaLocalTypes();

                if (outputKind == OutputKind.NetModule)
                {
                    return moduleMetadata.GetReference(display: display);
                }
                else
                {
                    return AssemblyMetadata.Create(moduleMetadata).GetReference(display: display);
                }
            }
        }
    }
}<|MERGE_RESOLUTION|>--- conflicted
+++ resolved
@@ -123,11 +123,7 @@
                 }
             }
 
-<<<<<<< HEAD
-            private string Emit(HostedRuntimeEnvironment testEnvironment, IEnumerable<ResourceDescription> manifestResources, EmitOptions emitOptions)
-=======
-            private string Emit(IRuntimeEnvironment testEnvironment, IEnumerable<ResourceDescription> manifestResources)
->>>>>>> 6988523c
+            private string Emit(IRuntimeEnvironment testEnvironment, IEnumerable<ResourceDescription> manifestResources, EmitOptions emitOptions)
             {
                 testEnvironment.Emit(_compilation, manifestResources, emitOptions);
 
