#r "System.Xml.Linq"
using System;
using System.Collections.Generic;
using System.Diagnostics;
using System.IO;
using System.Reflection;
using System.Runtime.CompilerServices;
using System.Linq;
using System.Xml.Linq;

string usage = @"usage: BuildNuGets.csx <binaries-dir> <build-version> <output-directory>";

if (Args.Count() != 3)
{
    Console.WriteLine(usage);
    Environment.Exit(1);
}

var SolutionRoot = Path.GetFullPath(Path.Combine(ScriptRoot(), "../"));

string ScriptRoot([CallerFilePath]string path = "") => Path.GetDirectoryName(path);

#region Config Variables

// Strip trailing '\' characters because if the path is later passed on the
// command line when surrounded by quotes (in case the path has spaces) some
// utilities will consider the '\"' as an escape sequence for the end quote
var BinDir = Path.GetFullPath(Args[0]).TrimEnd('\\');
var BuildVersion = Args[1].Trim();
var NuspecDirPath = Path.Combine(SolutionRoot, "src/NuGet");
var OutDir = Path.GetFullPath(Args[2]).TrimEnd('\\');

var LicenseUrlRedist = @"http://go.microsoft.com/fwlink/?LinkId=529443";
var LicenseUrlNonRedist = @"http://go.microsoft.com/fwlink/?LinkId=529444";
var LicenseUrlTest = @"http://go.microsoft.com/fwlink/?LinkId=529445";

var Authors = @"Microsoft";
var ProjectURL = @"http://msdn.com/roslyn";
var Tags = @"Roslyn CodeAnalysis Compiler CSharp VB VisualBasic Parser Scanner Lexer Emit CodeGeneration Metadata IL Compilation Scripting Syntax Semantics";

// Read preceding variables from MSBuild file
var doc = XDocument.Load(Path.Combine(SolutionRoot, "build/Targets/VSL.Versions.targets"));
XNamespace ns = @"http://schemas.microsoft.com/developer/msbuild/2003";
string SystemCollectionsImmutableVersion = doc.Descendants(ns + nameof(SystemCollectionsImmutableVersion)).Single().Value;
string SystemReflectionMetadataVersion = doc.Descendants(ns + nameof(SystemReflectionMetadataVersion)).Single().Value;
string CodeAnalysisAnalyzersVersion = doc.Descendants(ns + nameof(CodeAnalysisAnalyzersVersion)).Single().Value;

string MicrosoftDiaSymReaderVersion = GetExistingPackageVersion("Microsoft.DiaSymReader");
string MicrosoftDiaSymReaderPortablePdbVersion = GetExistingPackageVersion("Microsoft.DiaSymReader.PortablePdb");

string GetExistingPackageVersion(string name)
{
    string path = Directory.Exists(OutDir) ? Directory.GetFiles(OutDir, name + ".*.nupkg").SingleOrDefault() : null;
    return (path == null) ? null : Path.GetFileNameWithoutExtension(path).Substring(name.Length + 1);
}

#endregion

var NuGetAdditionalFilesPath = Path.Combine(SolutionRoot, "build/NuGetAdditionalFiles");
var ThirdPartyNoticesPath = Path.Combine(NuGetAdditionalFilesPath, "ThirdPartyNotices.rtf");
var NetCompilersPropsPath = Path.Combine(NuGetAdditionalFilesPath, "Microsoft.Net.Compilers.props");
var IsReleaseVersion = !BuildVersion.Contains('-');

string[] RedistPackageNames = {
    "Microsoft.CodeAnalysis.BuildTask.Portable",
    "Microsoft.CodeAnalysis.Common",
    "Microsoft.CodeAnalysis.Compilers",
    "Microsoft.CodeAnalysis.CSharp.Features",
    "Microsoft.CodeAnalysis.CSharp",
    "Microsoft.CodeAnalysis.CSharp.Scripting",
    "Microsoft.CodeAnalysis.CSharp.Workspaces",
    "Microsoft.CodeAnalysis.EditorFeatures",
    "Microsoft.CodeAnalysis.EditorFeatures.Text",
    "Microsoft.CodeAnalysis.Features",
    "Microsoft.CodeAnalysis",
    "Microsoft.CodeAnalysis.Scripting.Common",
    "Microsoft.CodeAnalysis.Scripting",
    "Microsoft.CodeAnalysis.VisualBasic.Features",
    "Microsoft.CodeAnalysis.VisualBasic",
    "Microsoft.CodeAnalysis.VisualBasic.Scripting",
    "Microsoft.CodeAnalysis.VisualBasic.Workspaces",
    "Microsoft.CodeAnalysis.Workspaces.Common",
    "Microsoft.VisualStudio.LanguageServices",
};

<<<<<<< HEAD
string[] NonRedistPackageNames = {
    "Microsoft.Net.Compilers",
    "Microsoft.Net.Compilers.netcore",
    "Microsoft.Net.CSharp.Interactive.netcore",
};

string[] TestPackageNames = {
    "Microsoft.CodeAnalysis.Test.Resources.Proprietary",
};

// the following packages will only be publised on myget not on nuget:
var PreReleaseOnlyPackages = new HashSet<string>
{
    "Microsoft.CodeAnalysis.EditorFeatures",
    "Microsoft.CodeAnalysis.VisualBasic.Scripting",
    "Microsoft.Net.Compilers.netcore",
    "Microsoft.Net.CSharp.Interactive.netcore",
};

=======
string[] RedistPackageNames = {
    "Microsoft.CodeAnalysis.BuildTask.Portable",
    "Microsoft.CodeAnalysis.Common",
    "Microsoft.CodeAnalysis.Compilers",
    "Microsoft.CodeAnalysis.CSharp.Features",
    "Microsoft.CodeAnalysis.CSharp",
    "Microsoft.CodeAnalysis.CSharp.Scripting",
    "Microsoft.CodeAnalysis.CSharp.Workspaces",
    "Microsoft.CodeAnalysis.EditorFeatures",
    "Microsoft.CodeAnalysis.EditorFeatures.Text",
    "Microsoft.CodeAnalysis.Features",
    "Microsoft.CodeAnalysis",
    "Microsoft.CodeAnalysis.Scripting.Common",
    "Microsoft.CodeAnalysis.Scripting",
    "Microsoft.CodeAnalysis.VisualBasic.Features",
    "Microsoft.CodeAnalysis.VisualBasic",
    "Microsoft.CodeAnalysis.VisualBasic.Scripting",
    "Microsoft.CodeAnalysis.VisualBasic.Workspaces",
    "Microsoft.CodeAnalysis.Workspaces.Common",
    "Microsoft.VisualStudio.LanguageServices",
};

string[] NonRedistPackageNames = {
    "Microsoft.Net.Compilers",
    "Microsoft.Net.Compilers.netcore",
    "Microsoft.Net.CSharp.Interactive.netcore",
};

string[] TestPackageNames = {
    "Microsoft.CodeAnalysis.Test.Resources.Proprietary",
};

// the following packages will only be publised on myget not on nuget:
var PreReleaseOnlyPackages = new HashSet<string>
{
    "Microsoft.CodeAnalysis.EditorFeatures",
    "Microsoft.CodeAnalysis.VisualBasic.Scripting",
    "Microsoft.Net.Compilers.netcore",
    "Microsoft.Net.CSharp.Interactive.netcore",
};

// Create an empty directory to be used in NuGet pack
var emptyDir = Path.Combine(Path.GetTempPath(), Path.GetRandomFileName());
var dirInfo = Directory.CreateDirectory(emptyDir);
File.Create(Path.Combine(emptyDir, "_._")).Close();

>>>>>>> 45714870
int PackFiles(string[] packageNames, string licenseUrl)
{
    int exit = 0;

    foreach (var file in packageNames.Select(f => Path.Combine(NuspecDirPath, f + ".nuspec")))
    {
        var nugetArgs = $@"pack {file} " +
            $"-BasePath \"{BinDir}\" " +
            $"-OutputDirectory \"{OutDir}\" " +
            $"-prop licenseUrl=\"{licenseUrl}\" " +
            $"-prop version=\"{BuildVersion}\" " +
            $"-prop authors={Authors} " +
            $"-prop projectURL=\"{ProjectURL}\" " +
            $"-prop tags=\"{Tags}\" " +
            $"-prop systemCollectionsImmutableVersion=\"{SystemCollectionsImmutableVersion}\" " +
            $"-prop systemReflectionMetadataVersion=\"{SystemReflectionMetadataVersion}\" " +
            $"-prop codeAnalysisAnalyzersVersion=\"{CodeAnalysisAnalyzersVersion}\" " +
            $"-prop thirdPartyNoticesPath=\"{ThirdPartyNoticesPath}\" " +
            $"-prop netCompilersPropsPath=\"{NetCompilersPropsPath}\" " +
            $"-prop emptyDirPath=\"{emptyDir}\"";;

        var nugetExePath = Path.GetFullPath(Path.Combine(SolutionRoot, "nuget.exe"));
        var p = new Process();
        p.StartInfo.FileName = nugetExePath;
        p.StartInfo.Arguments = nugetArgs;
        p.StartInfo.UseShellExecute = false;

        Console.WriteLine($"Running: nuget.exe {nugetArgs}");
        p.Start();
        p.WaitForExit();

        if ((exit = p.ExitCode) != 0)
        {
            break;
        }
    }

    return exit;
}

<<<<<<< HEAD
XDocument CreatePublishingConfigDoc(IEnumerable<string> packageNames)
{
    var packages =
        packageNames.Select(packageName =>
            new XElement("package", new XAttribute("id", packageName), new XAttribute("version", BuildVersion.ToString())));

    return new XDocument(new XElement("packages", packages.ToArray()));
=======
XElement MakePackageElement(string packageName, string version)
{
    return new XElement("package", new XAttribute("id", packageName), new XAttribute("version", version));
}

IEnumerable<XElement> MakeRoslynPackageElements(bool isRelease)
{
    var packageNames = RedistPackageNames.Concat(NonRedistPackageNames);

    if (isRelease)
    {
        packageNames = packageNames.Where(pn => !PreReleaseOnlyPackages.Contains(pn));
    }

    return packageNames.Select(packageName => MakePackageElement(packageName, BuildVersion));
}

void GeneratePublishingConfig(string fileName, IEnumerable<XElement> packages)
{
    var doc = new XDocument(new XElement("packages", packages.ToArray()));
    doc.Save(Path.Combine(OutDir, fileName));
}

// Currently we publish some of the Roslyn dependencies. Remove this once they are moved to a separate repo.
IEnumerable<XElement> MakePackageElementsForPublishedDependencies(bool isRelease)
{
    if (MicrosoftDiaSymReaderVersion != null && isRelease == IsReleaseVersion(MicrosoftDiaSymReaderVersion))
    {
        yield return MakePackageElement("Microsoft.DiaSymReader", MicrosoftDiaSymReaderVersion);
    }

    if (MicrosoftDiaSymReaderPortablePdbVersion != null && isRelease == IsReleaseVersion(MicrosoftDiaSymReaderPortablePdbVersion))
    {
        yield return MakePackageElement("Microsoft.DiaSymReader.PortablePdb", MicrosoftDiaSymReaderPortablePdbVersion);
    }
>>>>>>> 45714870
}

void GeneratePublishingConfig()
{
<<<<<<< HEAD
    if (IsReleaseVersion)
    {
        // nuget:
        var nuget = CreatePublishingConfigDoc(RedistPackageNames.Concat(NonRedistPackageNames).Where(pn => !PreReleaseOnlyPackages.Contains(pn)));
        nuget.Save(Path.Combine(OutDir, "nuget_org-packages.config"));
=======
    if (IsReleaseVersion(BuildVersion))
    {
        // nuget:
        var packages = MakeRoslynPackageElements(isRelease: true).Concat(MakePackageElementsForPublishedDependencies(isRelease: true));
        GeneratePublishingConfig("nuget_org-packages.config", packages);
>>>>>>> 45714870
    }
    else
    {
        // myget:
<<<<<<< HEAD
        var myget = CreatePublishingConfigDoc(RedistPackageNames.Concat(NonRedistPackageNames));
        myget.Save(Path.Combine(OutDir, "myget_org-packages.config"));
    }
}

=======
        var packages = MakeRoslynPackageElements(isRelease: false).Concat(MakePackageElementsForPublishedDependencies(isRelease: false));
        GeneratePublishingConfig("myget_org-packages.config", packages);
    }
}

bool IsReleaseVersion(string version) => !version.Contains('-');

>>>>>>> 45714870
Directory.CreateDirectory(OutDir);

GeneratePublishingConfig();

int exit = PackFiles(RedistPackageNames, LicenseUrlRedist);
if (exit == 0) exit = PackFiles(NonRedistPackageNames, LicenseUrlNonRedist);
if (exit == 0) exit = PackFiles(TestPackageNames, LicenseUrlTest);
<<<<<<< HEAD
=======

try
{
    dirInfo.Delete(recursive: true);
}
catch
{
    // Ignore errors
}
>>>>>>> 45714870

Environment.Exit(exit);<|MERGE_RESOLUTION|>--- conflicted
+++ resolved
@@ -59,7 +59,6 @@
 var NuGetAdditionalFilesPath = Path.Combine(SolutionRoot, "build/NuGetAdditionalFiles");
 var ThirdPartyNoticesPath = Path.Combine(NuGetAdditionalFilesPath, "ThirdPartyNotices.rtf");
 var NetCompilersPropsPath = Path.Combine(NuGetAdditionalFilesPath, "Microsoft.Net.Compilers.props");
-var IsReleaseVersion = !BuildVersion.Contains('-');
 
 string[] RedistPackageNames = {
     "Microsoft.CodeAnalysis.BuildTask.Portable",
@@ -83,7 +82,6 @@
     "Microsoft.VisualStudio.LanguageServices",
 };
 
-<<<<<<< HEAD
 string[] NonRedistPackageNames = {
     "Microsoft.Net.Compilers",
     "Microsoft.Net.Compilers.netcore",
@@ -103,54 +101,11 @@
     "Microsoft.Net.CSharp.Interactive.netcore",
 };
 
-=======
-string[] RedistPackageNames = {
-    "Microsoft.CodeAnalysis.BuildTask.Portable",
-    "Microsoft.CodeAnalysis.Common",
-    "Microsoft.CodeAnalysis.Compilers",
-    "Microsoft.CodeAnalysis.CSharp.Features",
-    "Microsoft.CodeAnalysis.CSharp",
-    "Microsoft.CodeAnalysis.CSharp.Scripting",
-    "Microsoft.CodeAnalysis.CSharp.Workspaces",
-    "Microsoft.CodeAnalysis.EditorFeatures",
-    "Microsoft.CodeAnalysis.EditorFeatures.Text",
-    "Microsoft.CodeAnalysis.Features",
-    "Microsoft.CodeAnalysis",
-    "Microsoft.CodeAnalysis.Scripting.Common",
-    "Microsoft.CodeAnalysis.Scripting",
-    "Microsoft.CodeAnalysis.VisualBasic.Features",
-    "Microsoft.CodeAnalysis.VisualBasic",
-    "Microsoft.CodeAnalysis.VisualBasic.Scripting",
-    "Microsoft.CodeAnalysis.VisualBasic.Workspaces",
-    "Microsoft.CodeAnalysis.Workspaces.Common",
-    "Microsoft.VisualStudio.LanguageServices",
-};
-
-string[] NonRedistPackageNames = {
-    "Microsoft.Net.Compilers",
-    "Microsoft.Net.Compilers.netcore",
-    "Microsoft.Net.CSharp.Interactive.netcore",
-};
-
-string[] TestPackageNames = {
-    "Microsoft.CodeAnalysis.Test.Resources.Proprietary",
-};
-
-// the following packages will only be publised on myget not on nuget:
-var PreReleaseOnlyPackages = new HashSet<string>
-{
-    "Microsoft.CodeAnalysis.EditorFeatures",
-    "Microsoft.CodeAnalysis.VisualBasic.Scripting",
-    "Microsoft.Net.Compilers.netcore",
-    "Microsoft.Net.CSharp.Interactive.netcore",
-};
-
 // Create an empty directory to be used in NuGet pack
 var emptyDir = Path.Combine(Path.GetTempPath(), Path.GetRandomFileName());
 var dirInfo = Directory.CreateDirectory(emptyDir);
 File.Create(Path.Combine(emptyDir, "_._")).Close();
 
->>>>>>> 45714870
 int PackFiles(string[] packageNames, string licenseUrl)
 {
     int exit = 0;
@@ -191,15 +146,6 @@
     return exit;
 }
 
-<<<<<<< HEAD
-XDocument CreatePublishingConfigDoc(IEnumerable<string> packageNames)
-{
-    var packages =
-        packageNames.Select(packageName =>
-            new XElement("package", new XAttribute("id", packageName), new XAttribute("version", BuildVersion.ToString())));
-
-    return new XDocument(new XElement("packages", packages.ToArray()));
-=======
 XElement MakePackageElement(string packageName, string version)
 {
     return new XElement("package", new XAttribute("id", packageName), new XAttribute("version", version));
@@ -235,35 +181,19 @@
     {
         yield return MakePackageElement("Microsoft.DiaSymReader.PortablePdb", MicrosoftDiaSymReaderPortablePdbVersion);
     }
->>>>>>> 45714870
 }
 
 void GeneratePublishingConfig()
 {
-<<<<<<< HEAD
-    if (IsReleaseVersion)
-    {
-        // nuget:
-        var nuget = CreatePublishingConfigDoc(RedistPackageNames.Concat(NonRedistPackageNames).Where(pn => !PreReleaseOnlyPackages.Contains(pn)));
-        nuget.Save(Path.Combine(OutDir, "nuget_org-packages.config"));
-=======
     if (IsReleaseVersion(BuildVersion))
     {
         // nuget:
         var packages = MakeRoslynPackageElements(isRelease: true).Concat(MakePackageElementsForPublishedDependencies(isRelease: true));
         GeneratePublishingConfig("nuget_org-packages.config", packages);
->>>>>>> 45714870
     }
     else
     {
         // myget:
-<<<<<<< HEAD
-        var myget = CreatePublishingConfigDoc(RedistPackageNames.Concat(NonRedistPackageNames));
-        myget.Save(Path.Combine(OutDir, "myget_org-packages.config"));
-    }
-}
-
-=======
         var packages = MakeRoslynPackageElements(isRelease: false).Concat(MakePackageElementsForPublishedDependencies(isRelease: false));
         GeneratePublishingConfig("myget_org-packages.config", packages);
     }
@@ -271,7 +201,6 @@
 
 bool IsReleaseVersion(string version) => !version.Contains('-');
 
->>>>>>> 45714870
 Directory.CreateDirectory(OutDir);
 
 GeneratePublishingConfig();
@@ -279,8 +208,6 @@
 int exit = PackFiles(RedistPackageNames, LicenseUrlRedist);
 if (exit == 0) exit = PackFiles(NonRedistPackageNames, LicenseUrlNonRedist);
 if (exit == 0) exit = PackFiles(TestPackageNames, LicenseUrlTest);
-<<<<<<< HEAD
-=======
 
 try
 {
@@ -290,6 +217,5 @@
 {
     // Ignore errors
 }
->>>>>>> 45714870
 
 Environment.Exit(exit);